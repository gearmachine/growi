{
  "name": "crowi",
  "version": "1.3.1",
  "description": "The simple & powerful Wiki",
  "tags": [
    "wiki",
    "communication",
    "documentation",
    "collaboration"
  ],
  "author": "Sotaro KARASAWA <sotaro.k@gmail.com>",
  "contributors": [
    "Keisuke SATO <riaf@me.com> (http://riaf.jp)",
    "Shinya Yamaoka <contact@mail.libmacro.com>",
    "Norio Suzuki <norio.suzuki@gmail.com>"
  ],
  "config": {
    "blanket": {
      "pattern": "./lib/**/*.js"
    }
  },
  "repository": {
    "type": "git",
    "url": "https://github.com/crowi/crowi.git"
  },
  "engines": {
    "node": "4.2.x",
    "npm": "3.3.x"
  },
  "dependencies": {
    "async": "~1.5.0",
    "aws-sdk": "~2.2.26",
    "basic-auth-connect": "~1.0.0",
    "bluebird": "~3.0.5",
    "body-parser": "~1.14.1",
    "bootstrap-sass": "~3.3.6",
    "browserify": "~12.0.1",
    "cli": "~0.6.0",
    "commander": "~2.9.0",
    "connect-flash": "~0.1.1",
    "connect-redis": "~2.1.0",
    "consolidate": "~0.11.0",
    "cookie-parser": "~1.3.4",
    "debug": "~2.2.0",
<<<<<<< HEAD
    "elasticsearch": "~10.0.1",
=======
    "diff": "^2.2.2",
>>>>>>> d2c6b22b
    "errorhandler": "~1.3.4",
    "express": "~4.13.3",
    "express-form": "~0.12.0",
    "express-session": "~1.12.0",
    "facebook-node-sdk": "=0.1.10",
    "font-awesome": "~4.5.0",
    "googleapis": "=0.4.7",
    "gulp": "~3.9.0",
    "gulp-concat": "~2.6.0",
    "gulp-cssmin": "~0.1.7",
    "gulp-jshint": "~1.12.0",
    "gulp-rename": "~1.2.2",
    "gulp-sass": "~2.1.0",
    "gulp-spawn-mocha": "~2.2.1",
    "gulp-uglify": "~1.4.2",
    "gulp-watch": "~4.3.5",
    "highlight.js": "~9.0.0",
    "inline-attachment": "git+https://github.com/Rovak/InlineAttachment.git#2.0.2",
    "jquery": "~2.1.4",
    "jquery.cookie": "~1.4.1",
    "jshint-stylish": "~2.1.0",
    "kerberos": "0.0.17",
    "marked": "~0.3.5",
    "method-override": "~2.3.1",
    "mkdirp": "^0.5.1",
    "mongoose": "4.2.5",
    "mongoose-paginate": "4.2.0",
    "morgan": "~1.5.1",
    "multer": "~0.1.8",
    "nodemailer": "~1.2.2",
    "nodemailer-ses-transport": "~1.1.0",
    "redis": "~0.12.1",
    "reveal.js": "~3.2.0",
    "socket.io": "~1.3.0",
    "socket.io-client": "~1.3.0",
    "sprintf": "~0.1.5",
    "swig": "~1.4.0",
    "time": "~0.11.0",
    "vinyl-source-stream": "~1.1.0"
  },
  "devDependencies": {
    "chai": "~1.10.0",
    "mocha": "~2.2.0",
    "proxyquire": "~1.4.0",
    "sinon": "~1.14.0",
    "sinon-chai": "~2.7.0"
  },
  "license": "MIT",
  "scripts": {
    "start": "node app.js",
    "test": "gulp test",
    "build": "gulp",
    "postinstall": "gulp"
  },
  "env": {
    "NODE_ENV": "production"
  },
  "bugs": {
    "url": "https://github.com/crowi/crowi/issues"
  }
}<|MERGE_RESOLUTION|>--- conflicted
+++ resolved
@@ -42,11 +42,8 @@
     "consolidate": "~0.11.0",
     "cookie-parser": "~1.3.4",
     "debug": "~2.2.0",
-<<<<<<< HEAD
-    "elasticsearch": "~10.0.1",
-=======
-    "diff": "^2.2.2",
->>>>>>> d2c6b22b
+    "elasticsearch": "~11.0.1",
+    "diff": "~2.2.2",
     "errorhandler": "~1.3.4",
     "express": "~4.13.3",
     "express-form": "~0.12.0",
