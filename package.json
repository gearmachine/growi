{
  "name": "growi",
  "version": "3.5.0-RC",
  "description": "Team collaboration software using markdown",
  "tags": [
    "wiki",
    "communication",
    "documentation",
    "collaboration"
  ],
  "author": "Yuki Takei <yuki@weseek.co.jp>",
  "contributors": [],
  "license": "MIT",
  "homepage": "https://growi.org",
  "repository": {
    "type": "git",
    "url": "https://github.com/weseek/growi.git"
  },
  "bugs": {
    "url": "https://github.com/weseek/growi/issues"
  },
  "scripts": {
    "build:dev:app:watch": "npm run build:dev:app -- --watch",
    "build:dev:app": "env-cmd -f config/env.dev.js webpack --config config/webpack.dev.js --progress",
    "build:dev:dll": "webpack --config config/webpack.dev.dll.js",
    "build:dev:watch": "npm-run-all -s build:dev:dll build:dev:app:watch",
    "build:dev": "npm-run-all -s build:dev:dll build:dev:app",
    "build:prod:analyze": "cross-env ANALYZE=1 npm run build:prod",
    "build:prod": "env-cmd -f config/env.prod.js webpack --config config/webpack.prod.js --profile --bail",
    "build": "npm run build:dev:watch",
    "clean:app": "rimraf -- public/js public/styles",
    "clean:report": "rimraf -- report",
    "clean": "npm-run-all -p clean:*",
    "heroku-postbuild": "sh bin/heroku/install-plugins.sh && npm run build:prod",
    "lint:js:fix": "eslint **/*.{js,jsx} --fix",
    "lint:js": "eslint **/*.{js,jsx}",
    "lint:styles:fix": "prettier-stylelint --quiet --write src/client/styles/scss/**/*.scss",
    "lint:styles": "stylelint src/client/styles/scss/**/*.scss",
    "lint": "npm-run-all -p lint:js lint:styles",
    "migrate": "npm run migrate:up",
    "migrate:create": "migrate-mongo create -f config/migrate.js -- ",
    "migrate:status": "migrate-mongo status -f config/migrate.js",
    "migrate:up": "migrate-mongo up -f config/migrate.js",
    "migrate:down": "migrate-mongo down -f config/migrate.js",
    "plugin:def": "node bin/generate-plugin-definitions-source.js",
    "prebuild:dev:watch": "npm run prebuild:dev",
    "prebuild:dev": "npm run clean:app && env-cmd -f config/env.dev.js npm run plugin:def && env-cmd -f config/env.dev.js npm run resource",
    "prebuild:prod": "npm run clean && env-cmd -f config/env.prod.js npm run plugin:def && env-cmd -f config/env.prod.js npm run resource",
    "preserver:prod": "npm run migrate",
    "prestart": "npm run build:prod",
    "resource": "node bin/download-cdn-resources.js",
    "server:debug": "env-cmd -f config/env.dev.js node-dev --inspect src/server/app.js",
    "server:dev": "env-cmd -f config/env.dev.js node-dev --respawn src/server/app.js",
    "server:prod:ci": "npm run server:prod -- --ci",
    "server:prod": "env-cmd -f config/env.prod.js node src/server/app.js",
    "server": "npm run server:dev",
    "start": "npm run server:prod",
    "test": "mocha --timeout 10000 --exit -r src/test/bootstrap.js src/test/**/*.js",
    "version": "node -p \"require('./package.json').version\"",
    "webpack": "webpack"
  },
  "dependencies": {
    "//": "see https://github.com/parshap/check-node-version/issues/35",
    "async": "^3.0.1",
    "aws-sdk": "^2.88.0",
    "axios": "^0.19.0",
    "babel-plugin-transform-decorators-legacy": "^1.3.5",
    "basic-auth-connect": "~1.0.0",
    "body-parser": "^1.18.2",
    "bunyan": "^1.8.12",
    "bunyan-format": "^0.2.1",
    "check-node-version": "=3.3.0",
    "connect-flash": "~0.1.1",
    "connect-mongo": "^2.0.1",
    "connect-redis": "^3.3.0",
    "cookie-parser": "^1.4.3",
    "cross-env": "^5.0.5",
    "csrf": "^3.1.0",
    "diff": "^4.0.1",
    "elasticsearch": "^16.0.0",
    "entities": "^1.1.1",
    "env-cmd": "^9.0.1",
    "esa-nodejs": "^0.0.7",
    "escape-string-regexp": "^2.0.0",
    "express": "^4.16.1",
    "express-bunyan-logger": "^1.3.3",
    "express-form": "~0.12.0",
    "express-sanitizer": "^1.0.4",
    "express-session": "^1.16.1",
    "express-validator": "^5.3.1",
    "express-webpack-assets": "^0.1.0",
    "googleapis": "^40.0.0",
    "graceful-fs": "^4.1.11",
    "growi-commons": "^4.0.1",
    "helmet": "^3.13.0",
    "i18next": "^17.0.3",
    "i18next-express-middleware": "^1.4.1",
    "i18next-node-fs-backend": "^2.1.0",
    "i18next-sprintf-postprocessor": "^0.2.2",
    "md5": "^2.2.1",
    "method-override": "^3.0.0",
    "migrate-mongo": "^6.0.0",
    "mkdirp": "~0.5.1",
    "module-alias": "^2.0.6",
    "mongoose": "^5.4.4",
    "mongoose-gridfs": "^1.0.1",
    "mongoose-paginate": "^5.0.3",
    "mongoose-unique-validator": "^2.0.2",
    "multer": "~1.4.0",
    "multer-autoreap": "^1.0.3",
    "nodemailer": "^6.0.0",
    "nodemailer-ses-transport": "~1.5.0",
    "npm-run-all": "^4.1.2",
    "openid-client": "^2.5.0",
    "passport": "^0.4.0",
    "passport-github": "^1.1.0",
    "passport-google-auth": "^1.0.2",
    "passport-ldapauth": "^2.0.0",
    "passport-local": "^1.0.0",
    "passport-saml": "^1.0.0",
    "passport-twitter": "^1.0.4",
    "react-dropzone": "^10.1.3",
    "react-hotkeys": "^1.1.4",
<<<<<<< HEAD
    "react-keydown": "^1.9.8",
=======
>>>>>>> dfe447ae
    "rimraf": "^2.6.1",
    "slack-node": "^0.1.8",
    "socket.io": "^2.0.3",
    "stream-to-promise": "^2.2.0",
    "string-width": "^4.1.0",
    "swig-templates": "^2.0.2",
    "uglifycss": "^0.0.29",
    "url-join": "^4.0.0",
    "xss": "^1.0.6"
  },
  "devDependencies": {
    "@alienfast/i18next-loader": "^1.0.16",
    "@handsontable/react": "^2.0.0",
    "autoprefixer": "^9.0.0",
    "babel-core": "^6.25.0",
    "babel-eslint": "^10.0.1",
    "babel-loader": "^7.1.1",
    "babel-plugin-lodash": "^3.3.2",
    "babel-plugin-transform-runtime": "^6.23.0",
    "babel-polyfill": "^6.26.0",
    "babel-preset-env": "^1.6.0",
    "babel-preset-react": "^6.24.1",
    "bootstrap-sass": "^3.4.1",
    "bootstrap-select": "^1.12.4",
    "browser-bunyan": "^1.3.0",
    "browser-sync": "^2.26.3",
    "bunyan-debug": "^2.0.0",
    "chai": "^4.1.0",
    "cli": "~1.0.1",
    "codemirror": "^5.42.0",
    "colors": "^1.2.5",
    "commander": "^2.11.0",
    "connect-browser-sync": "^2.1.0",
    "css-loader": "^1.0.0",
    "csv-to-markdown-table": "^0.5.0",
    "date-fns": "^1.29.0",
    "diff2html": "^2.3.3",
    "eazy-logger": "^3.0.2",
    "eslint": "^5.15.1",
    "eslint-config-weseek": "^1.0.1",
    "eslint-plugin-chai-friendly": "^0.4.1",
    "eslint-plugin-import": "^2.16.0",
    "eslint-plugin-react": "^7.12.4",
    "file-loader": "^4.0.0",
    "handsontable": "^6.0.1",
    "i18next-browser-languagedetector": "^3.0.1",
    "imports-loader": "^0.8.0",
    "jquery-slimscroll": "^1.3.8",
    "jquery-ui": "^1.12.1",
    "jquery.cookie": "~1.4.1",
    "load-css-file": "^1.0.0",
    "lodash-webpack-plugin": "^0.11.5",
    "markdown-it": "^8.4.0",
    "markdown-it-blockdiag": "^1.0.2",
    "markdown-it-emoji": "^1.4.0",
    "markdown-it-footnote": "^3.0.1",
    "markdown-it-mathjax": "^2.0.0",
    "markdown-it-named-headers": "^0.0.4",
    "markdown-it-plantuml": "^1.3.0",
    "markdown-it-task-checkbox": "^1.0.6",
    "markdown-it-toc-and-anchor-with-slugid": "^1.1.4",
    "markdown-table": "^1.1.1",
    "metismenu": "^3.0.3",
    "mini-css-extract-plugin": "^0.7.0",
    "mocha": "^6.0.1",
    "morgan": "^1.9.0",
    "node-dev": "^4.0.0",
    "node-sass": "^4.11.0",
    "nodelist-foreach-polyfill": "^1.2.0",
    "normalize-path": "^3.0.0",
    "null-loader": "^3.0.0",
    "on-headers": "^1.0.1",
    "optimize-css-assets-webpack-plugin": "^5.0.0",
    "penpal": "^4.0.0",
    "plantuml-encoder": "^1.2.5",
    "postcss-loader": "^3.0.0",
    "prettier-stylelint": "^0.4.2",
    "react": "^16.8.3",
    "react-bootstrap": "^0.32.1",
    "react-bootstrap-typeahead": "^3.4.2",
    "react-codemirror2": "^6.0.0",
    "react-copy-to-clipboard": "^5.0.1",
    "react-dom": "^16.8.3",
    "react-frame-component": "^4.0.0",
    "react-i18next": "^10.6.1",
    "react-waypoint": "^9.0.0",
    "replacestream": "^4.0.3",
    "reveal.js": "^3.5.0",
    "sass-loader": "^7.1.0",
    "simple-load-script": "^1.0.2",
    "sinon": "^7.2.2",
    "sinon-chai": "^3.3.0",
    "socket.io-client": "^2.0.3",
    "style-loader": "^0.23.0",
    "stylelint-config-recess-order": "^2.0.1",
    "swagger-jsdoc": "^3.2.9",
    "terser-webpack-plugin": "^1.2.2",
    "throttle-debounce": "^2.0.0",
    "toastr": "^2.1.2",
    "unstated": "^2.1.1",
    "webpack": "^4.29.3",
    "webpack-assets-manifest": "^3.1.1",
    "webpack-bundle-analyzer": "^3.0.2",
    "webpack-cli": "^3.2.3",
    "webpack-merge": "^4.2.1"
  },
  "_moduleAliases": {
    "@root": ".",
    "@commons": "src/lib",
    "@server": "src/server",
    "@alias/logger": "src/lib/service/logger",
    "debug": "src/lib/service/logger/alias-for-debug"
  },
  "engines": {
    "node": ">=8.11.1 <11",
    "npm": ">=5.6.0 <7",
    "yarn": ">=1.5.1 <2"
  }
}<|MERGE_RESOLUTION|>--- conflicted
+++ resolved
@@ -121,10 +121,6 @@
     "passport-twitter": "^1.0.4",
     "react-dropzone": "^10.1.3",
     "react-hotkeys": "^1.1.4",
-<<<<<<< HEAD
-    "react-keydown": "^1.9.8",
-=======
->>>>>>> dfe447ae
     "rimraf": "^2.6.1",
     "slack-node": "^0.1.8",
     "socket.io": "^2.0.3",
