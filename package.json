--- conflicted
+++ resolved
@@ -69,15 +69,11 @@
     "gulp-uglify": "~1.4.2",
     "gulp-watch": "~4.3.5",
     "highlight.js": "~9.0.0",
-<<<<<<< HEAD
     "i18next": "~4.1.0",
     "i18next-express-middleware": "~1.0.2",
     "i18next-node-fs-backend": "~0.1.3",
     "i18next-sprintf-postprocessor": "~0.2.2",
-    "inline-attachment": "git+https://github.com/Rovak/InlineAttachment.git#2.0.2",
-=======
     "inline-attachment": "git+https://github.com/Rovak/InlineAttachment.git#2.0.3",
->>>>>>> 2bbef22e
     "jquery": "~2.1.4",
     "jquery.cookie": "~1.4.1",
     "jshint-stylish": "~2.1.0",
