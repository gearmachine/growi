--- conflicted
+++ resolved
@@ -11,17 +11,11 @@
   // filters for debug
   DEBUG: [
     // 'express:*',
-<<<<<<< HEAD
-    'crowi:routes:login',
-    'crowi:routes:login-passport',
-    'crowi:service:PassportService',
-=======
     // 'crowi:crowi',
     'crowi:crowi:express-init',
     // 'crowi:routes:login',
     'crowi:routes:login-passport',
     // 'crowi:service:PassportService',
->>>>>>> 106d8478
     // 'crowi:*',
     // 'crowi:routes:page',
     // 'crowi:plugins:*',
