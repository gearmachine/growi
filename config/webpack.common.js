--- conflicted
+++ resolved
@@ -34,13 +34,8 @@
       'styles/style-presentation':    './src/client/styles/scss/style-presentation.scss',
       // themes
       'styles/theme-default':         './src/client/styles/scss/theme/default.scss',
-<<<<<<< HEAD
       'styles/theme-nature':          './src/client/styles/scss/theme/nature.scss',
-      // 'styles/theme-mono-blue':       './src/client/styles/scss/theme/mono-blue.scss',
-=======
-      // 'styles/theme-nature':          './src/client/styles/scss/theme/nature.scss',
       'styles/theme-mono-blue':       './src/client/styles/scss/theme/mono-blue.scss',
->>>>>>> d3733b7b
       // 'styles/theme-future':          './src/client/styles/scss/theme/future.scss',
       // 'styles/theme-blue-night':      './src/client/styles/scss/theme/blue-night.scss',
       'styles/theme-kibela':          './src/client/styles/scss/theme/kibela.scss',
