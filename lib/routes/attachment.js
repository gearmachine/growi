--- conflicted
+++ resolved
@@ -60,13 +60,8 @@
    * @apiParam {File} file
    */
   api.add = function(req, res){
-<<<<<<< HEAD
-    var id = req.body.page_id,
-      path = decodeURIComponent(req.body.path),
-=======
     var id = req.body.page_id || 0,
       path = decodeURIComponent(req.body.path) || null,
->>>>>>> 3e60270f
       pageCreated = false,
       page = {};
 
@@ -117,16 +112,6 @@
             page: page.toObject(),
             attachment: data.toObject(),
             filename: imageUrl,
-<<<<<<< HEAD
-            pageCreatet: pageCreated,
-          };
-
-          debug('atta creator', data.creator);
-          debug('atta creator', result.attachment.creator);
-          result.page.creator = User.filterToPublicFields(result.page.creator);
-          result.attachment.creator = User.filterToPublicFields(result.attachment.creator);
-          debug('atta creator', result.attachment.creator);
-=======
             pageCreated: pageCreated,
           };
 
@@ -136,24 +121,11 @@
           // delete anyway
           fs.unlink(tmpPath, function (err) { if (err) { debug('Error while deleting tmp file.'); } });
 
->>>>>>> 3e60270f
           return res.json(ApiResponse.success(result));
         }).catch(function (err) {
           debug('Error on saving attachment data', err);
           // @TODO
           // Remove from S3
-<<<<<<< HEAD
-          return res.json(ApiResponse.error('Error while uploading.'));
-        }).finally(function() {
-          fs.unlink(tmpPath, function (err) {
-            if (err) {
-              debug('Error while deleting tmp file.');
-            }
-          });
-        })
-      ;
-    }).catch(function(err) {
-=======
 
           // delete anyway
           fs.unlink(tmpPath, function (err) { if (err) { debug('Error while deleting tmp file.'); } });
@@ -163,7 +135,6 @@
       ;
     }).catch(function(err) {
       debug('Attachement upload error', err);
->>>>>>> 3e60270f
       return res.json(ApiResponse.error('Error.'));
     });
   };
