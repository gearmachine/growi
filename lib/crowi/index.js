--- conflicted
+++ resolved
@@ -18,15 +18,6 @@
 
   this.version = pkg.version;
 
-<<<<<<< HEAD
-  this.rootDir     = rootdir;
-  this.pluginDir   = path.join(this.rootDir, 'node_modules') + sep;
-  this.publicDir   = path.join(this.rootDir, 'public') + sep;
-  this.libDir      = path.join(this.rootDir, 'lib') + sep;
-  this.resourceDir = path.join(this.rootDir, 'resource') + sep;
-  this.viewsDir    = path.join(this.libDir, 'views') + sep;
-  this.mailDir     = path.join(this.viewsDir, 'mail') + sep;
-=======
   this.rootDir   = rootdir;
   this.pluginDir = path.join(this.rootDir, 'node_modules') + sep;
   this.publicDir = path.join(this.rootDir, 'public') + sep;
@@ -35,7 +26,6 @@
   this.resourceDir = path.join(this.rootDir, 'resource') + sep;
   this.viewsDir  = path.join(this.libDir, 'views') + sep;
   this.mailDir   = path.join(this.viewsDir, 'mail') + sep;
->>>>>>> b87373ca
 
   this.config = {};
   this.searcher = {};
@@ -85,11 +75,8 @@
       });
     });
   }).then(function() {
-<<<<<<< HEAD
-=======
     return self.setupSearcher();
   }).then(function() {
->>>>>>> b87373ca
     return self.setupMailer();
   });
 }
