module.exports = function(crowi) {
  var debug = require('debug')('crowi:models:page')
    , mongoose = require('mongoose')
    , ObjectId = mongoose.Schema.Types.ObjectId
    , GRANT_PUBLIC = 1
    , GRANT_RESTRICTED = 2
    , GRANT_SPECIFIED = 3
    , GRANT_OWNER = 4
    , PAGE_GRANT_ERROR = 1
    , pageSchema;

  function isPortalPath(path) {
    if (path.match(/.*\/$/)) {
      return true;
    }

    return false;
  }

  pageSchema = new mongoose.Schema({
    path: { type: String, required: true, index: true },
    revision: { type: ObjectId, ref: 'Revision' },
    redirectTo: { type: String, index: true },
    grant: { type: Number, default: GRANT_PUBLIC, index: true },
    grantedUsers: [{ type: ObjectId, ref: 'User' }],
    creator: { type: ObjectId, ref: 'User', index: true },
    liker: [{ type: ObjectId, ref: 'User', index: true }],
    seenUsers: [{ type: ObjectId, ref: 'User', index: true }],
    commentCount: { type: Number, default: 0 },
    createdAt: { type: Date, default: Date.now },
    updatedAt: Date
  });

  pageSchema.methods.isPublic = function() {
    if (!this.grant || this.grant == GRANT_PUBLIC) {
      return true;
    }

    return false;
  };

  pageSchema.methods.isPortal = function() {
    return isPortalPath(this.path);
  };

  pageSchema.methods.isCreator = function(userData) {
    if (this.populated('creator') && this.creator._id.toString() === userData._id.toString()) {
      return true;
    } else if (this.creator.toString() === userData._id.toString()) {
      return true
    }

    return false;
  };

  pageSchema.methods.isGrantedFor = function(userData) {
    if (this.isPublic() || this.isCreator(userData)) {
      return true;
    }

    if (this.grantedUsers.indexOf(userData._id) >= 0) {
      return true;
    }

    return false;
  };

  pageSchema.methods.isLatestRevision = function() {
    // populate されていなくて判断できない
    if (!this.latestRevision || !this.revision) {
      return true;
    }

    return (this.latestRevision == this.revision._id.toString());
  };

  pageSchema.methods.isUpdatable = function(previousRevision) {
    var revision = this.latestRevision || this.revision;
    if (revision != previousRevision) {
      return false;
    }
    return true;
  };

  pageSchema.methods.isLiked = function(userData) {
    return this.liker.some(function(likedUser) {
      return likedUser == userData._id.toString();
    });
  };

  pageSchema.methods.like = function(userData) {
    var self = this,
      Page = self;

    return new Promise(function(resolve, reject) {
      var added = self.liker.addToSet(userData._id);
      if (added.length > 0) {
        self.save(function(err, data) {
          if (err) {
            return reject(err);
          }
          debug('liker updated!', added);
          return resolve(data);
        });
      } else {
        debug('liker not updated');
        return reject(self);
      }
    });

  };

  pageSchema.methods.unlike = function(userData, callback) {
    var self = this,
      Page = self;

    return new Promise(function(resolve, reject) {
      var beforeCount = self.liker.length;
      self.liker.pull(userData._id);
      if (self.liker.length != beforeCount) {
        self.save(function(err, data) {
          if (err) {
            return reject(err);
          }
          return resolve(data);
        });
      } else {
        debug('liker not updated');
        return reject(self);
      }
    });

  };

  pageSchema.methods.isSeenUser = function(userData) {
    var self = this,
      Page = self;

    return this.seenUsers.some(function(seenUser) {
      return seenUser.equals(userData._id);
    });
  };

  pageSchema.methods.seen = function(userData) {
    var self = this,
      Page = self;

    if (this.isSeenUser(userData)) {
      debug('seenUsers not updated');
      return Promise.resolve(this);
    }

    return new Promise(function(resolve, reject) {
      if (!userData || !userData._id) {
        reject(new Error('User data is not valid'));
      }

      var added = self.seenUsers.addToSet(userData);
      self.save(function(err, data) {
        if (err) {
          return reject(err);
        }

        debug('seenUsers updated!', added);
        return resolve(self);
      });
    });
  };

  pageSchema.statics.populatePageData = function(pageData, revisionId) {
    var Page = crowi.model('Page');
    var User = crowi.model('User');

    pageData.latestRevision = pageData.revision;
    if (revisionId) {
      pageData.revision = revisionId;
    }
    pageData.likerCount = pageData.liker.length || 0;
    pageData.seenUsersCount = pageData.seenUsers.length || 0;

    return new Promise(function(resolve, reject) {
      pageData.populate([
        {path: 'creator', model: 'User', select: User.USER_PUBLIC_FIELDS},
        {path: 'revision', model: 'Revision'},
        //{path: 'liker', options: { limit: 11 }},
        //{path: 'seenUsers', options: { limit: 11 }},
      ], function (err, pageData) {
        Page.populate(pageData, {path: 'revision.author', model: 'User', select: User.USER_PUBLIC_FIELDS}, function(err, data) {
          if (err) {
            return reject(err);
          }

          return resolve(data);
        });
      });
    });
  };

  pageSchema.statics.populatePageList = function(pageList) {
    var Page = self;
    var User = crowi.model('User');

    return new Promise(function(resolve, reject) {
      Page.populate(
        pageList,
        [
          {path: 'creator', model: 'User', select: User.USER_PUBLIC_FIELDS},
          {path: 'revision', model: 'Revision'}
        ],
        function(err, pageList) {
          if (err) {
            return reject(err);
          }

          Page.populate(pageList, {path: 'revision.author', model: 'User', select: User.USER_PUBLIC_FIELDS}, function(err, data) {
            if (err) {
              return reject(err);
            }

            resolve(data);
          });
        }
      );
    });
  };


  pageSchema.statics.updateCommentCount = function (page, num)
  {
    var self = this;

    return new Promise(function(resolve, reject) {
      self.update({_id: page}, {commentCount: num}, {}, function(err, data) {
        if (err) {
          debug('Update commentCount Error', err);
          return reject(err);
        }

        return resolve(data);
      });
    });
  };

  pageSchema.statics.hasPortalPage = function (path, user) {
    var self = this;
    return new Promise(function(resolve, reject) {
      self.findPage(path, user)
      .then(function(page) {
        resolve(page);
      }).catch(function(err) {
        resolve(null); // check only has portal page, through error
      });
    });
  };

  pageSchema.statics.getGrantLabels = function() {
    var grantLabels = {};
    grantLabels[GRANT_PUBLIC]     = '公開';
    grantLabels[GRANT_RESTRICTED] = 'リンクを知っている人のみ';
    //grantLabels[GRANT_SPECIFIED]  = '特定ユーザーのみ';
    grantLabels[GRANT_OWNER]      = '自分のみ';

    return grantLabels;
  };

  pageSchema.statics.normalizePath = function(path) {
    if (!path.match(/^\//)) {
      path = '/' + path;
    }

    return path;
  };

  pageSchema.statics.getUserPagePath = function(user) {
    return '/user/' + user.username;
  };

  pageSchema.statics.isCreatableName = function(name) {
    var forbiddenPages = [
      /\^|\$|\*|\+|\#/,
      /^\/_api\/.*/,
      /^\/\-\/.*/,
      /^\/_r\/.*/,
      /^\/user\/[^\/]+\/(bookmarks|comments|activities|pages|recent-create|recent-edit)/, // reserved
      /^http:\/\/.+$/, // avoid miss in renaming
      /.+\/edit$/,
      /.+\.md$/,
      /^\/(installer|register|login|logout|admin|me|files|trash|paste|comments).+/,
    ];

    var isCreatable = true;
    forbiddenPages.forEach(function(page) {
      var pageNameReg = new RegExp(page);
      if (name.match(pageNameReg)) {
        isCreatable = false;
        return ;
      }
    });

    return isCreatable;
  };

  pageSchema.statics.updateRevision = function(pageId, revisionId, cb) {
    this.update({_id: pageId}, {revision: revisionId}, {}, function(err, data) {
      cb(err, data);
    });
  };

  pageSchema.statics.findUpdatedList = function(offset, limit, cb) {
    this
      .find({})
      .sort({updatedAt: -1})
      .skip(offset)
      .limit(limit)
      .exec(function(err, data) {
        cb(err, data);
      });
  };

  pageSchema.statics.findPageById = function(id) {
    var Page = this;

    return new Promise(function(resolve, reject) {
      Page.findOne({_id: id}, function(err, pageData) {
        if (err) {
          return reject(err);
        }

        if (pageData == null) {
          return reject(new Error('Page not found'));
        }
        return Page.populatePageData(pageData, null).then(resolve);
      });
    });
  };

<<<<<<< HEAD
  pageSchema.statics.findListByPageIds = function(ids) {
    var Page = this;

    debug('findPageByIds', ids);

    return new Promise(function(resolve, reject) {
      Page.find({
        _id: {$in: ids},
      }).populate([
        {path: 'creator', model: 'User'},
        {path: 'revision', model: 'Revision'},
      ]).exec(function(err, docs) {
        debug('findPagesByIds', err, docs);

        if (err) {
          return reject(err);
        }

        return resolve(docs);
      });
    });
  };

  pageSchema.statics.findPageByIdAndGrantedUser = function(id, userData, cb) {
=======
  pageSchema.statics.findPageByIdAndGrantedUser = function(id, userData) {
>>>>>>> b87373ca
    var Page = this;

    return new Promise(function(resolve, reject) {
      Page.findPageById(id)
      .then(function(pageData) {
        if (userData && !pageData.isGrantedFor(userData)) {
          return reject(new Error('Page is not granted for the user')); //PAGE_GRANT_ERROR, null);
        }

        return resolve(pageData);
      }).catch(function(err) {
        return reject(err);
      });
    });
  };

  // find page and check if granted user
  pageSchema.statics.findPage = function(path, userData, revisionId, ignoreNotFound) {
    var self = this;

    return new Promise(function(resolve, reject) {
      self.findOne({path: path}, function(err, pageData) {
        if (err) {
          return reject(err);
        }

        if (pageData === null) {
          if (ignoreNotFound) {
            return resolve(null);
          }

          var pageNotFoundError = new Error('Page Not Found')
          pageNotFoundError.name = 'Crowi:Page:NotFound';
          return reject(pageNotFoundError);
        }

        if (!pageData.isGrantedFor(userData)) {
          return reject(new Error('Page is not granted for the user')); //PAGE_GRANT_ERROR, null);
        }

        self.populatePageData(pageData, revisionId || null).then(resolve).catch(reject);
      });
    });
  };

  // find page by path
  pageSchema.statics.findPageByPath = function(path) {
    var Page = this;

    return new Promise(function(resolve, reject) {
      Page.findOne({path: path}, function(err, pageData) {
        if (err || pageData === null) {
          return reject(err);
        }

        return resolve(pageData);
      });
    });
  };

  pageSchema.statics.findListByPageIds = function(ids, option) {
    var Page = this;
    var User = crowi.model('User');
    var limit = option.limit || 50;
    var offset = option.skip || 0;

    return new Promise(function(resolve, reject) {
      Page
        .find({ _id: { $in: ids }, grant: GRANT_PUBLIC })
        //.sort({createdAt: -1}) // TODO optionize
        .skip(offset)
        .limit(limit)
        .populate([
          {path: 'creator', model: 'User'},
          {path: 'revision', model: 'Revision'},
        ])
        .exec(function(err, pages) {
          if (err) {
            return reject(err);
          }

          Page.populate(pages, {path: 'revision.author', model: 'User', select: User.USER_PUBLIC_FIELDS}, function(err, data) {
            if (err) {
              return reject(err);
            }

            return resolve(data);
          });
        });
    });
  };

  /**
<<<<<<< HEAD
   * Bulk get (for internal only)
   */
  pageSchema.statics.getStreamOfFindAll = function(options) {
    var Page = this
      , options = options || {}
      , publicOnly = options.publicOnly || true
      , criteria = {redirectTo: null,}
      ;

    if (publicOnly) {
      criteria.grant = GRANT_PUBLIC;
    }

    return this.find(criteria)
      .populate([
        {path: 'creator', model: 'User'},
        {path: 'revision', model: 'Revision'},
      ])
      .sort({updatedAt: -1})
      .stream();
=======
   * とりあえず、公開ページであり、redirectTo が無いものだけを出すためだけのAPI
   */
  pageSchema.statics.findListByCreator = function(user, option) {
    var Page = this;
    var User = crowi.model('User');
    var limit = option.limit || 50;
    var offset = option.offset || 0;

    return new Promise(function(resolve, reject) {
      Page
        .find({ creator: user._id, grant: GRANT_PUBLIC, redirectTo: null })
        .sort({createdAt: -1})
        .skip(offset)
        .limit(limit)
        .populate('revision')
        .exec(function(err, pages) {
          if (err) {
            return reject(err);
          }

          Page.populate(pages, {path: 'revision.author', model: 'User', select: User.USER_PUBLIC_FIELDS}, function(err, data) {
            if (err) {
              return reject(err);
            }

            return resolve(data);
          });
        });
    });
>>>>>>> b87373ca
  };

  /**
   * Bulk get (for internal only)
   */
  pageSchema.statics.getStreamOfFindAll = function(options) {
    var Page = this
      , options = options || {}
      , publicOnly = options.publicOnly || true
      , criteria = {redirectTo: null,}
      ;

    if (publicOnly) {
      criteria.grant = GRANT_PUBLIC;
    }

    return this.find(criteria)
      .populate([
        {path: 'creator', model: 'User'},
        {path: 'revision', model: 'Revision'},
      ])
      .sort({updatedAt: -1})
      .stream();
  };

  /**
   * findListByStartWith
   *
   * If `path` has `/` at the end, returns '{path}/*' and '{path}' self.
   * If `path` doesn't have `/` at the end, returns '{path}*'
   * e.g.
   */
  pageSchema.statics.findListByStartWith = function(path, userData, option) {
    var Page = this;
    var User = crowi.model('User');
    var pathCondition = [];

    if (!option) {
      option = {sort: 'updatedAt', desc: -1, offset: 0, limit: 50};
    }
    var opt = {
      sort: option.sort || 'updatedAt',
      desc: option.desc || -1,
      offset: option.offset || 0,
      limit: option.limit || 50
    };
    var sortOpt = {};
    sortOpt[opt.sort] = opt.desc;
    var queryReg = new RegExp('^' + path);
    var sliceOption = option.revisionSlice || {$slice: 1};

    pathCondition.push({path: queryReg});
    if (path.match(/\/$/)) {
      debug('Page list by ending with /, so find also upper level page');
      pathCondition.push({path: path.substr(0, path.length -1)});
    }

    return new Promise(function(resolve, reject) {
      // FIXME: might be heavy
      var q = Page.find({
          redirectTo: null,
          $or: [
            {grant: null},
            {grant: GRANT_PUBLIC},
            {grant: GRANT_RESTRICTED, grantedUsers: userData._id},
            {grant: GRANT_SPECIFIED, grantedUsers: userData._id},
            {grant: GRANT_OWNER, grantedUsers: userData._id},
          ],
        })
        .populate('revision')
        .and({
          $or: pathCondition
        })
        .sort(sortOpt)
        .skip(opt.offset)
        .limit(opt.limit);

      q.exec()
      .then(function(pages) {
        Page.populate(pages, {path: 'revision.author', model: 'User', select: User.USER_PUBLIC_FIELDS})
        .then(resolve)
        .catch(reject);
      })
    });
  };

  pageSchema.statics.updatePage = function(page, updateData) {
    var Page = this;
    return new Promise(function(resolve, reject) {
      // TODO foreach して save
      Page.update({_id: page._id}, {$set: updateData}, function(err, data) {
        if (err) {
          return reject(err);
        }

        return resolve(data);
      });
    });
  };

  pageSchema.statics.updateGrant = function(page, grant, userData) {
    var self = this;

    return new Promise(function(resolve, reject) {
      self.update({_id: page._id}, {$set: {grant: grant}}, function(err, data) {
        if (err) {
          return reject(err);
        }

        if (grant == GRANT_PUBLIC) {
          page.grantedUsers = [];
        } else {
          page.grantedUsers = [];
          page.grantedUsers.push(userData._id);
        }
        page.save(function(err, data) {
          if (err) {
            return reject(err);
          }

          return resolve(data);
        });
      });
    });
  };

  // Instance method でいいのでは
  pageSchema.statics.pushToGrantedUsers = function(page, userData) {

    return new Promise(function(resolve, reject) {
      if (!page.grantedUsers || !Array.isArray(page.grantedUsers)) {
        page.grantedUsers = [];
      }
      page.grantedUsers.push(userData);
      page.save(function(err, data) {
        if (err) {
          return reject(err);
        }
        return resolve(data);
      });
    });
  };

  pageSchema.statics.pushRevision = function(pageData, newRevision, user) {

    return new Promise(function(resolve, reject) {
      newRevision.save(function(err, newRevision) {
        if (err) {
          debug('Error on saving revision', err);
          return reject(err);
        }

        debug('Successfully saved new revision', newRevision);
        pageData.revision = newRevision;
        pageData.updatedAt = Date.now();
        pageData.save(function(err, data) {
          if (err) {
            // todo: remove new revision?
            debug('Error on save page data (after push revision)', err);
            return reject(err);
          }

          resolve(data);
        });
      });
    });
  };

  pageSchema.statics.create = function(path, body, user, options) {
    var Page = this
      , Revision = crowi.model('Revision')
      , format = options.format || 'markdown'
      , grant = options.grant || GRANT_PUBLIC
      , redirectTo = options.redirectTo || null;

    // force public
    if (isPortalPath(path)) {
      grant = GRANT_PUBLIC;
    }

    return new Promise(function(resolve, reject) {
      Page.findOne({path: path}, function(err, pageData) {
        if (pageData) {
          return reject(new Error('Cannot create new page to existed path'));
        }

        var newPage = new Page();
        newPage.path = path;
        newPage.creator = user;
        newPage.createdAt = Date.now();
        newPage.updatedAt = Date.now();
        newPage.redirectTo = redirectTo;
        newPage.grant = grant;
        newPage.grantedUsers = [];
        newPage.grantedUsers.push(user);

        newPage.save(function (err, newPage) {
          if (err) {
            return reject(err);
          }

          var newRevision = Revision.prepareRevision(newPage, body, user, {format: format});
          Page.pushRevision(newPage, newRevision, user).then(function(data) {
            resolve(data);
          }).catch(function(err) {
            debug('Push Revision Error on create page', err);
            return reject(err);
          });
        });
      });
    });
  };

  pageSchema.statics.rename = function(pageData, newPagePath, user, options) {
    var Page = this
      , Revision = crowi.model('Revision')
      , path = pageData.path
      , createRedirectPage = options.createRedirectPage || 0
      , moveUnderTrees     = options.moveUnderTrees || 0;

    return new Promise(function(resolve, reject) {
      // pageData の path を変更
      Page.updatePage(pageData, {updatedAt: Date.now(), path: newPagePath})
      .then(function(data) {
        debug('Before ', pageData);
        // reivisions の path を変更
        return Revision.updateRevisionListByPath(path, {path: newPagePath}, {})
      }).then(function(data) {
        debug('After ', pageData);
        pageData.path = newPagePath;

        if (createRedirectPage) {
          var body = 'redirect ' + newPagePath;
          return Page.create(path, body, user, {redirectTo: newPagePath}).then(resolve).catch(reject);
        } else {
          return resolve(data);
        }
      });
    });
  };

  pageSchema.statics.getHistories = function() {
    // TODO
    return;
  };

  pageSchema.statics.GRANT_PUBLIC = GRANT_PUBLIC;
  pageSchema.statics.GRANT_RESTRICTED = GRANT_RESTRICTED;
  pageSchema.statics.GRANT_SPECIFIED = GRANT_SPECIFIED;
  pageSchema.statics.GRANT_OWNER = GRANT_OWNER;
  pageSchema.statics.PAGE_GRANT_ERROR = PAGE_GRANT_ERROR;

  return mongoose.model('Page', pageSchema);
};<|MERGE_RESOLUTION|>--- conflicted
+++ resolved
@@ -334,34 +334,7 @@
     });
   };
 
-<<<<<<< HEAD
-  pageSchema.statics.findListByPageIds = function(ids) {
-    var Page = this;
-
-    debug('findPageByIds', ids);
-
-    return new Promise(function(resolve, reject) {
-      Page.find({
-        _id: {$in: ids},
-      }).populate([
-        {path: 'creator', model: 'User'},
-        {path: 'revision', model: 'Revision'},
-      ]).exec(function(err, docs) {
-        debug('findPagesByIds', err, docs);
-
-        if (err) {
-          return reject(err);
-        }
-
-        return resolve(docs);
-      });
-    });
-  };
-
-  pageSchema.statics.findPageByIdAndGrantedUser = function(id, userData, cb) {
-=======
   pageSchema.statics.findPageByIdAndGrantedUser = function(id, userData) {
->>>>>>> b87373ca
     var Page = this;
 
     return new Promise(function(resolve, reject) {
@@ -455,28 +428,6 @@
   };
 
   /**
-<<<<<<< HEAD
-   * Bulk get (for internal only)
-   */
-  pageSchema.statics.getStreamOfFindAll = function(options) {
-    var Page = this
-      , options = options || {}
-      , publicOnly = options.publicOnly || true
-      , criteria = {redirectTo: null,}
-      ;
-
-    if (publicOnly) {
-      criteria.grant = GRANT_PUBLIC;
-    }
-
-    return this.find(criteria)
-      .populate([
-        {path: 'creator', model: 'User'},
-        {path: 'revision', model: 'Revision'},
-      ])
-      .sort({updatedAt: -1})
-      .stream();
-=======
    * とりあえず、公開ページであり、redirectTo が無いものだけを出すためだけのAPI
    */
   pageSchema.statics.findListByCreator = function(user, option) {
@@ -506,7 +457,6 @@
           });
         });
     });
->>>>>>> b87373ca
   };
 
   /**
