module.exports = function(crowi) {
  var mongoose = require('mongoose')
    , debug = require('debug')('crowi:models:config')
    , uglifycss = require('uglifycss')
    , ObjectId = mongoose.Schema.Types.ObjectId
    , configSchema
    , Config

    , SECURITY_RESTRICT_GUEST_MODE_DENY = 'Deny'
    , SECURITY_RESTRICT_GUEST_MODE_READONLY = 'Readonly'

    , SECURITY_REGISTRATION_MODE_OPEN = 'Open'
    , SECURITY_REGISTRATION_MODE_RESTRICTED = 'Resricted'
    , SECURITY_REGISTRATION_MODE_CLOSED = 'Closed'
  ;

  configSchema = new mongoose.Schema({
    ns: { type: String, required: true, index: true },
    key: { type: String, required: true, index: true },
    value: { type: String, required: true }
  });

  /**
   * default values when crowi-plus is cleanly installed
   */
  function getArrayForInstalling() {
    let config = getDefaultCrowiConfigs();

    // overwrite
    config['app:title'] = 'crowi-plus';
    config['app:fileUpload'] = true;
    config['security:isEnabledPassport'] = true;
    config['customize:behavior'] = 'crowi-plus';
    config['customize:layout'] = 'crowi-plus';
    config['customize:isSavedStatesOfTabChanges'] = false;

    return config;
  }

  /**
   * default values when migrated from Official Crowi
   */
  function getDefaultCrowiConfigs()
  {
    return {
      //'app:installed'     : "0.0.0",
      'app:title'         : 'Crowi',
      'app:confidential'  : '',

      'app:fileUpload'    : false,

      'security:restrictGuestMode'      : 'Deny',

      'security:registrationMode'      : 'Open',
      'security:registrationWhiteList' : [],

      'security:isEnabledPassport' : false,
      'security:passport-ldap:isEnabled' : false,
      'security:passport-ldap:serverUrl' : undefined,
      'security:passport-ldap:isUserBind' : undefined,
      'security:passport-ldap:bindDN' : undefined,
      'security:passport-ldap:bindDNPassword' : undefined,
      'security:passport-ldap:searchFilter' : undefined,
      'security:passport-ldap:attrMapUsername' : undefined,
      'security:passport-ldap:groupSearchBase' : undefined,
      'security:passport-ldap:groupSearchFilter' : undefined,
      'security:passport-ldap:groupDnProperty' : undefined,

      'aws:bucket'          : 'crowi',
      'aws:region'          : 'ap-northeast-1',
      'aws:accessKeyId'     : '',
      'aws:secretAccessKey' : '',

      'mail:from'         : '',
      'mail:smtpHost'     : '',
      'mail:smtpPort'     : '',
      'mail:smtpUser'     : '',
      'mail:smtpPassword' : '',

      'google:clientId'     : '',
      'google:clientSecret' : '',

      'plugin:isEnabledPlugins' : true,

      'customize:css' : '',
      'customize:script' : '',
      'customize:header' : '',
<<<<<<< HEAD
      'customize:title' : '',
=======
      'customize:highlightJsStyle' : 'github',
      'customize:highlightJsStyleBorder' : false,
>>>>>>> acf3d8e6
      'customize:behavior' : 'crowi',
      'customize:layout' : 'crowi',
      'customize:isEnabledTimeline' : true,
      'customize:isSavedStatesOfTabChanges' : true,
    };
  }

  function getDefaultMarkdownConfigs() {
    return {
      'markdown:isEnabledLinebreaks': true,
      'markdown:isEnabledLinebreaksInComments': true,
    }
  }

  function getValueForCrowiNS(config, key) {
    // return the default value if undefined
    if (undefined === config.crowi || undefined === config.crowi[key]) {
      return getDefaultCrowiConfigs()[key];
    }

    return config.crowi[key];
  }

  configSchema.statics.getRestrictGuestModeLabels = function()
  {
    var labels = {};
    labels[SECURITY_RESTRICT_GUEST_MODE_DENY]     = 'アカウントを持たないユーザーはアクセス不可';
    labels[SECURITY_RESTRICT_GUEST_MODE_READONLY] = '閲覧のみ許可';

    return labels;
  };

  configSchema.statics.getRegistrationModeLabels = function()
  {
    var labels = {};
    labels[SECURITY_REGISTRATION_MODE_OPEN]       = '公開 (だれでも登録可能)';
    labels[SECURITY_REGISTRATION_MODE_RESTRICTED] = '制限 (登録完了には管理者の承認が必要)';
    labels[SECURITY_REGISTRATION_MODE_CLOSED]     = '非公開 (登録には管理者による招待が必要)';

    return labels;
  };

  configSchema.statics.updateConfigCache = function(ns, config)
  {
    var originalConfig = crowi.getConfig();
    var newNSConfig = originalConfig[ns] || {};
    Object.keys(config).forEach(function (key) {
      if (config[key] || config[key] === '' || config[key] === false) {
        newNSConfig[key] = config[key];
      }
    });

    originalConfig[ns] = newNSConfig;
    crowi.setConfig(originalConfig);

    // initialize custom css/script
    Config.initCustomCss(originalConfig);
    Config.initCustomScript(originalConfig);
  };

  // Execute only once for installing application
  configSchema.statics.applicationInstall = function(callback)
  {
    var Config = this;
    Config.count({ ns: 'crowi' }, function (err, count) {
      if (count > 0) {
        return callback(new Error('Application already installed'), null);
      }
      Config.updateNamespaceByArray('crowi', getArrayForInstalling(), function(err, configs) {

        Config.updateConfigCache('crowi', configs);
        return callback(err, configs);
      });
    });
  };

  configSchema.statics.setupCofigFormData = function(ns, config)
  {
    var defaultConfig = {};

    // set Default Settings
    if (ns === 'crowi') {
      defaultConfig = getDefaultCrowiConfigs();
    }
    else if (ns === 'markdown') {
      defaultConfig = getDefaultMarkdownConfigs();
    }

    if (!defaultConfig[ns]) {
      defaultConfig[ns] = {};
    }
    Object.keys(config[ns] || {}).forEach(function (key) {
      if (config[ns][key] !== undefined) {
        defaultConfig[key] = config[ns][key];
      }
    });
    return defaultConfig;
  };


  configSchema.statics.updateNamespaceByArray = function(ns, configs, callback)
  {
    var Config = this;
    if (configs.length < 0) {
      return callback(new Error('Argument #1 is not array.'), null);
    }

    Object.keys(configs).forEach(function (key) {
      var value = configs[key];

      Config.findOneAndUpdate(
        { ns: ns, key: key },
        { ns: ns, key: key, value: JSON.stringify(value) },
        { upsert: true, },
        function (err, config) {
          debug('Config.findAndUpdate', err, config);
      });
    });

    return callback(null, configs);
  };

  configSchema.statics.findAndUpdate = function(ns, key, value, callback)
  {
    var Config = this;
    Config.findOneAndUpdate(
      { ns: ns, key: key },
      { ns: ns, key: key, value: JSON.stringify(value) },
      { upsert: true, },
      function (err, config) {
        debug('Config.findAndUpdate', err, config);
        callback(err, config);
    });
  };

  configSchema.statics.getConfig = function(callback)
  {
  };

  configSchema.statics.loadAllConfig = function(callback)
  {
    var Config = this
      , config = {};
    config.crowi = {}; // crowi namespace

    Config.find()
      .sort({ns: 1, key: 1})
      .exec(function(err, doc) {

        doc.forEach(function(el) {
          if (!config[el.ns]) {
            config[el.ns] = {};
          }
          config[el.ns][el.key] = JSON.parse(el.value);
        });

        debug('Config loaded', config);

        // initialize custom css/script
        Config.initCustomCss(config);
        Config.initCustomScript(config);

        return callback(null, config);
      });
  };

  configSchema.statics.isEnabledPassport = function(config)
  {
    // always true if crowi-plus installed cleanly
    if (Object.keys(config.crowi).length == 0) {
      return true;
    }

    const key = 'security:isEnabledPassport';
    return getValueForCrowiNS(config, key);
  };

  configSchema.statics.isEnabledPassportLdap = function(config)
  {
    const key = 'security:passport-ldap:isEnabled';
    return getValueForCrowiNS(config, key);
  };

  configSchema.statics.isUploadable = function(config)
  {
    var method = crowi.env.FILE_UPLOAD || 'aws';

    if (method == 'aws' && (
        !config.crowi['aws:accessKeyId'] ||
        !config.crowi['aws:secretAccessKey'] ||
        !config.crowi['aws:region'] ||
        !config.crowi['aws:bucket'])) {
      return false;
    }

    return method != 'none';
  };

  configSchema.statics.isGuesstAllowedToRead = function(config)
  {
    // return false if undefined
    if (undefined === config.crowi || undefined === config.crowi['security:restrictGuestMode']) {
      return false;
    }

    return SECURITY_RESTRICT_GUEST_MODE_READONLY === config.crowi['security:restrictGuestMode'];
  };

  configSchema.statics.isEnabledPlugins = function(config)
  {
    const key = 'plugin:isEnabledPlugins';
    return getValueForCrowiNS(config, key);
  };

  configSchema.statics.isEnabledLinebreaks = function(config)
  {
    const key = 'markdown:isEnabledLinebreaks';

    // return default value if undefined
    if (undefined === config.markdown || undefined === config.markdown[key]) {
      return getDefaultMarkdownConfigs[key];
    }

    return config.markdown[key];
  };

  configSchema.statics.isEnabledLinebreaksInComments = function(config)
  {
    const key = 'markdown:isEnabledLinebreaksInComments';

    // return default value if undefined
    if (undefined === config.markdown || undefined === config.markdown[key]) {
      return getDefaultMarkdownConfigs[key];
    }

    return config.markdown[key];
  };

  /**
   * initialize custom css strings
   */
  configSchema.statics.initCustomCss = function(config)
  {
    const key = 'customize:css';
    const rawCss = getValueForCrowiNS(config, key);
    // uglify and store
    this._customCss = uglifycss.processString(rawCss);
  }

  configSchema.statics.customCss = function(config)
  {
    return this._customCss;
  }

  configSchema.statics.initCustomScript = function(config)
  {
    const key = 'customize:script';
    const rawScript = getValueForCrowiNS(config, key);
    // store as is
    this._customScript = rawScript;
  }

  configSchema.statics.customScript = function(config)
  {
    return this._customScript;
  }

  configSchema.statics.customHeader = function(config)
  {
    const key = 'customize:header';
    return getValueForCrowiNS(config, key);
  }

  configSchema.statics.customTitle = function(config)
  {
    const key = 'customize:title';
    return getValueForCrowiNS(config, key);
  }

  configSchema.statics.behaviorType = function(config)
  {
    const key = 'customize:behavior';
    return getValueForCrowiNS(config, key);
  }

  configSchema.statics.layoutType = function(config)
  {
    const key = 'customize:layout';
    return getValueForCrowiNS(config, key);
  }

  configSchema.statics.highlightJsStyle = function(config)
  {
    const key = 'customize:highlightJsStyle';
    return getValueForCrowiNS(config, key);
  }

  configSchema.statics.highlightJsStyleBorder = function(config)
  {
    const key = 'customize:highlightJsStyleBorder';
    return getValueForCrowiNS(config, key);
  }

  configSchema.statics.isEnabledTimeline = function(config)
  {
    const key = 'customize:isEnabledTimeline';
    return getValueForCrowiNS(config, key);
  };

  configSchema.statics.isSavedStatesOfTabChanges = function(config)
  {
    const key = 'customize:isSavedStatesOfTabChanges';
    return getValueForCrowiNS(config, key);
  };

  configSchema.statics.fileUploadEnabled = function(config)
  {
    const Config = this;

    if (!Config.isUploadable(config)) {
      return false;
    }

    // convert to boolean
    return !!config.crowi['app:fileUpload'];
  };

  configSchema.statics.hasSlackConfig = function(config)
  {
    return Config.hasSlackWebClientConfig(config) || Config.hasSlackIwhUrl(config);
  };

  configSchema.statics.hasSlackWebClientConfig = function(config)
  {
    if (!config.notification) {
      return false;
    }
    if (!config.notification['slack:clientId'] ||
        !config.notification['slack:clientSecret']) {
      return false;
    }

    return true;
  };

  /**
   * for Slack Incoming Webhooks
   */
  configSchema.statics.hasSlackIwhUrl = function(config)
  {
    if (!config.notification) {
      return false;
    }
    return config.notification['slack:incomingWebhookUrl'];
  };

  configSchema.statics.isIncomingWebhookPrioritized = function(config)
  {
    if (!config.notification) {
      return false;
    }
    return config.notification['slack:isIncomingWebhookPrioritized'];
  };

  configSchema.statics.hasSlackToken = function(config)
  {
    if (!this.hasSlackWebClientConfig(config)) {
      return false;
    }

    if (!config.notification['slack:token']) {
      return false;
    }

    return true;
  };

  configSchema.statics.getLocalconfig = function(config)
  {
    const Config = this;
    const env = crowi.getEnv();

    const local_config = {
      crowi: {
        title: config.crowi['app:title'],
        url: config.crowi['app:url'] || '',
      },
      upload: {
        image: Config.isUploadable(config),
        file: Config.fileUploadEnabled(config),
      },
      behaviorType: Config.behaviorType(config),
      layoutType: Config.layoutType(config),
      isEnabledLineBreaks: Config.isEnabledLinebreaks(config),
      isSavedStatesOfTabChanges: Config.isSavedStatesOfTabChanges(config),
      env: {
        PLANTUML_URI: env.PLANTUML_URI || null,
        MATHJAX: env.MATHJAX || null,
      },
    };

    return local_config;
  }

  /*
  configSchema.statics.isInstalled = function(config)
  {
    if (!config.crowi) {
      return false;
    }

    if (config.crowi['app:installed']
       && config.crowi['app:installed'] !== '0.0.0') {
      return true;
    }

    return false;
  }
  */

  Config = mongoose.model('Config', configSchema);
  Config.SECURITY_REGISTRATION_MODE_OPEN       = SECURITY_REGISTRATION_MODE_OPEN;
  Config.SECURITY_REGISTRATION_MODE_RESTRICTED = SECURITY_REGISTRATION_MODE_RESTRICTED;
  Config.SECURITY_REGISTRATION_MODE_CLOSED     = SECURITY_REGISTRATION_MODE_CLOSED;


  return Config;
};<|MERGE_RESOLUTION|>--- conflicted
+++ resolved
@@ -40,61 +40,57 @@
   /**
    * default values when migrated from Official Crowi
    */
-  function getDefaultCrowiConfigs()
-  {
+  function getDefaultCrowiConfigs() {
     return {
       //'app:installed'     : "0.0.0",
-      'app:title'         : 'Crowi',
-      'app:confidential'  : '',
-
-      'app:fileUpload'    : false,
-
-      'security:restrictGuestMode'      : 'Deny',
-
-      'security:registrationMode'      : 'Open',
-      'security:registrationWhiteList' : [],
-
-      'security:isEnabledPassport' : false,
-      'security:passport-ldap:isEnabled' : false,
-      'security:passport-ldap:serverUrl' : undefined,
-      'security:passport-ldap:isUserBind' : undefined,
-      'security:passport-ldap:bindDN' : undefined,
-      'security:passport-ldap:bindDNPassword' : undefined,
-      'security:passport-ldap:searchFilter' : undefined,
-      'security:passport-ldap:attrMapUsername' : undefined,
-      'security:passport-ldap:groupSearchBase' : undefined,
-      'security:passport-ldap:groupSearchFilter' : undefined,
-      'security:passport-ldap:groupDnProperty' : undefined,
-
-      'aws:bucket'          : 'crowi',
-      'aws:region'          : 'ap-northeast-1',
-      'aws:accessKeyId'     : '',
-      'aws:secretAccessKey' : '',
-
-      'mail:from'         : '',
-      'mail:smtpHost'     : '',
-      'mail:smtpPort'     : '',
-      'mail:smtpUser'     : '',
-      'mail:smtpPassword' : '',
-
-      'google:clientId'     : '',
-      'google:clientSecret' : '',
-
-      'plugin:isEnabledPlugins' : true,
-
-      'customize:css' : '',
-      'customize:script' : '',
-      'customize:header' : '',
-<<<<<<< HEAD
-      'customize:title' : '',
-=======
-      'customize:highlightJsStyle' : 'github',
-      'customize:highlightJsStyleBorder' : false,
->>>>>>> acf3d8e6
-      'customize:behavior' : 'crowi',
-      'customize:layout' : 'crowi',
-      'customize:isEnabledTimeline' : true,
-      'customize:isSavedStatesOfTabChanges' : true,
+      'app:title': 'Crowi',
+      'app:confidential': '',
+
+      'app:fileUpload': false,
+
+      'security:restrictGuestMode': 'Deny',
+
+      'security:registrationMode': 'Open',
+      'security:registrationWhiteList': [],
+
+      'security:isEnabledPassport': false,
+      'security:passport-ldap:isEnabled': false,
+      'security:passport-ldap:serverUrl': undefined,
+      'security:passport-ldap:isUserBind': undefined,
+      'security:passport-ldap:bindDN': undefined,
+      'security:passport-ldap:bindDNPassword': undefined,
+      'security:passport-ldap:searchFilter': undefined,
+      'security:passport-ldap:attrMapUsername': undefined,
+      'security:passport-ldap:groupSearchBase': undefined,
+      'security:passport-ldap:groupSearchFilter': undefined,
+      'security:passport-ldap:groupDnProperty': undefined,
+
+      'aws:bucket': 'crowi',
+      'aws:region': 'ap-northeast-1',
+      'aws:accessKeyId': '',
+      'aws:secretAccessKey': '',
+
+      'mail:from': '',
+      'mail:smtpHost': '',
+      'mail:smtpPort': '',
+      'mail:smtpUser': '',
+      'mail:smtpPassword': '',
+
+      'google:clientId': '',
+      'google:clientSecret': '',
+
+      'plugin:isEnabledPlugins': true,
+
+      'customize:css': '',
+      'customize:script': '',
+      'customize:header': '',
+      'customize:title': '',
+      'customize:highlightJsStyle': 'github',
+      'customize:highlightJsStyleBorder': false,
+      'customize:behavior': 'crowi',
+      'customize:layout': 'crowi',
+      'customize:isEnabledTimeline': true,
+      'customize:isSavedStatesOfTabChanges': true,
     };
   }
 
@@ -102,7 +98,7 @@
     return {
       'markdown:isEnabledLinebreaks': true,
       'markdown:isEnabledLinebreaksInComments': true,
-    }
+    };
   }
 
   function getValueForCrowiNS(config, key) {
@@ -114,8 +110,7 @@
     return config.crowi[key];
   }
 
-  configSchema.statics.getRestrictGuestModeLabels = function()
-  {
+  configSchema.statics.getRestrictGuestModeLabels = function() {
     var labels = {};
     labels[SECURITY_RESTRICT_GUEST_MODE_DENY]     = 'アカウントを持たないユーザーはアクセス不可';
     labels[SECURITY_RESTRICT_GUEST_MODE_READONLY] = '閲覧のみ許可';
@@ -123,8 +118,7 @@
     return labels;
   };
 
-  configSchema.statics.getRegistrationModeLabels = function()
-  {
+  configSchema.statics.getRegistrationModeLabels = function() {
     var labels = {};
     labels[SECURITY_REGISTRATION_MODE_OPEN]       = '公開 (だれでも登録可能)';
     labels[SECURITY_REGISTRATION_MODE_RESTRICTED] = '制限 (登録完了には管理者の承認が必要)';
@@ -133,11 +127,10 @@
     return labels;
   };
 
-  configSchema.statics.updateConfigCache = function(ns, config)
-  {
+  configSchema.statics.updateConfigCache = function(ns, config) {
     var originalConfig = crowi.getConfig();
     var newNSConfig = originalConfig[ns] || {};
-    Object.keys(config).forEach(function (key) {
+    Object.keys(config).forEach(function(key) {
       if (config[key] || config[key] === '' || config[key] === false) {
         newNSConfig[key] = config[key];
       }
@@ -152,10 +145,9 @@
   };
 
   // Execute only once for installing application
-  configSchema.statics.applicationInstall = function(callback)
-  {
+  configSchema.statics.applicationInstall = function(callback) {
     var Config = this;
-    Config.count({ ns: 'crowi' }, function (err, count) {
+    Config.count({ ns: 'crowi' }, function(err, count) {
       if (count > 0) {
         return callback(new Error('Application already installed'), null);
       }
@@ -167,8 +159,7 @@
     });
   };
 
-  configSchema.statics.setupCofigFormData = function(ns, config)
-  {
+  configSchema.statics.setupCofigFormData = function(ns, config) {
     var defaultConfig = {};
 
     // set Default Settings
@@ -182,7 +173,7 @@
     if (!defaultConfig[ns]) {
       defaultConfig[ns] = {};
     }
-    Object.keys(config[ns] || {}).forEach(function (key) {
+    Object.keys(config[ns] || {}).forEach(function(key) {
       if (config[ns][key] !== undefined) {
         defaultConfig[key] = config[ns][key];
       }
@@ -191,47 +182,43 @@
   };
 
 
-  configSchema.statics.updateNamespaceByArray = function(ns, configs, callback)
-  {
+  configSchema.statics.updateNamespaceByArray = function(ns, configs, callback) {
     var Config = this;
     if (configs.length < 0) {
       return callback(new Error('Argument #1 is not array.'), null);
     }
 
-    Object.keys(configs).forEach(function (key) {
+    Object.keys(configs).forEach(function(key) {
       var value = configs[key];
 
       Config.findOneAndUpdate(
         { ns: ns, key: key },
         { ns: ns, key: key, value: JSON.stringify(value) },
         { upsert: true, },
-        function (err, config) {
+        function(err, config) {
           debug('Config.findAndUpdate', err, config);
-      });
+        });
     });
 
     return callback(null, configs);
   };
 
-  configSchema.statics.findAndUpdate = function(ns, key, value, callback)
-  {
+  configSchema.statics.findAndUpdate = function(ns, key, value, callback) {
     var Config = this;
     Config.findOneAndUpdate(
       { ns: ns, key: key },
       { ns: ns, key: key, value: JSON.stringify(value) },
       { upsert: true, },
-      function (err, config) {
+      function(err, config) {
         debug('Config.findAndUpdate', err, config);
         callback(err, config);
-    });
-  };
-
-  configSchema.statics.getConfig = function(callback)
-  {
-  };
-
-  configSchema.statics.loadAllConfig = function(callback)
-  {
+      });
+  };
+
+  configSchema.statics.getConfig = function(callback) {
+  };
+
+  configSchema.statics.loadAllConfig = function(callback) {
     var Config = this
       , config = {};
     config.crowi = {}; // crowi namespace
@@ -257,8 +244,7 @@
       });
   };
 
-  configSchema.statics.isEnabledPassport = function(config)
-  {
+  configSchema.statics.isEnabledPassport = function(config) {
     // always true if crowi-plus installed cleanly
     if (Object.keys(config.crowi).length == 0) {
       return true;
@@ -268,18 +254,16 @@
     return getValueForCrowiNS(config, key);
   };
 
-  configSchema.statics.isEnabledPassportLdap = function(config)
-  {
+  configSchema.statics.isEnabledPassportLdap = function(config) {
     const key = 'security:passport-ldap:isEnabled';
     return getValueForCrowiNS(config, key);
   };
 
-  configSchema.statics.isUploadable = function(config)
-  {
+  configSchema.statics.isUploadable = function(config) {
     var method = crowi.env.FILE_UPLOAD || 'aws';
 
     if (method == 'aws' && (
-        !config.crowi['aws:accessKeyId'] ||
+      !config.crowi['aws:accessKeyId'] ||
         !config.crowi['aws:secretAccessKey'] ||
         !config.crowi['aws:region'] ||
         !config.crowi['aws:bucket'])) {
@@ -289,8 +273,7 @@
     return method != 'none';
   };
 
-  configSchema.statics.isGuesstAllowedToRead = function(config)
-  {
+  configSchema.statics.isGuesstAllowedToRead = function(config) {
     // return false if undefined
     if (undefined === config.crowi || undefined === config.crowi['security:restrictGuestMode']) {
       return false;
@@ -299,14 +282,12 @@
     return SECURITY_RESTRICT_GUEST_MODE_READONLY === config.crowi['security:restrictGuestMode'];
   };
 
-  configSchema.statics.isEnabledPlugins = function(config)
-  {
+  configSchema.statics.isEnabledPlugins = function(config) {
     const key = 'plugin:isEnabledPlugins';
     return getValueForCrowiNS(config, key);
   };
 
-  configSchema.statics.isEnabledLinebreaks = function(config)
-  {
+  configSchema.statics.isEnabledLinebreaks = function(config) {
     const key = 'markdown:isEnabledLinebreaks';
 
     // return default value if undefined
@@ -317,8 +298,7 @@
     return config.markdown[key];
   };
 
-  configSchema.statics.isEnabledLinebreaksInComments = function(config)
-  {
+  configSchema.statics.isEnabledLinebreaksInComments = function(config) {
     const key = 'markdown:isEnabledLinebreaksInComments';
 
     // return default value if undefined
@@ -332,82 +312,69 @@
   /**
    * initialize custom css strings
    */
-  configSchema.statics.initCustomCss = function(config)
-  {
+  configSchema.statics.initCustomCss = function(config) {
     const key = 'customize:css';
     const rawCss = getValueForCrowiNS(config, key);
     // uglify and store
     this._customCss = uglifycss.processString(rawCss);
-  }
-
-  configSchema.statics.customCss = function(config)
-  {
+  };
+
+  configSchema.statics.customCss = function(config) {
     return this._customCss;
-  }
-
-  configSchema.statics.initCustomScript = function(config)
-  {
+  };
+
+  configSchema.statics.initCustomScript = function(config) {
     const key = 'customize:script';
     const rawScript = getValueForCrowiNS(config, key);
     // store as is
     this._customScript = rawScript;
-  }
-
-  configSchema.statics.customScript = function(config)
-  {
+  };
+
+  configSchema.statics.customScript = function(config) {
     return this._customScript;
-  }
-
-  configSchema.statics.customHeader = function(config)
-  {
+  };
+
+  configSchema.statics.customHeader = function(config) {
     const key = 'customize:header';
     return getValueForCrowiNS(config, key);
-  }
-
-  configSchema.statics.customTitle = function(config)
-  {
+  };
+
+  configSchema.statics.customTitle = function(config) {
     const key = 'customize:title';
     return getValueForCrowiNS(config, key);
-  }
-
-  configSchema.statics.behaviorType = function(config)
-  {
+  };
+
+  configSchema.statics.behaviorType = function(config) {
     const key = 'customize:behavior';
     return getValueForCrowiNS(config, key);
-  }
-
-  configSchema.statics.layoutType = function(config)
-  {
+  };
+
+  configSchema.statics.layoutType = function(config) {
     const key = 'customize:layout';
     return getValueForCrowiNS(config, key);
-  }
-
-  configSchema.statics.highlightJsStyle = function(config)
-  {
+  };
+
+  configSchema.statics.highlightJsStyle = function(config) {
     const key = 'customize:highlightJsStyle';
     return getValueForCrowiNS(config, key);
-  }
-
-  configSchema.statics.highlightJsStyleBorder = function(config)
-  {
+  };
+
+  configSchema.statics.highlightJsStyleBorder = function(config) {
     const key = 'customize:highlightJsStyleBorder';
     return getValueForCrowiNS(config, key);
-  }
-
-  configSchema.statics.isEnabledTimeline = function(config)
-  {
+  };
+
+  configSchema.statics.isEnabledTimeline = function(config) {
     const key = 'customize:isEnabledTimeline';
     return getValueForCrowiNS(config, key);
   };
 
-  configSchema.statics.isSavedStatesOfTabChanges = function(config)
-  {
+  configSchema.statics.isSavedStatesOfTabChanges = function(config) {
     const key = 'customize:isSavedStatesOfTabChanges';
     return getValueForCrowiNS(config, key);
   };
 
-  configSchema.statics.fileUploadEnabled = function(config)
-  {
+  configSchema.statics.fileUploadEnabled = function(config) {
     const Config = this;
 
     if (!Config.isUploadable(config)) {
@@ -418,13 +385,11 @@
     return !!config.crowi['app:fileUpload'];
   };
 
-  configSchema.statics.hasSlackConfig = function(config)
-  {
+  configSchema.statics.hasSlackConfig = function(config) {
     return Config.hasSlackWebClientConfig(config) || Config.hasSlackIwhUrl(config);
   };
 
-  configSchema.statics.hasSlackWebClientConfig = function(config)
-  {
+  configSchema.statics.hasSlackWebClientConfig = function(config) {
     if (!config.notification) {
       return false;
     }
@@ -439,24 +404,21 @@
   /**
    * for Slack Incoming Webhooks
    */
-  configSchema.statics.hasSlackIwhUrl = function(config)
-  {
+  configSchema.statics.hasSlackIwhUrl = function(config) {
     if (!config.notification) {
       return false;
     }
     return config.notification['slack:incomingWebhookUrl'];
   };
 
-  configSchema.statics.isIncomingWebhookPrioritized = function(config)
-  {
+  configSchema.statics.isIncomingWebhookPrioritized = function(config) {
     if (!config.notification) {
       return false;
     }
     return config.notification['slack:isIncomingWebhookPrioritized'];
   };
 
-  configSchema.statics.hasSlackToken = function(config)
-  {
+  configSchema.statics.hasSlackToken = function(config) {
     if (!this.hasSlackWebClientConfig(config)) {
       return false;
     }
@@ -468,8 +430,7 @@
     return true;
   };
 
-  configSchema.statics.getLocalconfig = function(config)
-  {
+  configSchema.statics.getLocalconfig = function(config) {
     const Config = this;
     const env = crowi.getEnv();
 
@@ -493,7 +454,7 @@
     };
 
     return local_config;
-  }
+  };
 
   /*
   configSchema.statics.isInstalled = function(config)
