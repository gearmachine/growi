--- conflicted
+++ resolved
@@ -243,18 +243,13 @@
     }).on('close', function () {
       // all done
 
-<<<<<<< HEAD
       // return if body is empty
       // see: https://github.com/weseek/crowi-plus/issues/228
       if (body.length == 0) {
         return resolve();
       }
 
-      // 最後に送信
-=======
       // 最後にすべてを送信
-      debug('Sending last body of bulk operation:', body.length)
->>>>>>> 62ed2a0e
       self.client.bulk({
         body: body,
         requestTimeout: Infinity,
