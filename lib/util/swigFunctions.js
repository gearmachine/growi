module.exports = function(crowi, app, req, locals) {
  var debug = require('debug')('crowi:lib:swigFunctions')
    , Page = crowi.model('Page')
    , Config = crowi.model('Config')
    , User = crowi.model('User')
    , passportService = crowi.passportService
  ;

  locals.nodeVersion = function() {
    return crowi.runtimeVersions.versions.node ? crowi.runtimeVersions.versions.node.version : '-';
  }
  locals.npmVersion = function() {
    return crowi.runtimeVersions.versions.npm ? crowi.runtimeVersions.versions.npm.version : '-';
  }
  locals.yarnVersion = function() {
    return crowi.runtimeVersions.versions.yarn ? crowi.runtimeVersions.versions.yarn.version : '-';
  }

  locals.crowiVersion = function() {
    return crowi.version;
  }

  // token getter
  locals.csrf = function() {
    return req.csrfToken;
  };

  locals.getAppTitleFontSize = function(appTitle) {
    let fontSize = 22;
    if (appTitle.length < 13) { /* do nothing */ }
    else if (appTitle.length < 21) {
      fontSize -= 3 * (Math.floor((appTitle.length - 13) / 3) + 1);
    }
    else  {
      fontSize = 11;
    }
    return fontSize;
  }

  /**
   * return true if enabled
   */
  locals.isEnabledPassport = function() {
    var config = crowi.getConfig()
    return Config.isEnabledPassport(config);
  }

  /**
   * return true if local strategy has been setup successfully
   *  used whether restarting the server needed
   */
  locals.isPassportLocalStrategySetup = function() {
    return passportService != null && passportService.isLocalStrategySetup;
  }

  /**
   * return true if enabled and strategy has been setup successfully
   */
  locals.isLdapSetup = function() {
    var config = crowi.getConfig()
    return Config.isEnabledPassport(config) && Config.isEnabledPassportLdap(config) && passportService.isLdapStrategySetup;
  }

  /**
   * return true if enabled but strategy has some problem
   */
  locals.isLdapSetupFailed = function() {
    var config = crowi.getConfig()
    return Config.isEnabledPassport(config) && Config.isEnabledPassportLdap(config) && !passportService.isLdapStrategySetup;
  }

  locals.googleLoginEnabled = function() {
    // return false if Passport is enabled
    // because official crowi mechanism is not used.
    if (locals.isEnabledPassport()) {
      return false;
    }

    var config = crowi.getConfig()
    return config.crowi['google:clientId'] && config.crowi['google:clientSecret'];
  };

  locals.searchConfigured = function() {
    if (crowi.getSearcher()) {
      return true;
    }
    return false;
  };

  locals.isEnabledPlugins = function() {
    var config = crowi.getConfig()
    return Config.isEnabledPlugins(config);
  }

  locals.isEnabledLinebreaks = function() {
    var config = crowi.getConfig()
    return Config.isEnabledLinebreaks(config);
  }

  locals.isEnabledLinebreaksInComments = function() {
    var config = crowi.getConfig()
    return Config.isEnabledLinebreaksInComments(config);
  }

  locals.customCss = function() {
    return Config.customCss();
  }

  locals.customScript = function() {
    return Config.customScript();
  }

  locals.customHeader = function() {
    var config = crowi.getConfig()
    return Config.customHeader(config);
  }

<<<<<<< HEAD
  locals.theme = function() {
    var config = crowi.getConfig()
    return Config.theme(config);
=======
  locals.customTitle = function() {
    var config = crowi.getConfig();
    var title = Config.customTitle(config);
    var app_title = config.crowi['app:title'] ? config.crowi['app:title'] : 'Crowi';
    var custom_title = title.replace('{{sitename}}', app_title);
    return custom_title;
>>>>>>> 27675bd7
  }

  locals.behaviorType = function() {
    var config = crowi.getConfig()
    return Config.behaviorType(config);
  }

  locals.layoutType = function() {
    var config = crowi.getConfig()
    return Config.layoutType(config);
  }

  locals.highlightJsStyle = function() {
    var config = crowi.getConfig()
    return Config.highlightJsStyle(config);
  }

  locals.highlightJsStyleBorder = function() {
    var config = crowi.getConfig()
    return Config.highlightJsStyleBorder(config);
  }

  locals.isEnabledTimeline = function() {
    var config = crowi.getConfig()
    return Config.isEnabledTimeline(config);
  }

  locals.slackConfigured = function() {
    var config = crowi.getConfig()
    if (Config.hasSlackToken(config) || Config.hasSlackIwhUrl(config)) {
      return true;
    }
    return false;
  };

  locals.isUploadable = function() {
    var config = crowi.getConfig()
    return Config.isUploadable(config);
  };

  locals.parentPath = function(path) {
    if (path == '/') {
      return path;
    }

    if (path.match(/.+\/$/)) {
      return path;
    }

    return path + '/';
  };

  locals.isUserPageList = function(path) {
    if (path.match(/^\/user\/[^\/]+\/$/)) {
      return true;
    }

    return false;
  };

  locals.isTopPage = function() {
    var path = req.path || '';
    if (path === '/') {
      return true;
    }

    return false;
  };

  locals.isTrashPage = function() {
    var path = req.path || '';
    if (path.match(/^\/trash\/.*/)) {
      return true;
    }

    return false;
  };

  locals.isDeletablePage = function() {
    var Page = crowi.model('Page');
    var path = req.path || '';

    return Page.isDeletableName(path);
  };

  locals.userPageRoot = function(user) {
    if (!user || !user.username) {
      return '';
    }
    return '/user/' + user.username;
  };

  locals.css = {
    grant: function (pageData) {
      if (!pageData) {
        return '';
      }

      switch (pageData.grant) {
        case Page.GRANT_PUBLIC:
          return 'grant-public';
        case Page.GRANT_RESTRICTED:
          return 'grant-restricted';
        //case Page.GRANT_SPECIFIED:
        //  return 'grant-specified';
        //  break;
        case Page.GRANT_OWNER:
          return 'grant-owner';
        default:
          break;
      }
      return '';
    },
    userStatus: function (user) {
      //debug('userStatus', user._id, user.usename, user.status);

      switch (user.status) {
        case User.STATUS_REGISTERED:
          return 'label-info';
        case User.STATUS_ACTIVE:
          return 'label-success';
        case User.STATUS_SUSPENDED:
          return 'label-warning';
        case User.STATUS_DELETED:
          return 'label-danger';
        case User.STATUS_INVITED:
          return 'label-info';
        default:
          break;
      }
      return '';
    },
  };
};<|MERGE_RESOLUTION|>--- conflicted
+++ resolved
@@ -115,18 +115,17 @@
     return Config.customHeader(config);
   }
 
-<<<<<<< HEAD
   locals.theme = function() {
     var config = crowi.getConfig()
     return Config.theme(config);
-=======
+  }
+
   locals.customTitle = function() {
     var config = crowi.getConfig();
     var title = Config.customTitle(config);
     var app_title = config.crowi['app:title'] ? config.crowi['app:title'] : 'Crowi';
     var custom_title = title.replace('{{sitename}}', app_title);
     return custom_title;
->>>>>>> 27675bd7
   }
 
   locals.behaviorType = function() {
