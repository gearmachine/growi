{% extends 'layout/2column.html' %}

{% block html_title %}{{ path|path2name }} · {{ path }}{% endblock %}

{% block content_head %}

{% block content_head_before %}
{% endblock %}

<div class="header-wrap">
  {% if not page.isDeleted() %}
  <header id="page-header">
    <p class="stopper"><a href="#" data-affix-disable="#page-header"><i class="fa fa-chevron-up"></i></a></p>


    <div class="flex-title-line">
      <h1 class="title flex-item-title" id="revision-path">{{ path|insertSpaceToEachSlashes }}</h1>
      {% if page %}
      <div class="flex-item-action">
        <a href="#" title="Bookmark" class="bookmark-link" id="bookmark-button" data-csrftoken="{{ csrf() }}" data-bookmarked="0"><i class="fa fa-star-o"></i></a>
      </div>
      <div class="flex-item-action visible-xs visible-sm">
        <button
            data-csrftoken="{{ csrf() }}"
            data-liked="{% if page.isLiked(user) %}1{% else %}0{% endif %}"
            class="like-button btn btn-default btn-sm {% if page.isLiked(user) %}active{% endif %}"
        ><i class="fa fa-thumbs-o-up"></i></button>
      </div>
      {% endif %}
    </div>
  </header>
  {% else %}
  {# trash/* #}
  <header id="page-header">
    <div class="flex-title-line">
      <h1 class="title flex-item-title">{{ path|insertSpaceToEachSlashes }}</h1>
      <div class="flex-item-action">
        <a href="#" title="Bookmark" class="bookmark-link" id="bookmark-button" data-csrftoken="{{ csrf() }}" data-bookmarked="0"><i class="fa fa-star-o"></i></a>
      </div>
    </div>
  </header>
  {% endif %}
</div>

{% block content_head_after %}
{% endblock %}

{% endblock %}

{% block content_main %}

{% block content_main_before %}
{% endblock %}

<div id="content-main" class="content-main {% if not page or req.body.pageForm %}on-edit{% endif %}"
  data-path="{{ path }}"
  data-path-shortname="{{ path|path2name }}"
  data-page-id="{% if page %}{{ page._id.toString() }}{% endif %}"
  data-current-user="{% if user %}{{ user._id.toString() }}{% endif %}"
  data-current-username="{% if user %}{{ user.username }}{% endif %}"
  data-page-revision-id="{% if revision %}{{ revision._id.toString() }}{% endif %}"
  data-page-revision-created="{% if revision %}{{ revision.createdAt|datetz('U') }}{% endif %}"
  data-page-is-seen="{% if page and page.isSeenUser(user) %}1{% else %}0{% endif %}"
  >

  {% if not page %}
  <ul class="nav nav-tabs hidden-print">
    <li><a>Create: {{ path }}</a></li>
    <li class="dropdown pull-right">
      <a href="#" onclick="history.back();"><i class="fa fa-times"></i> {{ t('Cancel') }}</a>
    </li>
  </ul>
  <div class="tab-content">
    <div class="edit-form">
    {% include '_form.html' %}
    </div>
  </div>

  {% else %}

  {% if page.isDeleted() %}
  <div class="alert alert-danger">
    <form role="form" class="pull-right" id="revert-delete-page-form" onsubmit="return false;">
      <input type="hidden" name="_csrf" value="{{ csrf() }}">
      <input type="hidden" name="path" value="{{ page.path }}">
      <input type="hidden" name="page_id" value="{{ page._id.toString() }}">
      <input type="submit" class="btn btn-danger btn-inverse btn-sm" value="Put Back!">
    </form>
    <p>
      <i class="fa fa-trash-o" aria-hidden="true"></i>
      This page is in the trash.<br>
    </p>
    <p>
    Deleted by <img src="{{ page.lastUpdateUser|picture }}" class="picture picture-sm picture-rounded"> {{ page.lastUpdateUser.name }} at {{ page.updatedAt|datetz('Y-m-d H:i:s') }}
    </p>
  </div>
  {% endif %}

  {% if not page.isDeleted() %}
  <ul class="nav nav-tabs hidden-print">
    <li class=" {% if not req.body.pageForm %}active{% endif %}" data-toggle="tooltip" {# data-title="あなたの 確認待ち です" title="" data-placement="bottom" data-trigger="manual" data-tooltip-stay #}>
      <a href="#revision-body" data-toggle="tab">
      <i class="fa fa-magic"></i>
      {#
        <span class="label label-danger" style=""> 承認待ち</span>
      #}
      </a>
    </li>

<<<<<<< HEAD
    <li {% if req.body.pageForm %}class="active"{% endif %}><a href="#edit-form" data-toggle="tab"><i class="fa fa-pencil-square-o"></i> {{ t('Edit') }}</a></li>
=======
    <li {% if req.body.pageForm %}class="active"{% endif %}><a href="#edit-form" data-toggle="tab"><i class="fa fa-pencil-square-o"></i> Edit</a></li>
>>>>>>> 2bbef22e


    <li class="dropdown pull-right">
      <a class="dropdown-toggle" data-toggle="dropdown" href="#">
        <i class="fa fa-wrench"></i> <span class="caret"></span>
      </a>
      <ul class="dropdown-menu">
       <li><a href="#" data-target="#renamePage" data-toggle="modal"><i class="fa fa-share"></i> {{ t('Move') }}</a></li>
       <li><a href="?presentation=1" class="toggle-presentation"><i class="fa fa-arrows-alt"></i> {{ t('Presentation Mode') }} (beta)</a></li>
       {% if isDeletablePage() %}
       <li class="divider"></li>
       <li class=""><a href="#" data-target="#deletePage" data-toggle="modal"><i class="fa fa-trash-o text-danger"></i> {{ t('Delete') }}</a></li>
       {% endif %}
      </ul>
    </li>
    {% if page %}
    <li class="pull-right"><a href="#revision-history" data-toggle="tab"><i class="fa fa-history"></i> History</a></li>
    {% endif %}
  </ul>
  {% endif %}

  <div class="tab-content wiki-content">
  {% if req.query.renamed and not page.isDeleted() %}
  <div class="alert alert-info">
    <strong>{{ t('Moved') }}: </strong> {{ t('This page was moved from', req.query.renamed) }}
  </div>
  {% endif %}
  {% if not page.isLatestRevision() %}
  <div class="alert alert-warning">
    <strong>{{ t('Warning') }}: </strong> {{ t('This is not the current version.') }} <i class="fa fa-magic"></i> <a href="{{ page.path }}">{{ t('Show latest page') }}</a>
  </div>
  {% endif %}

{#
  <div class="panel panel-default">
    <div class="panel-heading">承認待ち</div>
    <div class="panel-body">
      ほげほげ
    </div>
  </div>
#}
    <script type="text/template" id="raw-text-original">{{ revision.body }}</script>

    {# formatted text #}
    <div class="tab-pane {% if not req.body.pageForm %}active{% endif %}" id="revision-body">
      <div class="revision-toc" id="revision-toc">
        <a data-toggle="collapse" data-parent="#revision-toc" href="#revision-toc-content" class="revision-toc-head collapsed">{{ t('Table of Contents') }}</a>

      </div>
      <div class="wiki" id="revision-body-content"></div>
    </div>

    {# edit form #}
    {% if not page.isDeleted() %}
    <div class="edit-form tab-pane {% if req.body.pageForm %}active{% endif %}" id="edit-form">
      {% include '_form.html' %}
    </div>
    {% endif %}

    {# raw revision history #}
    <div class="tab-pane revision-history" id="revision-history">
      <h1><i class="fa fa-history"></i> History</h1>
      {% if not page %}
      {% else %}
      <div class="revision-history-list">
        {% for tt in tree %}
        <div class="revision-hisory-outer">
          <img src="{{ tt.author|picture }}" class="picture picture-rounded">
          <div class="revision-history-main">
            <div class="revision-history-author">
              <strong>{% if tt.author %}{{ tt.author.username }}{% else %}-{% endif %}</strong>
            </div>
            <div class="revision-history-comment">
            </div>
            <div class="revision-history-meta">
              {{ tt.createdAt|datetz('Y-m-d H:i:s') }}
              <br>
              <a href="?revision={{ tt._id.toString() }}"><i class="fa fa-history"></i> {{ t('View this version') }}</a>
              <a class="diff-view" data-revision-id="{{ tt._id.toString() }}">
                <i id="diff-icon-{{ tt._id.toString() }}" class="fa fa-arrow-circle-right"></i> {{ t('View diff') }}
              </a>
              <pre class="" id="diff-display-{{ tt._id.toString()}}" style="display: none"></pre>
            </div>
          </div>
        </div>
        {% endfor %}
      </div>
      {% endif %}

    </div>

  </div>
  {% endif %}

  <div id="notifPageEdited" class="fk-notif fk-notif-danger"><i class="fa fa-exclamation-triangle"></i> <span class="edited-user"></span> {{ t('was edited this page') }} <a href="javascript:location.reload();"><i class="fa fa-angle-double-right"></i> {{ t('Read latest page') }}</a></div>
</div>

{% block content_main_after %}
{% endblock %}

{% endblock %}

{% block content_footer %}


{% if page %}
<div class="page-attachments meta">
  <p>Attachments</p>
  <ul>
  </ul>
</div>

<p class="meta">
  Path: <span id="pagePath">{{ page.path }}</span><br>
  {# for BC #}
  {% if page.lastUpdateUser %}
    Last updated at {{ page.updatedAt|datetz('Y-m-d H:i:s') }} by <img src="{{ page.lastUpdateUser|picture }}" class="picture picture-rounded"> {{ page.lastUpdateUser.name }}<br>
  {% else %}
    Last updated at {{ page.revision.createdAt|datetz('Y-m-d H:i:s') }} by <img src="{{ page.revision.author|picture }}" class="picture picture-rounded"> {{ page.revision.author.name }}<br>
  {% endif %}
  {# /for BC #}
  Created at {{ page.createdAt|datetz('Y-m-d H:i:s') }} by <img src="{{ page.creator|default(page.creator)|picture }}" class="picture picture-rounded"> {{ page.creator.name }}<br>
</p>
{% endif %}

{% endblock %}

{% block side_header %}
  {% if not page.isDeleted() %}
    {% include 'widget/page_side_header.html' %}
  {% endif %}
{% endblock %} {# side_header #}

{% block side_content %}
  {% if not page.isDeleted() %}
    {% include 'widget/page_side_content.html' %}
  {% endif %}
{% endblock %}

{% block footer %}
{% endblock %}

{% block body_end %}
  {% parent %}

<div id="presentation-layer" class="fullscreen-layer">
  <div id="presentation-container"></div>
</div>

<div id="crowi-modals">
  {% include 'modal/rename.html' %}
  {% include 'modal/delete.html' %}
  {% include 'modal/page_name_warning.html' %}
</div>
{% endblock %}<|MERGE_RESOLUTION|>--- conflicted
+++ resolved
@@ -107,11 +107,7 @@
       </a>
     </li>
 
-<<<<<<< HEAD
     <li {% if req.body.pageForm %}class="active"{% endif %}><a href="#edit-form" data-toggle="tab"><i class="fa fa-pencil-square-o"></i> {{ t('Edit') }}</a></li>
-=======
-    <li {% if req.body.pageForm %}class="active"{% endif %}><a href="#edit-form" data-toggle="tab"><i class="fa fa-pencil-square-o"></i> Edit</a></li>
->>>>>>> 2bbef22e
 
 
     <li class="dropdown pull-right">
