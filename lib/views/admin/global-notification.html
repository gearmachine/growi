<a href="/admin/global-notification/new">
  <p class="btn btn-default">通知設定の追加</p>
</a>
<h2>通知設定一覧</h2>

{% set tags = {
  pageCreate: '<span class="label label-info" data-toggle="tooltip" data-placement="top" title="Page Create"><i class="icon-doc"></i> CREATE</span>',
  pageEdit: '<span class="label label-info" data-toggle="tooltip" data-placement="top" title="Page Edit"><i class="icon-doc"></i> EDIT</span>',
  pageDelete: '<span class="label label-info" data-toggle="tooltip" data-placement="top" title="Page Delte"><i class="icon-doc"></i> DELETE</span>',
  pageMove: '<span class="label label-info" data-toggle="tooltip" data-placement="top" title="Page Move"><i class="icon-doc"></i> MOVE</span>',
  pageLike: '<span class="label label-info" data-toggle="tooltip" data-placement="top" title="Page Like"><i class="icon-doc"></i> LIKE</span>',
  comment: '<span class="label label-info" data-toggle="tooltip" data-placement="top" title="New Comment"><i class="icon-fw icon-bubbles"></i> POST</span>'
} %}

<table class="table table-bordered">
  <thead>
    <th>ON/OFF</th>
    <th>Trigger Path (expression with <code>*</code> is supported)</th>
    <th>Trigger Events</th>
    <th>Notify To</th>
    <th></th>
  </thead>
  <tbody class="admin-notif-list">
    {% for globalNotif in globalNotifications %}
<<<<<<< HEAD
    {% set detailPageUrl = '/admin/global-notification/' + globalNotif.id %}
    <tr>
      <td class="align-middle">
        <label class="switch">
          <input type="checkbox" class="isEnabledToggle" {% if globalNotif.isEnabled %}checked{% endif %}>
          <span class="slider round"></span>
        </label>
=======
    <tr class="clickable-row" data-href="{{ detailPageUrl }}" data-updatepost-id="{{ globalNotif._id.toString() }}">
      <td class="unclickable align-middle">
        <input type="checkbox" class="js-switch" data-size="small" data-id="{{ globalNotif._id.toString() }}" {% if globalNotif.isEnabled %}checked{% endif %} />
>>>>>>> d726496d
      </td>
      <td>
        {{ globalNotif.triggerPath }}
      </td>
      <td style="max-width: 200px;">
        {% for event in globalNotif.triggerEvents %}
          {{ tags[event] | safe }}
        {% endfor %}
      </td>
      <td>
        {% if globalNotif.__t == 'mail' %}<span data-toggle="tooltip" data-placement="top" title="Email"><i class="ti-email"></i> {{ globalNotif.toEmail }}</span>
        {% elseif globalNotif.__t == 'slack' %}<span data-toggle="tooltip" data-placement="top" title="Slack"><i class="fa fa-slack"></i> {{ globalNotif.slackChannels }}</span>
        {% endif %}
      </td>
      <td>
        <div class="btn-group admin-group-menu">
          <button type="button" class="btn btn-default btn-sm dropdown-toggle" data-toggle="dropdown">
            <i class="icon-settings"></i> <span class="caret"></span>
          </button>
          <ul class="dropdown-menu" role="menu">
            <li>
              <a href="{{ detailPageUrl }}">
                <i class="icon-fw icon-note"></i> 編集
              </a>
            </li>

            <li class="btn-delete">
              <a href="#"
                  data-setting-id="{{ globalNotif.id }}"
                  data-target="#admin-delete-global-notification"
                  data-toggle="modal">
                <i class="icon-fw icon-fire text-danger"></i> 削除する
              </a>
            </li>

          </ul>
        </div>
      </td>
    </tr>
    {% endfor %}
  </tbody>
</table>

<div class="modal fade" id="admin-delete-global-notification">
    <div class="modal-dialog">
      <div class="modal-content">
        <div class="modal-header bg-danger">
          <button type="button" class="close" data-dismiss="modal" aria-hidden="true">&times;</button>
          <div class="modal-title">
            <i class="icon icon-fire"></i> Delete Global Notification Setting
          </div>
        </div>

        <div class="modal-body">
          <span class="text-danger">
            削除すると元に戻すことはできませんのでご注意ください。
          </span>
        </div>
        <div class="modal-footer">
          <form action="#" method="post" id="admin-global-notification-setting-delete" class="text-right">
            <input type="hidden" name="setting-id" value="">
            <input type="hidden" name="_csrf" value="{{ csrf() }}">
            <button type="submit" value="" class="btn btn-sm btn-danger">
              <i class="icon icon-fire"></i> 削除
            </button>
          </form>
        </div>

      </div>
      <!-- /.modal-content -->
    </div>
    <!-- /.modal-dialog -->
  </div>

<script>
  $(".btn-delete").on("click", function(event) {
    var id = $(event.currentTarget).find("a").data("setting-id");
    $("#admin-global-notification-setting-delete").attr("action", "/admin/global-notification/" + id + "/remove");
  });

  $(".js-switch").on("change", function(event) {
    var id = event.currentTarget.dataset.id;
    var isEnabled = event.currentTarget.checked;
    $.post('/_api/admin/global-notification/toggleIsEnabled?id=' + id + '&isEnabled=' + isEnabled, function(res) {
      if (res.ok) {
        // do nothing
      }
      else {
        $('.admin-notification > .row > .col-md-9').prepend(
          '<div class=\"alert alert-danger\">Error occurred in deleting global notifcation setting.</div>'
        );
        location.reload();
      }
    });
  });
</script><|MERGE_RESOLUTION|>--- conflicted
+++ resolved
@@ -22,19 +22,10 @@
   </thead>
   <tbody class="admin-notif-list">
     {% for globalNotif in globalNotifications %}
-<<<<<<< HEAD
     {% set detailPageUrl = '/admin/global-notification/' + globalNotif.id %}
     <tr>
-      <td class="align-middle">
-        <label class="switch">
-          <input type="checkbox" class="isEnabledToggle" {% if globalNotif.isEnabled %}checked{% endif %}>
-          <span class="slider round"></span>
-        </label>
-=======
-    <tr class="clickable-row" data-href="{{ detailPageUrl }}" data-updatepost-id="{{ globalNotif._id.toString() }}">
-      <td class="unclickable align-middle">
+      <td class="align-middle td-abs-center">
         <input type="checkbox" class="js-switch" data-size="small" data-id="{{ globalNotif._id.toString() }}" {% if globalNotif.isEnabled %}checked{% endif %} />
->>>>>>> d726496d
       </td>
       <td>
         {{ globalNotif.triggerPath }}
@@ -49,7 +40,7 @@
         {% elseif globalNotif.__t == 'slack' %}<span data-toggle="tooltip" data-placement="top" title="Slack"><i class="fa fa-slack"></i> {{ globalNotif.slackChannels }}</span>
         {% endif %}
       </td>
-      <td>
+      <td class="td-abs-center">
         <div class="btn-group admin-group-menu">
           <button type="button" class="btn btn-default btn-sm dropdown-toggle" data-toggle="dropdown">
             <i class="icon-settings"></i> <span class="caret"></span>
