{% if not current %}
  {% set current = 'index' %}
{% endif  %}
<ul class="nav nav-pills nav-stacked">
<<<<<<< HEAD
  <li class="{% if current == 'index'%}active{% endif %}"><a href="/admin"><i class="icon-fw icon-home"></i> {{ t('Management Wiki Home') }}</a></li>
  <li class="{% if current == 'app'%}active{% endif %}"><a href="/admin/app"><i class="icon-fw icon-settings"></i> {{ t('App settings') }}</a></li>
  <li class="{% if current == 'security'%}active{% endif %}"><a href="/admin/security"><i class="icon-fw icon-shield"></i> {{ t('Security settings') }}</a></li>
  <li class="{% if current == 'markdown'%}active{% endif %}"><a href="/admin/markdown"><i class="icon-fw icon-note"></i> {{ t('Markdown settings') }}</a></li>
  <li class="{% if current == 'customize'%}active{% endif %}"><a href="/admin/customize"><i class="icon-fw icon-wrench"></i> {{ t('Customize') }}</a></li>
  <li class="{% if current == 'notification'%}active{% endif %}"><a href="/admin/notification"><i class="icon-fw icon-bell"></i> {{ t('Notification settings') }}</a></li>
  <li class="{% if current == 'user' || current == 'external-account' %}active{% endif %}"><a href="/admin/users"><i class="icon-fw icon-people"></i> {{ t('User management') }}</a></li>
=======
  <li class="{% if current == 'index'%}active{% endif %}"><a href="/admin"><i class="fa fa-cube"></i> {{ t('Management Wiki Home') }}</a></li>
  <li class="{% if current == 'app'%}active{% endif %}"><a href="/admin/app"><i class="fa fa-gears"></i>{{ t('App settings') }}</a></li>
  <li class="{% if current == 'security'%}active{% endif %}"><a href="/admin/security"><i class="fa fa-shield"></i> {{ t('Security settings') }}</a></li>
  <li class="{% if current == 'markdown'%}active{% endif %}"><a href="/admin/markdown"><i class="fa fa-pencil"></i> {{ t('Markdown settings') }}</a></li>
  <li class="{% if current == 'customize'%}active{% endif %}"><a href="/admin/customize"><i class="fa fa-object-group"></i> {{ t('Customize') }}</a></li>
  <li class="{% if current == 'notification'%}active{% endif %}"><a href="/admin/notification"><i class="fa fa-bell"></i> {{ t('Notification settings') }}</a></li>
  <li class="{% if current == 'user' || current == 'external-account' %}active{% endif %}"><a href="/admin/users"><i class="fa fa-users"></i> {{ t('User management') }}</a></li>
  <li class="{% if current == 'user-group'%}active{% endif %}"><a href="/admin/user-groups"><i class="fa fa-users"></i> {{ t('UserGroup management') }}</a></li>
>>>>>>> 2698a6f9
  {% if searchConfigured() %}
  <li class="{% if current == 'search'%}active{% endif %}"><a href="/admin/search"><i class="icon-fw icon-magnifier"></i> 検索管理</a></li>
  {% endif %}
</ul><|MERGE_RESOLUTION|>--- conflicted
+++ resolved
@@ -2,7 +2,6 @@
   {% set current = 'index' %}
 {% endif  %}
 <ul class="nav nav-pills nav-stacked">
-<<<<<<< HEAD
   <li class="{% if current == 'index'%}active{% endif %}"><a href="/admin"><i class="icon-fw icon-home"></i> {{ t('Management Wiki Home') }}</a></li>
   <li class="{% if current == 'app'%}active{% endif %}"><a href="/admin/app"><i class="icon-fw icon-settings"></i> {{ t('App settings') }}</a></li>
   <li class="{% if current == 'security'%}active{% endif %}"><a href="/admin/security"><i class="icon-fw icon-shield"></i> {{ t('Security settings') }}</a></li>
@@ -10,16 +9,7 @@
   <li class="{% if current == 'customize'%}active{% endif %}"><a href="/admin/customize"><i class="icon-fw icon-wrench"></i> {{ t('Customize') }}</a></li>
   <li class="{% if current == 'notification'%}active{% endif %}"><a href="/admin/notification"><i class="icon-fw icon-bell"></i> {{ t('Notification settings') }}</a></li>
   <li class="{% if current == 'user' || current == 'external-account' %}active{% endif %}"><a href="/admin/users"><i class="icon-fw icon-people"></i> {{ t('User management') }}</a></li>
-=======
-  <li class="{% if current == 'index'%}active{% endif %}"><a href="/admin"><i class="fa fa-cube"></i> {{ t('Management Wiki Home') }}</a></li>
-  <li class="{% if current == 'app'%}active{% endif %}"><a href="/admin/app"><i class="fa fa-gears"></i>{{ t('App settings') }}</a></li>
-  <li class="{% if current == 'security'%}active{% endif %}"><a href="/admin/security"><i class="fa fa-shield"></i> {{ t('Security settings') }}</a></li>
-  <li class="{% if current == 'markdown'%}active{% endif %}"><a href="/admin/markdown"><i class="fa fa-pencil"></i> {{ t('Markdown settings') }}</a></li>
-  <li class="{% if current == 'customize'%}active{% endif %}"><a href="/admin/customize"><i class="fa fa-object-group"></i> {{ t('Customize') }}</a></li>
-  <li class="{% if current == 'notification'%}active{% endif %}"><a href="/admin/notification"><i class="fa fa-bell"></i> {{ t('Notification settings') }}</a></li>
-  <li class="{% if current == 'user' || current == 'external-account' %}active{% endif %}"><a href="/admin/users"><i class="fa fa-users"></i> {{ t('User management') }}</a></li>
   <li class="{% if current == 'user-group'%}active{% endif %}"><a href="/admin/user-groups"><i class="fa fa-users"></i> {{ t('UserGroup management') }}</a></li>
->>>>>>> 2698a6f9
   {% if searchConfigured() %}
   <li class="{% if current == 'search'%}active{% endif %}"><a href="/admin/search"><i class="icon-fw icon-magnifier"></i> 検索管理</a></li>
   {% endif %}
