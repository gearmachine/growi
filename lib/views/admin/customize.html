{% extends '../layout/admin.html' %}

{% block html_title %}{{ t('Customize') }} {% endblock %}

{% block html_additional_headers %}
  <!-- CodeMirror -->
  <link rel="stylesheet" href="https://cdn.jsdelivr.net/g/codemirror@4.5.0(codemirror.css+addon/hint/show-hint.css)">
  <link rel="stylesheet" href="https://cdn.jsdelivr.net/jquery.ui/1.11.4/jquery-ui.min.css">
  <link rel="stylesheet" href="https://cdn.jsdelivr.net/codemirror/4.5.0/theme/eclipse.css">
  <style>
    .CodeMirror {
      border: 1px solid #eee;
    }
  </style>
{% endblock %}


{% block content_head %}
<div class="header-wrap">
  <header id="page-header">
    <h1 class="title" id="">{{ t('Customize') }} </h1>
  </header>
</div>
{% endblock %}

{% block content_main %}
<div class="content-main admin-customize">
  {% set smessage = req.flash('successMessage') %}
  {% if smessage.length %}
  <div class="alert alert-success">
    {{ smessage }}
  </div>
  {% endif %}

  {% set emessage = req.flash('errorMessage') %}
  {% if emessage.length %}
  <div class="alert alert-danger">
    {{ emessage }}
  </div>
  {% endif %}

  <div class="row">
    <div class="col-md-3">
      {% include './widget/menu.html' with {current: 'customize'} %}
    </div>
    <div class="col-md-9">

      <form action="/_api/admin/customize/behavior" method="post" class="form-horizontal" id="cutombehaviorSettingForm" role="form">
      <fieldset>
        <legend>{{ t('customize_page.Behavior') }}</legend>

        <div class="form-group">
          <div class="col-xs-6">
            <h4>
              <input type="radio" name="settingForm[customize:behavior]" value="crowi"
                  {% if !settingForm['customize:behavior'] || 'crowi' === settingForm['customize:behavior'] %}checked="checked"{% endif %}>
              Official Crowi Behavior
            </h4>
            <ul>
              <li><code>/page</code> shows the page</li>
              <li><code>/page/</code> shows the list of sub pages</li>
              <ul>
                <li>If portal is applied to <code>/page/</code> , the portal and the list of sub pages are shown</li>
              </ul>
              <li><code>/nonexistent_page</code> shows editing form</li>
              <li><code>/nonexistent_page/</code> the list of sub pages</li>
            </ul>
          </div>
          <div class="col-xs-6">
            <h4>
              <input type="radio" name="settingForm[customize:behavior]" value="crowi-plus"
                  {% if 'crowi-plus' === settingForm['customize:behavior'] %}checked="checked"{% endif %}>
              crowi-plus Simplified Behavior <small class="text-success">(Recommended)</small>
            </h4>
            <ul>
              <li>Both of <code>/page</code> and <code>/page/</code> shows the same page</li>
              <li><code>/nonexistent_page</code> shows editing form</li>
              <li>All pages shows the list of sub pages when using <b>crowi-plus Enhanced Layout</b></li>
            </ul>
          </div>
        </div>

        <div class="form-group">
          <div class="col-xs-offset-5 col-xs-6">
            <input type="hidden" name="_csrf" value="{{ csrf() }}">
            <button type="submit" class="btn btn-primary">{{ t('Update') }}</button>
          </div>
        </div>

      </fieldset>
      </form>


      <form action="/_api/admin/customize/layout" method="post" class="form-horizontal" id="cutomlayoutSettingForm" role="form">
      <fieldset>
        <legend>{{ t('customize_page.Layout') }}</legend>

        <div class="form-group">
          <div class="col-xs-6">
            <h4>
              <input type="radio" name="settingForm[customize:layout]" value="crowi"
                  {% if !settingForm['customize:layout'] || 'crowi' === settingForm['customize:layout'] %}checked="checked"{% endif %}>
              Official Crowi Classic Layout
            </h4>
            <a href="/images/admin/customize/layout-classic.gif" class="ss-container">
              <img src="/images/admin/customize/layout-classic-thumb.gif" width="240px">
            </a>
            <ul>
              <li>Functional</li>
              <ul>
                <li>Collapsible Sidebar</li>
                <li>Show and post comments in Sidebar</li>
                <li>Collapsible Table-of-contents</li>
              </ul>
            </ul>
          </div>
          <div class="col-xs-6">
            <h4>
              <input type="radio" name="settingForm[customize:layout]" value="crowi-plus"
                  {% if 'crowi-plus' === settingForm['customize:layout'] %}checked="checked"{% endif %}>
              crowi-plus Enhanced Layout <small class="text-success">(Recommended)</small>
            </h4>
            <a href="/images/admin/customize/layout-crowi-plus.gif" class="ss-container">
              <img src="/images/admin/customize/layout-crowi-plus-thumb.gif" width="240px">
            </a>
            <ul>
              <li>Simple and Clear</li>
              <ul>
                <li>Show and post comments from the bottom of the page</li>
                <li>Affix Table-of-contents</li>
              </ul>
            </ul>
          </div>
        </div>

        <div class="form-group">
          <div class="col-xs-offset-5 col-xs-6">
            <input type="hidden" name="_csrf" value="{{ csrf() }}">
            <button type="submit" class="btn btn-primary">{{ t('Update') }}</button>
          </div>
        </div>

      </fieldset>
      </form>


      <form action="/_api/admin/customize/features" method="post" class="form-horizontal" id="customfeaturesSettingForm" role="form">
      <fieldset>
      <legend>{{ t('customize_page.Function') }}</legend>
        <p class="well">{{ t("customize_page.function_choose") }}</p>

        <div class="form-group">
          <label for="settingForm[customize:isEnabledTimeline]" class="col-xs-3 control-label">{{ t('customize_page.Timeline function') }}</label>
          <div class="col-xs-9">
            <div class="btn-group btn-toggle" data-toggle="buttons">
              <label class="btn btn-default {% if settingForm['customize:isEnabledTimeline'] %}active{% endif %}" data-active-class="primary">
                <input name="settingForm[customize:isEnabledTimeline]" value="true" type="radio"
                    {% if true === settingForm['customize:isEnabledTimeline'] %}checked{% endif %}> {{ t('Valid') }}
              </label>
              <label class="btn btn-default {% if !settingForm['customize:isEnabledTimeline'] %}active{% endif %}" data-active-class="primary">
                <input name="settingForm[customize:isEnabledTimeline]" value="false" type="radio"
                    {% if !settingForm['customize:isEnabledTimeline'] %}checked{% endif %}> {{ t('Invalid') }}
              </label>
            </div>

            <p class="help-block">
              {{ t("customize_page.subpage_display") }}
            </p>
            <p class="help-block">
              {{ t("customize_page.performance_decrease") }}<br>
              {{ t("customize_page.list_page_display") }}
            </p>
          </div>
        </div>

        <div class="form-group">
          <label for="settingForm[customize:isSavedStatesOfTabChanges]" class="col-xs-3 control-label">{{ t("customize_page.tab_switch") }}</label>
          <div class="col-xs-9">
            <div class="btn-group btn-toggle" data-toggle="buttons">
              <label class="btn btn-default {% if settingForm['customize:isSavedStatesOfTabChanges'] %}active{% endif %}" data-active-class="primary">
                <input name="settingForm[customize:isSavedStatesOfTabChanges]" value="true" type="radio"
                    {% if true === settingForm['customize:isSavedStatesOfTabChanges'] %}checked{% endif %}> {{ t('Valid') }}
              </label>
              <label class="btn btn-default {% if !settingForm['customize:isSavedStatesOfTabChanges'] %}active{% endif %}" data-active-class="primary">
                <input name="settingForm[customize:isSavedStatesOfTabChanges]" value="false" type="radio"
                    {% if !settingForm['customize:isSavedStatesOfTabChanges'] %}checked{% endif %}> {{ t('Invalid') }}
              </label>
            </div>

            <p class="help-block">
              {{ t("customize_page.save_edit") }}<br>
              {{ t("customize_page.by_invalidating") }}
            </p>
          </div>
        </div>

        <div class="form-group">
          <div class="col-xs-offset-3 col-xs-6">
            <input type="hidden" name="_csrf" value="{{ csrf() }}">
            <button type="submit" class="btn btn-primary">{{ t('Update') }}</button>
          </div>
        </div>

      </fieldset>
      </form>

      <form action="/_api/admin/customize/header" method="post" class="form-horizontal" id="cutomheaderSettingForm" role="form">
      <fieldset>
        <legend>カスタムヘッダーHTML</legend>

        <p class="well">
          システム全体に適用される HTML を記述できます。<code>&lt;header&gt;</code> タグ内の他の <code>&lt;script&gt;</code> タグ読み込み前に展開されます。<br>
          変更の反映はページの更新が必要です。
        </p>

        <p class="help-block">
          Examples:
          <pre><code>&lt;script src="https://cdn.jsdelivr.net/gh/highlightjs/cdn-release@9.12.0/build/languages/yaml.min.js" defer&gt;&lt;script&gt;</script></code></pre>
        </p>

        <div class="form-group">
          <div class="col-xs-12">
            <div id="custom-header-editor"></div>
            <input type="hidden" id="inputCustomHeader" name="settingForm[customize:header]" value="{{ settingForm['customize:header'] }}">
          </div>
          <div class="col-xs-12">
            <p class="help-block text-right">
              <i class="fa fa-fw fa-keyboard-o" aria-hidden="true"></i>
              Ctrl+Space でコード補完
            </p>
          </div>
        </div>

        <div class="form-group">
          <div class="col-xs-offset-5 col-xs-6">
            <input type="hidden" name="_csrf" value="{{ csrf() }}">
            <button type="submit" class="btn btn-primary">更新</button>
          </div>
        </div>

      </fieldset>
      </form>

      <form action="/_api/admin/customize/css" method="post" class="form-horizontal" id="cutomcssSettingForm" role="form">
      <fieldset>
<<<<<<< HEAD
        <legend>{{ t('customize_page.Custom CSS') }}</legend>

        <p class="well">
          {{ t("customize_page.write_CSS") }}<br>
          {{ t("customize_page.reflect_change") }}
=======
        <legend>カスタムヘッダーCSS</legend>

        <p class="well">
          システム全体に適用されるCSSを記述できます。<code>&lt;header&gt;</code> タグ内に展開されます。<br>
          変更の反映はページの更新が必要です。
>>>>>>> 0a29174a
        </p>

        <div class="form-group">
          <div class="col-xs-12">
            <div id="custom-css-editor"></div>
            <input type="hidden" id="inputCustomCss" name="settingForm[customize:css]" value="{{ settingForm['customize:css'] }}">
          </div>
          <div class="col-xs-12">
            <p class="help-block text-right">
              <i class="fa fa-fw fa-keyboard-o" aria-hidden="true"></i>
              {{ t("customize_page.ctrl_space") }}
            </p>
          </div>
        </div>

        <div class="form-group">
          <div class="col-xs-offset-5 col-xs-6">
            <input type="hidden" name="_csrf" value="{{ csrf() }}">
            <button type="submit" class="btn btn-primary">{{ t('Update') }}</button>
          </div>
        </div>

      </fieldset>
      </form>


      <form action="/_api/admin/customize/script" method="post" class="form-horizontal" id="cutomscriptSettingForm" role="form">
      <fieldset>
        <legend>{{ t('customize_page.Custom script') }}</legend>

        <p class="well">
<<<<<<< HEAD
          {{ t("customize_page.write_java") }}<br>
          {{ t("customize_page.reflect_change") }}
=======
          システム全体に適用されるJavaScriptを記述できます。<code>&lt;body&gt;</code> タグ内の最後に展開されます。<br>
          変更の反映はページの更新が必要です。
>>>>>>> 0a29174a
        </p>

        <p class="help-block">
          Placeholders:<br>
          (Available after <code>load</code> event)
          <dl class="dl-horizontal">
            <dt><code>$</code></dt>
            <dd>jQuery instance</dd>
            <dt><code>crowi</code></dt>
            <dd>Crowi context instance</dd>
            <dt><code>Crowi</code></dt>
            <dd>Crowi legacy instance (jQuery based)</dd>
            <dt><code>crowiRenderer</code></dt>
            <dd>Crowi Renderer instance</dd>
            <dt><code>crowiPlugin</code></dt>
            <dd>crowi-plus plugin manager instance</dd>
          </dl>
        </p>
        <p class="help-block">
          Examples:
<pre><code>console.log($('.main-container'));

window.addEventListener('load', (event) => {
  console.log('config: ', crowi.config);
});</code></pre>
        </p>

        <div class="form-group">
          <div class="col-xs-12">
            <div id="custom-script-editor"></div>
            <input type="hidden" id="inputCustomScript" name="settingForm[customize:script]" value="{{ settingForm['customize:script'] }}">
          </div>
          <div class="col-xs-12">
            <p class="help-block text-right">
              <i class="fa fa-fw fa-keyboard-o" aria-hidden="true"></i>
              {{ t("customize_page.ctrl_space") }}
            </p>
          </div>
        </div>

        <div class="form-group">
          <div class="col-xs-offset-5 col-xs-6">
            <input type="hidden" name="_csrf" value="{{ csrf() }}">
            <button type="submit" class="btn btn-primary">{{ t('Update') }}</button>
          </div>
        </div>

      </fieldset>
      </form>

    </div>
  </div>

  <script>
    $('#cutomcssSettingForm, #cutomscriptSettingForm, #cutomlayoutSettingForm, #cutombehaviorSettingForm, #customfeaturesSettingForm, #cutomheaderSettingForm').each(function() {
      $(this).submit(function()
      {
        function showMessage(formId, msg, status) {
          $('#' + formId + ' .alert').remove();

          if (!status) {
            status = 'success';
          }
          var $message = $('<p class="alert"></p>');
          $message.addClass('alert-' + status);
          $message.html(msg.replace('\n', '<br>'));
          $message.insertAfter('#' + formId + ' legend');

          if (status == 'success') {
            setTimeout(function()
            {
              $message.fadeOut({
                complete: function() {
                  $message.remove();
                }
              });
            }, 5000);
          }
        }

        var $form = $(this);
        var $id = $form.attr('id');
        var $button = $('button', this);
        $button.attr('disabled', 'disabled');
        var jqxhr = $.post($form.attr('action'), $form.serialize(), function(data)
          {
            if (data.status) {
              showMessage($id, '更新しました');
            } else {
              showMessage($id, data.message, 'danger');
            }
          })
          .fail(function() {
            showMessage($id, 'エラーが発生しました', 'danger');
          })
          .always(function() {
            $button.prop('disabled', false);
        });
        return false;
      });
    });

  </script>

</div>
{% endblock content_main %}

{% block content_footer %}
{% endblock content_footer %}<|MERGE_RESOLUTION|>--- conflicted
+++ resolved
@@ -243,19 +243,11 @@
 
       <form action="/_api/admin/customize/css" method="post" class="form-horizontal" id="cutomcssSettingForm" role="form">
       <fieldset>
-<<<<<<< HEAD
         <legend>{{ t('customize_page.Custom CSS') }}</legend>
 
         <p class="well">
           {{ t("customize_page.write_CSS") }}<br>
           {{ t("customize_page.reflect_change") }}
-=======
-        <legend>カスタムヘッダーCSS</legend>
-
-        <p class="well">
-          システム全体に適用されるCSSを記述できます。<code>&lt;header&gt;</code> タグ内に展開されます。<br>
-          変更の反映はページの更新が必要です。
->>>>>>> 0a29174a
         </p>
 
         <div class="form-group">
@@ -287,13 +279,8 @@
         <legend>{{ t('customize_page.Custom script') }}</legend>
 
         <p class="well">
-<<<<<<< HEAD
           {{ t("customize_page.write_java") }}<br>
           {{ t("customize_page.reflect_change") }}
-=======
-          システム全体に適用されるJavaScriptを記述できます。<code>&lt;body&gt;</code> タグ内の最後に展開されます。<br>
-          変更の反映はページの更新が必要です。
->>>>>>> 0a29174a
         </p>
 
         <p class="help-block">
