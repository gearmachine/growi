{% extends '../layout/admin.html' %}

{% block html_title %}{{ customTitle(t('Customize')) }} {% endblock %}

{% block style_css_block %}
  <link rel="stylesheet" href="{{ webpack_asset('style').css }}">
  <link rel="stylesheet" id="jssDefault" {# append id for theme selector #} href="{{ webpack_asset('style-theme-' + theme()).css }}">
{% endblock %}

{% block html_additional_headers %}
  {% parent %}
  <!-- CodeMirror -->
  <link rel="stylesheet" href="https://cdn.jsdelivr.net/jquery.ui/1.11.4/jquery-ui.min.css">
  <style>
    .CodeMirror {
      border: 1px solid #eee;
    }
  </style>
{% endblock %}

{% block content_header %}
<div class="header-wrap">
  <header id="page-header">
    <h1 class="title" id="">{{ t('Customize') }} </h1>
  </header>
</div>
{% endblock %}

{% block content_main %}
<div class="content-main admin-customize">
  {% set smessage = req.flash('successMessage') %}
  {% if smessage.length %}
  <div class="alert alert-success">
    {{ smessage }}
  </div>
  {% endif %}

  {% set emessage = req.flash('errorMessage') %}
  {% if emessage.length %}
  <div class="alert alert-danger">
    {{ emessage }}
  </div>
  {% endif %}

  <div class="row">
    <div class="col-md-3">
      {% include './widget/menu.html' with {current: 'customize'} %}
    </div>
    <div class="col-md-9">

      <form action="/_api/admin/customize/theme" method="post" class="form-horizontal" id="customthemeSettingForm" role="form">
        <fieldset>
          <legend>{{ t('customize_page.Theme') }}</legend>

          <div id="themeOptions" class="d-flex">
            <a id="theme-option-default" href="#"
                class="default {% if 'default' === settingForm['customize:theme'] %}active{% endif %}"
                onclick="selectTheme('default')"
                data-theme="{{ webpack_asset('style-theme-default').css }}">
              {% include 'widget/theme-colorbox.html' %}
            </a>
            <a id="theme-option-default-dark" href="#"
                class="default-dark {% if 'default-dark' === settingForm['customize:theme'] %}active{% endif %}"
                onclick="selectTheme('default-dark')"
                data-theme="{{ webpack_asset('style-theme-default-dark').css }}">
              {% include 'widget/theme-colorbox.html' %}
            </a>
<<<<<<< HEAD
            <a id="theme-option-nature" href="#"
                class="nature {% if 'nature' === settingForm['customize:theme'] %}active{% endif %}"
                onclick="selectTheme('nature')"
                data-theme="{{ webpack_asset('style-theme-nature').css }}">
=======
            {# Hide temporary for release v3.0.8 -- 2018.04.24 Yuki Takei
            <a id="theme-option-nature"
             class="nature"
             data-theme="{{ webpack_asset('style-theme-nature').css }}">
>>>>>>> c49ef841
              {% include 'widget/theme-colorbox.html' %}
            </a>
            #}
          </div>

          <div class="form-group">
            <div class="col-xs-offset-5 col-xs-6">
              <input type="hidden" id="hiddenInputTheme" name="settingForm[customize:theme]" value="{{ settingForm['customize:theme'] }}">
              <input type="hidden" name="_csrf" value="{{ csrf() }}">
              <button type="submit" class="btn btn-primary">{{ t('Update') }}</button>
            </div>
          </div>

        </fieldset>
      </form>

      <form action="/_api/admin/customize/behavior" method="post" class="form-horizontal" id="cutombehaviorSettingForm" role="form">
      <fieldset>
        <legend>{{ t('customize_page.Behavior') }}</legend>

        {% set isBehaviorGrowi = 'growi' === settingForm['customize:behavior'] || 'crowi-plus' === settingForm['customize:behavior'] %}
        <div class="form-group">
          <div class="col-xs-6">
            <h4>
              <div class="radio radio-primary">
                <input type="radio" id="radioBehaviorGrowi" name="settingForm[customize:behavior]" value="growi"
                    {% if isBehaviorGrowi %}checked="checked"{% endif %}>
                <label for="radioBehaviorGrowi">
                  GROWI Simplified Behavior <small class="text-success">(Recommended)</small>
                </label>
            </div>
            </h4>
            <ul>
              <li>Both of <code>/page</code> and <code>/page/</code> shows the same page</li>
              <li><code>/nonexistent_page</code> shows editing form</li>
              <li>All pages shows the list of sub pages <b>if using GROWI Enhanced Layout</b></li>
            </ul>
          </div>
          <div class="col-xs-6">
            <h4>
              <div class="radio radio-primary">
                <input type="radio" id="radioBehaviorCrowi" name="settingForm[customize:behavior]" value="crowi"
                    {% if !isBehaviorGrowi %}checked="checked"{% endif %}>
                <label for="radioBehaviorCrowi">
                  Crowi Classic Behavior
                </label>
              </div>
            </h4>
            <ul>
              <li><code>/page</code> shows the page</li>
              <li><code>/page/</code> shows the list of sub pages</li>
              <ul>
                <li>If portal is applied to <code>/page/</code> , the portal and the list of sub pages are shown</li>
              </ul>
              <li><code>/nonexistent_page</code> shows editing form</li>
              <li><code>/nonexistent_page/</code> the list of sub pages</li>
            </ul>
          </div>
        </div>

        <div class="form-group">
          <div class="col-xs-offset-5 col-xs-6">
            <input type="hidden" name="_csrf" value="{{ csrf() }}">
            <button type="submit" class="btn btn-primary">{{ t('Update') }}</button>
          </div>
        </div>

      </fieldset>
      </form>


      <form action="/_api/admin/customize/layout" method="post" class="form-horizontal" id="cutomlayoutSettingForm" role="form">
      <fieldset>
        <legend>{{ t('customize_page.Layout') }}</legend>

        {% set isLayoutGrowi = 'growi' === settingForm['customize:layout'] || 'crowi-plus' === settingForm['customize:layout'] %}
        <div class="form-group">
          <div class="col-xs-6">
            <h4>
              <div class="radio radio-primary">
                <input type="radio" id="radioLayoutGrowi" name="settingForm[customize:layout]" value="growi"
                    {% if isLayoutGrowi %}checked="checked"{% endif %}>
                <label for="radioLayoutGrowi">
                  GROWI Enhanced Layout <small class="text-success">(Recommended)</small>
                </label>
              </div>
            </h4>
            <a href="/images/admin/customize/layout-crowi-plus.gif" class="ss-container">
              <img src="/images/admin/customize/layout-crowi-plus-thumb.gif" width="240px">
            </a>
            <ul>
              <li>Simple and Clear</li>
              <ul>
                <li>Show and post comments from the bottom of the page</li>
                <li>Affix Table-of-contents</li>
              </ul>
            </ul>
          </div>
          <div class="col-xs-6">
            <h4>
              <div class="radio radio-primary">
                <input type="radio" id="radioLayoutCrowi" name="settingForm[customize:layout]" value="crowi"
                    {% if !isLayoutGrowi %}checked="checked"{% endif %}>
                <label for="radioLayoutCrowi">
                  Crowi Classic Layout
                </label>
              </div>
            </h4>
            <a href="/images/admin/customize/layout-classic.gif" class="ss-container">
              <img src="/images/admin/customize/layout-classic-thumb.gif" width="240px">
            </a>
            <ul>
              <li>Functional</li>
              <ul>
                <li>Collapsible Sidebar</li>
                <li>Show and post comments in Sidebar</li>
                <li>Collapsible Table-of-contents</li>
              </ul>
            </ul>
          </div>
        </div>

        <div class="form-group">
          <div class="col-xs-offset-5 col-xs-6">
            <input type="hidden" name="_csrf" value="{{ csrf() }}">
            <button type="submit" class="btn btn-primary">{{ t('Update') }}</button>
          </div>
        </div>

      </fieldset>
      </form>

      <form action="/_api/admin/customize/features" method="post" class="form-horizontal" id="customfeaturesSettingForm" role="form">
      <fieldset>
      <legend>{{ t('customize_page.Function') }}</legend>
        <p class="well">{{ t("customize_page.function_choose") }}</p>

        <div class="form-group">
          <label for="settingForm[customize:isEnabledTimeline]" class="col-xs-3 control-label">{{ t('customize_page.Timeline function') }}</label>
          <div class="col-xs-9">
            <div class="btn-group btn-toggle" data-toggle="buttons">
              <label class="btn btn-default btn-rounded btn-outline {% if settingForm['customize:isEnabledTimeline'] %}active{% endif %}" data-active-class="primary">
                <input name="settingForm[customize:isEnabledTimeline]" value="true" type="radio"
                    {% if true === settingForm['customize:isEnabledTimeline'] %}checked{% endif %}> ON
              </label>
              <label class="btn btn-default btn-rounded btn-outline {% if !settingForm['customize:isEnabledTimeline'] %}active{% endif %}" data-active-class="default">
                <input name="settingForm[customize:isEnabledTimeline]" value="false" type="radio"
                    {% if !settingForm['customize:isEnabledTimeline'] %}checked{% endif %}> OFF
              </label>
            </div>

            <p class="help-block">
              {{ t("customize_page.subpage_display") }}
            </p>
            <p class="help-block">
              {{ t("customize_page.performance_decrease") }}<br>
              {{ t("customize_page.list_page_display") }}
            </p>
          </div>
        </div>

        <div class="form-group">
          <label for="settingForm[customize:isSavedStatesOfTabChanges]" class="col-xs-3 control-label">{{ t("customize_page.tab_switch") }}</label>
          <div class="col-xs-9">
            <div class="btn-group btn-toggle" data-toggle="buttons">
              <label class="btn btn-default btn-rounded btn-outline {% if settingForm['customize:isSavedStatesOfTabChanges'] %}active{% endif %}" data-active-class="primary">
                <input name="settingForm[customize:isSavedStatesOfTabChanges]" value="true" type="radio"
                    {% if true === settingForm['customize:isSavedStatesOfTabChanges'] %}checked{% endif %}> ON
              </label>
              <label class="btn btn-default btn-rounded btn-outline {% if !settingForm['customize:isSavedStatesOfTabChanges'] %}active{% endif %}" data-active-class="default">
                <input name="settingForm[customize:isSavedStatesOfTabChanges]" value="false" type="radio"
                    {% if !settingForm['customize:isSavedStatesOfTabChanges'] %}checked{% endif %}> OFF
              </label>
            </div>

            <p class="help-block">
              {{ t("customize_page.save_edit") }}<br>
              {{ t("customize_page.by_invalidating") }}
            </p>
          </div>
        </div>

        <div class="form-group">
          <label for="settingForm[customize:isEnabledAttachTitleHeader]" class="col-xs-3 control-label">{{ t("customize_page.attach_title_header") }}</label>
          <div class="col-xs-9">
            <div class="btn-group btn-toggle" data-toggle="buttons">
              <label class="btn btn-default btn-rounded btn-outline {% if settingForm['customize:isEnabledAttachTitleHeader'] %}active{% endif %}" data-active-class="primary">
                <input name="settingForm[customize:isEnabledAttachTitleHeader]" value="true" type="radio" {% if true===settingForm['customize:isEnabledAttachTitleHeader'] %}checked{% endif %}> ON
              </label>
              <label class="btn btn-default btn-rounded btn-outline {% if !settingForm['customize:isEnabledAttachTitleHeader'] %}active{% endif %}" data-active-class="default">
                <input name="settingForm[customize:isEnabledAttachTitleHeader]" value="false" type="radio" {% if !settingForm['customize:isEnabledAttachTitleHeader'] %}checked{% endif %}> OFF
              </label>
            </div>

            <p class="help-block">
              {{ t("customize_page.attach_title_header_desc") }}
            </p>
          </div>
        </div>

        <div class="form-group">
          <div class="col-xs-offset-3 col-xs-6">
            <input type="hidden" name="_csrf" value="{{ csrf() }}">
            <button type="submit" class="btn btn-primary">{{ t('Update') }}</button>
          </div>
        </div>

      </fieldset>
      </form>

      <form action="/_api/admin/customize/highlightJsStyle" method="post" class="form-horizontal" id="cutomhighlightJsStyleSettingForm" role="form">
        <fieldset>
          <legend>{{ t('customize_page.Code Highlight') }}</legend>
          <div class="form-group">
            <label for="settingForm[customize:highlightJsStyle]" class="col-xs-3 control-label">{{ t('customize_page.Theme') }}</label>
            <div class="col-xs-9">
              <select class="form-control selectpicker" name="settingForm[customize:highlightJsStyle]" onChange="selectHighlightJsStyle(event)">
                {% for key in Object.keys(highlightJsCssSelectorOptions) %}
                  <option value={{key}} {% if key == highlightJsStyle() %} selected {% endif %}>{{highlightJsCssSelectorOptions[key].name}}</option>
                {% endfor %}
              </select>
            </div>
          </div>

          <div class="form-group">
            <label for="settingForm[customize:highlightJsStyleBorder]" class="col-xs-3 control-label">(TBD) Border</label>
            <div class="col-xs-9">
              <div class="btn-group btn-toggle" data-toggle="buttons">
                <label class="btn btn-default btn-rounded btn-outline {% if settingForm['customize:highlightJsStyleBorder'] %}active{% endif %}" data-active-class="primary">
                  <input name="settingForm[customize:highlightJsStyleBorder]" value="true" type="radio"
                      {% if true === settingForm['customize:highlightJsStyleBorder'] %}checked{% endif %}> ON
                </label>
                <label class="btn btn-default btn-rounded btn-outline {% if !settingForm['customize:highlightJsStyleBorder'] %}active{% endif %}" data-active-class="default">
                  <input name="settingForm[customize:highlightJsStyleBorder]" value="false" type="radio"
                      {% if !settingForm['customize:highlightJsStyleBorder'] %}checked{% endif %}> OFF
                </label>
              </div>
            </div>
          </div>

          <link rel="stylesheet" href="https://cdn.jsdelivr.net/npm/highlight.js@9.12.0/styles/{{ highlightJsStyle() }}.css" class="highlightJsCss">

          <p class="help-block">
            Examples:
            <pre class="hljs"><code class="highlightjs-demo">function $initHighlight(block, cls) {
  try {
    if (cls.search(/\bno\-highlight\b/) != -1)
      return process(block, true, 0x0F) +
              ` class="${cls}"`;
  } catch (e) {
    /* handle exception */
  }
  for (var i = 0 / 2; i < classes.length; i++) {
    if (checkCondition(classes[i]) === undefined)
      console.log('undefined');
  }
}

export  $initHighlight;</code></pre>
          </p>

          <div class="form-group">
            <div class="col-xs-offset-5 col-xs-6">
              <input type="hidden" name="_csrf" value="{{ csrf() }}">
              <button type="submit" class="btn btn-primary">{{ t('Update') }}</button>
            </div>
          </div>

        </fieldset>
      </form>

      <form action="/_api/admin/customize/title" method="post" class="form-horizontal" id="customtitleSettingForm" role="form">
        <fieldset>
          <legend>カスタム Title</legend>

          <p class="well">
            <code>&lt;title&gt;</code>タグのコンテンツをカスタマイズできます。<br>
            <code>&#123;&#123;sitename&#125;&#125;</code>がサイト名、<code>&#123;&#123;page&#125;&#125;</code>がページ名またはページパスに置換されます
          </p>

          <p class="help-block">
            Default Value: <code>&#123;&#123;page&#125;&#125; - &#123;&#123;sitename&#125;&#125;</code>
            <br>
            Default Output: <pre><code class="xml">&lt;title&gt;/Sandbox - {{ appTitle }}&lt;&#047;title&gt;</code></pre>
          </p>

          <div class="form-group">
            <div class="col-xs-12">
              <input class="form-control" name="settingForm[customize:title]" value="{{ settingForm['customize:title'] }}"></input>
            </div>
          </div>

          <div class="form-group">
            <div class="col-xs-offset-5 col-xs-6">
              <input type="hidden" name="_csrf" value="{{ csrf() }}">
              <button type="submit" class="btn btn-primary">更新</button>
            </div>
          </div>

        </fieldset>
      </form>

      <form action="/_api/admin/customize/header" method="post" class="form-horizontal" id="cutomheaderSettingForm" role="form">
      <fieldset>
        <legend>カスタムヘッダーHTML</legend>

        <p class="well">
          システム全体に適用される HTML を記述できます。<code>&lt;header&gt;</code> タグ内の他の <code>&lt;script&gt;</code> タグ読み込み前に展開されます。<br>
          変更の反映はページの更新が必要です。
        </p>

        <p class="help-block">
          Examples:
          <pre class="hljs"><code>&lt;script src="https://cdn.jsdelivr.net/gh/highlightjs/cdn-release@9.12.0/build/languages/yaml.min.js" defer&gt;&lt;/script&gt;</code></pre>
        </p>

        <div class="form-group">
          <div class="col-xs-12">
            <div id="custom-header-editor"></div>
            <input type="hidden" id="inputCustomHeader" name="settingForm[customize:header]" value="{{ settingForm['customize:header'] }}">
          </div>
          <div class="col-xs-12">
            <p class="help-block text-right">
              <i class="fa fa-fw fa-keyboard-o" aria-hidden="true"></i>
              Ctrl+Space でコード補完
            </p>
          </div>
        </div>

        <div class="form-group">
          <div class="col-xs-offset-5 col-xs-6">
            <input type="hidden" name="_csrf" value="{{ csrf() }}">
            <button type="submit" class="btn btn-primary">{{ t('Update') }}</button>
          </div>
        </div>

      </fieldset>
      </form>

      <form action="/_api/admin/customize/css" method="post" class="form-horizontal" id="cutomcssSettingForm" role="form">
      <fieldset>
        <legend>{{ t('customize_page.Custom CSS') }}</legend>

        <p class="well">
          {{ t("customize_page.write_CSS") }}<br>
          {{ t("customize_page.reflect_change") }}
        </p>

        <div class="form-group">
          <div class="col-xs-12">
            <div id="custom-css-editor"></div>
            <input type="hidden" id="inputCustomCss" name="settingForm[customize:css]" value="{{ settingForm['customize:css'] }}">
          </div>
          <div class="col-xs-12">
            <p class="help-block text-right">
              <i class="fa fa-fw fa-keyboard-o" aria-hidden="true"></i>
              {{ t("customize_page.ctrl_space") }}
            </p>
          </div>
        </div>

        <div class="form-group">
          <div class="col-xs-offset-5 col-xs-6">
            <input type="hidden" name="_csrf" value="{{ csrf() }}">
            <button type="submit" class="btn btn-primary">{{ t('Update') }}</button>
          </div>
        </div>

      </fieldset>
      </form>


      <form action="/_api/admin/customize/script" method="post" class="form-horizontal" id="cutomscriptSettingForm" role="form">
      <fieldset>
        <legend>{{ t('customize_page.Custom script') }}</legend>

        <p class="well">
          {{ t("customize_page.write_java") }}<br>
          {{ t("customize_page.reflect_change") }}
        </p>

        <p class="help-block">
          Placeholders:<br>
          (Available after <code>load</code> event)
          <dl class="dl-horizontal">
            <dt><code>$</code></dt>
            <dd>jQuery instance</dd>
            <dt><code>crowi</code></dt>
            <dd>Crowi context instance</dd>
            <dt><code>Crowi</code></dt>
            <dd>Crowi legacy instance (jQuery based)</dd>
            <dt><code>crowiRenderer</code></dt>
            <dd>Crowi Renderer instance</dd>
            <dt><code>crowiPlugin</code></dt>
            <dd>GROWI plugin manager instance</dd>
          </dl>
        </p>
        <p class="help-block">
          Examples:
<pre class="hljs"><code>console.log($('.main-container'));

window.addEventListener('load', (event) => {
  console.log('config: ', crowi.config);
});</code></pre>
        </p>

        <div class="form-group">
          <div class="col-xs-12">
            <div id="custom-script-editor"></div>
            <input type="hidden" id="inputCustomScript" name="settingForm[customize:script]" value="{{ settingForm['customize:script'] }}">
          </div>
          <div class="col-xs-12">
            <p class="help-block text-right">
              <i class="fa fa-fw fa-keyboard-o" aria-hidden="true"></i>
              {{ t("customize_page.ctrl_space") }}
            </p>
          </div>
        </div>

        <div class="form-group">
          <div class="col-xs-offset-5 col-xs-6">
            <input type="hidden" name="_csrf" value="{{ csrf() }}">
            <button type="submit" class="btn btn-primary">{{ t('Update') }}</button>
          </div>
        </div>

      </fieldset>
      </form>

    </div>
  </div>
{% endblock content_main %}

{% block body_end %}
  {% parent %}
  <script>
    $(`#customthemeSettingForm, #cutomlayoutSettingForm, #cutombehaviorSettingForm, #cutomhighlightJsStyleSettingForm,
       #customfeaturesSettingForm, #cutomheaderSettingForm, #cutomcssSettingForm, #cutomscriptSettingForm, #customtitleSettingForm`
    ).each(function() {
      $(this).submit(function()
      {
        function showMessage(formId, msg, status) {
          $('#' + formId + ' .alert').remove();

          if (!status) {
            status = 'success';
          }
          var $message = $('<p class="alert"></p>');
          $message.addClass('alert-' + status);
          $message.html(msg.replace('\n', '<br>'));
          $message.insertAfter('#' + formId + ' legend');

          if (status == 'success') {
            setTimeout(function()
            {
              $message.fadeOut({
                complete: function() {
                  $message.remove();
                }
              });
            }, 5000);
          }
        }

        var $form = $(this);
        var $id = $form.attr('id');
        var $button = $('button', this);
        $button.attr('disabled', 'disabled');
        var jqxhr = $.post($form.attr('action'), $form.serialize(), function(data)
          {
            if (data.status) {
              showMessage($id, '更新しました');
            } else {
              showMessage($id, data.message, 'danger');
            }
          })
          .fail(function() {
            showMessage($id, 'エラーが発生しました', 'danger');
          })
          .always(function() {
            $button.prop('disabled', false);
        });
        return false;
      });
    });

    /*
     * highlight.js style switcher
     */
    hljs.initHighlightingOnLoad()

    function selectHighlightJsStyle(event) {
      var highlightJsCssDOM = $(".highlightJsCss")[0]
      // selected value
      var val = event.target.value
      // replace css url
      // see https://regex101.com/r/gBNZYu/4
      highlightJsCssDOM.href = highlightJsCssDOM.href.replace(/[^/]+\.css$/, `${val}.css`);
    }

    /*
     * Theme Selector
     */
    options = {
      hasPreview: false,
      fullPath: '',
      cookie: {
        isManagingLoad: false
      }
    };
    $(document).ready(function() {
      $('#themeOptions').styleSwitcher(options);
    });

    function selectTheme(theme) {
      // update hidden
      $('#hiddenInputTheme').val(theme);
      // update .active class
      $('#themeOptions .active').removeClass('active');
      $(`#themeOptions #theme-option-${theme}`).addClass('active');
    }
  </script>

</div>
{% endblock %}

{% block content_footer %}
{% endblock content_footer %}<|MERGE_RESOLUTION|>--- conflicted
+++ resolved
@@ -65,17 +65,11 @@
                 data-theme="{{ webpack_asset('style-theme-default-dark').css }}">
               {% include 'widget/theme-colorbox.html' %}
             </a>
-<<<<<<< HEAD
+            {# Hide temporary for release v3.0.8 -- 2018.04.24 Yuki Takei
             <a id="theme-option-nature" href="#"
-                class="nature {% if 'nature' === settingForm['customize:theme'] %}active{% endif %}"
-                onclick="selectTheme('nature')"
-                data-theme="{{ webpack_asset('style-theme-nature').css }}">
-=======
-            {# Hide temporary for release v3.0.8 -- 2018.04.24 Yuki Takei
-            <a id="theme-option-nature"
-             class="nature"
+             class="nature {% if 'nature' === settingForm['customize:theme'] %}active{% endif %}"
+             onclick="selectTheme('nature')"
              data-theme="{{ webpack_asset('style-theme-nature').css }}">
->>>>>>> c49ef841
               {% include 'widget/theme-colorbox.html' %}
             </a>
             #}
