{% if page %} {# {{{ if page #}
<div class="page-meta">
  <div class="row">
    {# default(author) としているのは、v1.1.1 以前に page.creator データが入ってないから。暫定として最新更新ユーザーを表示しちゃう。 #}
    <div class="col-md-3 creator-picture">
      <a href="{{ userPageRoot(page.creator) }}">
        <img src="{{ page.creator|default(author)|picture }}" class="picture picture-lg picture-rounded"><br>
      </a>
    </div>
    <div class="col-md-9">
      <p class="creator">
        <a href="{{ userPageRoot(page.creator) }}">{{ page.creator.name|default(author.name) }}</a>
      </p>
      <p class="created-at">
        {{ t('Created') }}: {{ page.createdAt|datetz('Y/m/d H:i:s') }}<br>

        {% if page.lastUpdateUser %}
          {{ t('Last updated') }}: {{ page.updatedAt|datetz('Y/m/d H:i:s') }} <a href="/user/{{ page.lastUpdateUser.username }}"><img src="{{ page.lastUpdateUser|picture }}" class="picture picture-xs picture-rounded" alt="{{ page.lastUpdateUser.name }}"></a>
        {% else %}
          {# for BC 1.5.x #}
          {{ t('Last updated') }}: {{ page.updatedAt|datetz('Y/m/d H:i:s') }} <a href="/user/{{ page.revision.author.username }}"><img src="{{ page.revision.author|picture }}" class="picture picture-xs picture-rounded" alt="{{ page.revision.author.name }}"></a>
        {% endif %}
      </p>
    </div>
  </div>

  <div class="like-box">
    <dl class="dl-horizontal">
      <dt>
        <i class="fa fa-thumbs-o-up"></i> {{ t('Like!') }}
      </dt>
      <dd>
        <p class="liker-count">
        <span id="like-count">{{ page.liker.length }}</span>
        <button
          data-csrftoken="{{ csrf() }}"
          data-liked="{% if page.isLiked(user) %}1{% else %}0{% endif %}"
<<<<<<< HEAD
          class="btn btn-default btn-sm {% if page.isLiked(user) %}active{% endif %}"
          id="like-button"><i class="fa fa-thumbs-o-up"></i> {{ t('Like!') }}</button>
=======
          class="like-button btn btn-default btn-sm {% if page.isLiked(user) %}active{% endif %}"
          ><i class="fa fa-thumbs-o-up"></i> いいね！</button>
>>>>>>> b399a21d
        </p>
        <p id="liker-list" class="liker-list" data-likers="{{ page.liker|default([])|join(',') }}">
        </p>
      </dd>

      <dt><i class="fa fa-paw"></i> {{ t('Viewer') }}</dt>
      <dd>
        <p class="seen-user-count">
          {{ page.seenUsers.length }}
        </p>
        <p id="seen-user-list" class="seen-user-list" data-seen-users="{{ page.seenUsers|default([])|join(',') }}">
        </p>
      </dd>
    </dl>
  </div>
</div>
{% endif %} {# if page }}} #}<|MERGE_RESOLUTION|>--- conflicted
+++ resolved
@@ -35,13 +35,8 @@
         <button
           data-csrftoken="{{ csrf() }}"
           data-liked="{% if page.isLiked(user) %}1{% else %}0{% endif %}"
-<<<<<<< HEAD
-          class="btn btn-default btn-sm {% if page.isLiked(user) %}active{% endif %}"
-          id="like-button"><i class="fa fa-thumbs-o-up"></i> {{ t('Like!') }}</button>
-=======
           class="like-button btn btn-default btn-sm {% if page.isLiked(user) %}active{% endif %}"
-          ><i class="fa fa-thumbs-o-up"></i> いいね！</button>
->>>>>>> b399a21d
+          ><i class="fa fa-thumbs-o-up"></i> {{ t('Like!') }}</button>
         </p>
         <p id="liker-list" class="liker-list" data-likers="{{ page.liker|default([])|join(',') }}">
         </p>
