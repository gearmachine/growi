<h3><i class="fa fa-link"></i> Share</h3>
<ul class="fitted-list">
  <li data-toggle="tooltip" data-placement="bottom" title="共有用リンク" class="input-group">
    <span class="input-group-addon">共有用</span>
<<<<<<< HEAD
    <input class="copy-link form-control" type="text" value="{{ config.crowi['app:title']|default('Crowi') }} {{ path }}  {{ baseUrl }}/{{ page._id.toString() }}">
=======
    <input readonly class="copy-link form-control" type="text" value="{{ config.crowi['app:title'] }} {{ path }}  {{ baseUrl }}/{{ page._id.toString() }}">
>>>>>>> 89c6c122
  </li>
  <li data-toggle="tooltip" data-placement="bottom" title="Markdown形式のリンク" class="input-group">
    <span class="input-group-addon">Markdown</span>
    <input readonly class="copy-link form-control" type="text" value="[{{ path }}]({{ baseUrl }}/{{ page._id.toString() }})">
  </li>
</ul>

<h3><i class="fa fa-comment"></i> Comments</h3>
<div class="page-comments">
  <form class="form page-comment-form" id="page-comment-form" onsubmit="return false;">
    <div class="comment-form">
      <div class="comment-form-main">
        <div class="comment-write" id="comment-write">
          <textarea class="comment-form-comment form-control" id="comment-form-comment" name="commentForm[comment]"></textarea>
        </div>
        <div class="comment-submit">
          <input type="hidden" name="_csrf" value="{{ _csrf() }}">
          <input type="hidden" name="commentForm[page_id]" value="{{ page._id.toString() }}">
          <input type="hidden" name="commentForm[revision_id]" value="{{ revision._id.toString() }}">
          <span class="text-danger" id="comment-form-message"></span>
          <input type="submit" id="comment-form-button" value="Comment" class="btn btn-primary btn-sm form-inline">
        </div>
      </div>
    </div>
  </form>

  <div class="page-comments-list" id="page-comments-list">
    <div class="page-comments-list-newer collapse" id="page-comments-list-newer"></div>

    <a class="page-comments-list-toggle-newer text-center" data-toggle="collapse" href="#page-comments-list-newer"><i class="fa fa-angle-double-up"></i> Comments for Newer Revision <i class="fa fa-angle-double-up"></i></a>

    <div class="page-comments-list-current" id="page-comments-list-current"></div>

    <a class="page-comments-list-toggle-older text-center" data-toggle="collapse" href="#page-comments-list-older"><i class="fa fa-angle-double-down"></i> Comments for Older Revision <i class="fa fa-angle-double-down"></i></a>

    <div class="page-comments-list-older collapse in" id="page-comments-list-older"></div>
  </div>
</div><|MERGE_RESOLUTION|>--- conflicted
+++ resolved
@@ -2,11 +2,7 @@
 <ul class="fitted-list">
   <li data-toggle="tooltip" data-placement="bottom" title="共有用リンク" class="input-group">
     <span class="input-group-addon">共有用</span>
-<<<<<<< HEAD
-    <input class="copy-link form-control" type="text" value="{{ config.crowi['app:title']|default('Crowi') }} {{ path }}  {{ baseUrl }}/{{ page._id.toString() }}">
-=======
-    <input readonly class="copy-link form-control" type="text" value="{{ config.crowi['app:title'] }} {{ path }}  {{ baseUrl }}/{{ page._id.toString() }}">
->>>>>>> 89c6c122
+    <input readonly class="copy-link form-control" type="text" value="{{ config.crowi['app:title']|default('Crowi') }} {{ path }}  {{ baseUrl }}/{{ page._id.toString() }}">
   </li>
   <li data-toggle="tooltip" data-placement="bottom" title="Markdown形式のリンク" class="input-group">
     <span class="input-group-addon">Markdown</span>
