--- conflicted
+++ resolved
@@ -10,11 +10,7 @@
   <h1 class="title" id="revision-path"></h1>
   <div class="user-page-header">
   {% if page %}
-<<<<<<< HEAD
-    <a href="#" title="Bookmark" class="bookmark-link" id="bookmark-button" data-csrftoken="{{ csrf() }}" data-bookmarked="0"><i class="fa fa-star-o"></i></a>
-=======
     <span id="bookmark-button" data-csrftoken="{{ csrf() }}"></span>
->>>>>>> 86aa0144
   {% endif %}
     <div class="pull-left user-page-picture">
       <img src="{{ pageUser|picture }}" class="picture picture-rounded">
