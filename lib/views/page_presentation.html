<!DOCTYPE html>
<html>
  <head>
    <meta charset="utf-8">
    <meta name="apple-mobile-web-app-capable" content="yes" />
    <meta name="apple-mobile-web-app-status-bar-style" content="black-translucent" />
    <meta name="viewport" content="width=device-width, initial-scale=1.0, maximum-scale=1.0, user-scalable=no">


    <link rel="stylesheet" type="text/css" href="/css/crowi-reveal{% if env  == 'production' %}.min{% endif %}.css">
    <link rel="stylesheet" type="text/css" href="/js/reveal/lib/css/zenburn.css">

    <script src="/js/bundled.js"></script>

    <title>{{ path|path2name }} | {{ path }}</title>
  </head>
  <body>
    <div class="reveal">
      <div class="slides">
        <section data-markdown data-separator="^\n\n\n">
          <script type="text/template">
{{ revision.body|presentation|safe }}



# おしまい
          </script>
        </section>
      </div>
    </div>

<<<<<<< HEAD
    <script src="{{ assets('/js/crowi.js') }}"></script>
    <script src="{{ assets('/js/presentation.js') }}"></script>
=======
    <script src="/js/presentation.js"></script>
>>>>>>> add24072
  </body>
</html><|MERGE_RESOLUTION|>--- conflicted
+++ resolved
@@ -10,7 +10,7 @@
     <link rel="stylesheet" type="text/css" href="/css/crowi-reveal{% if env  == 'production' %}.min{% endif %}.css">
     <link rel="stylesheet" type="text/css" href="/js/reveal/lib/css/zenburn.css">
 
-    <script src="/js/bundled.js"></script>
+    <script src="{{ assets('/js/bundled.js') }}"></script>
 
     <title>{{ path|path2name }} | {{ path }}</title>
   </head>
@@ -29,11 +29,6 @@
       </div>
     </div>
 
-<<<<<<< HEAD
-    <script src="{{ assets('/js/crowi.js') }}"></script>
     <script src="{{ assets('/js/presentation.js') }}"></script>
-=======
-    <script src="/js/presentation.js"></script>
->>>>>>> add24072
   </body>
 </html>