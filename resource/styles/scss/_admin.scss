.admin-page {
    //security XSS prevent

  .admin-user-menu {
    .dropdown-menu {
      left: auto;
      right: 0;
      width: 300px;
    }
   }

  .admin-group-menu {
    .dropdown-menu {
      left: auto;
      right: 0;
    }
  }

  .admin-customize {
    .ss-container img {
      padding: .5em;
      background-color: #ddd;
    }

    .table-user-list {
      .label-admin {
        margin-left: 1em;
      }
    }
  }

  .admin-security {
    .passport-logo {
      margin-top: -.5em;
      padding: 3px;
      height: 32px;
      background-color: black;
    }

    .auth-mechanism-configurations {
      min-height: 300px;
    }
  }

  .admin-notification {
<<<<<<< HEAD
    /* slider checkbox */

    /*
    * Form Slider
    */
    .switch {
      position: relative;
      display: inline-block;
      width: 30px;
      height: 17px;
    }

    /* Hide default HTML checkbox */

    .switch input {
      display: none;
    }

    /* The slider */
    .slider {
      position: absolute;
      cursor: pointer;
      top: 0;
      left: 0;
      right: 0;
      bottom: 0;
      -webkit-transition: .4s;
      transition: .4s;
    }

    .slider:before {
      position: absolute;
      content: "";
      height: 13px;
      width: 13px;
      left: 2px;
      bottom: 2px;
      -webkit-transition: .4s;
      transition: .4s;
    }

    input:checked+.slider:before {
      -webkit-transform: translateX(13px);
      -ms-transform: translateX(13px);
      transform: translateX(13px);
    }

    /* Rounded sliders */
    .slider.round {
      border-radius: 34px;
    }

    .slider.round:before {
      border-radius: 50%;
    }
=======
    .clickable-row {
      .unclickable {
        text-align: center;
        vertical-align: middle;
        width: 50px;
        label.switch {
          margin: 0;
        }
      }
      :not(.unclickable) {
        cursor: pointer;
      }
    }

>>>>>>> d726496d
  }

  // Toggle Twitter Bootstrap button class when active
  // https://jsfiddle.net/ms040m01/3/
  @mixin active-color($color, $bg-color, $border-color) {
    color: $color;
    background-color: darken($bg-color, 10%);
    border-color: $border-color;

    &:hover {
      background-color: darken($bg-color, 15%);
    }
  }
  .btn-group.btn-toggle {
    .btn {
      min-width: 60px;
    }
    .btn.active[data-active-class="default"] {
      @include active-color($btn-default-color, $btn-default-bg, $btn-default-border);
    }
    .btn.active[data-active-class="primary"] {
      @include active-color($btn-primary-color, $btn-primary-bg, $btn-primary-border);
    }
  }

  // theme selector
  #themeOptions {
    // layout
    a {
      margin-right: 10px;
      margin-bottom: 10px;
      padding: 3px;

      svg {
        display: block;
      }
    }

    // style
    a {
      border: 1px solid #ccc;
      background-color: #f5f5f5;

      &.active {
        border-color: $brand-success;
        background-color: $brand-success;
      }
    }
  }
}<|MERGE_RESOLUTION|>--- conflicted
+++ resolved
@@ -43,78 +43,11 @@
   }
 
   .admin-notification {
-<<<<<<< HEAD
-    /* slider checkbox */
-
-    /*
-    * Form Slider
-    */
-    .switch {
-      position: relative;
-      display: inline-block;
-      width: 30px;
-      height: 17px;
+    .td-abs-center {
+      text-align: center;
+      vertical-align: middle;
+      width: 1px; // to keep the cell small
     }
-
-    /* Hide default HTML checkbox */
-
-    .switch input {
-      display: none;
-    }
-
-    /* The slider */
-    .slider {
-      position: absolute;
-      cursor: pointer;
-      top: 0;
-      left: 0;
-      right: 0;
-      bottom: 0;
-      -webkit-transition: .4s;
-      transition: .4s;
-    }
-
-    .slider:before {
-      position: absolute;
-      content: "";
-      height: 13px;
-      width: 13px;
-      left: 2px;
-      bottom: 2px;
-      -webkit-transition: .4s;
-      transition: .4s;
-    }
-
-    input:checked+.slider:before {
-      -webkit-transform: translateX(13px);
-      -ms-transform: translateX(13px);
-      transform: translateX(13px);
-    }
-
-    /* Rounded sliders */
-    .slider.round {
-      border-radius: 34px;
-    }
-
-    .slider.round:before {
-      border-radius: 50%;
-    }
-=======
-    .clickable-row {
-      .unclickable {
-        text-align: center;
-        vertical-align: middle;
-        width: 50px;
-        label.switch {
-          margin: 0;
-        }
-      }
-      :not(.unclickable) {
-        cursor: pointer;
-      }
-    }
-
->>>>>>> d726496d
   }
 
   // Toggle Twitter Bootstrap button class when active
