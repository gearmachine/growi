--- conflicted
+++ resolved
@@ -756,10 +756,8 @@
         }).done(function(res) {
           var currentText = res[0].body;
 
-          var $span = $('<span>');
-          $span.css('color', 'green');
-          $span.text(currentText);
-          $diffDisplay.append($span);
+          var patch = jsdiff.createPatch($('#revision-path').text(), '', currentText);
+          $diffDisplay.html(diff2html.getPrettyHtml(patch));
         });
       } else {
         var revisionIds = revisionId + ',' + beforeRevisionId;
@@ -772,24 +770,11 @@
           var currentText = res[0].body;
           var previousText = res[1].body;
 
-<<<<<<< HEAD
           $diffDisplay.text('');
 
           var patch = jsdiff.createPatch($('#revision-path').text(), previousText, currentText);
           $diffDisplay.html(diff2html.getPrettyHtml(patch));
 
-          $diffDisplay.data('loaded', 1);
-          $diffDisplay.slideToggle();
-=======
-          var diff = jsdiff.diffLines(previousText, currentText);
-          diff.forEach(function(part) {
-            var color = part.added ? 'green' : part.removed ? 'red' : 'grey';
-            var $span = $('<span>');
-            $span.css('color', color);
-            $span.text(part.value);
-            $diffDisplay.append($span);
-          });
->>>>>>> 6d844f17
         });
       }
       $diffDisplay.data('loaded', 1);
