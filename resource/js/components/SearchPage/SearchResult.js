--- conflicted
+++ resolved
@@ -108,24 +108,6 @@
    */
   deleteSelectedPages() {
     let deleteCompletely = this.state.isDeleteCompletely;
-<<<<<<< HEAD
-    Array.from(this.state.selectedPages).map((page) => {
-      const pageId = page._id;
-      const revisionId = page.revision._id;
-      this.props.crowi.apiPost('/pages.remove',
-        {page_id: pageId, revision_id: revisionId, completely: deleteCompletely})
-      .then(res => {
-        if (res.ok) {
-          this.state.selectedPages.delete(page);
-        }
-        else {
-          isDeleted = false;
-        }
-      }).catch(err => {
-        console.error(err.message);   // eslint-disable-line no-console
-        isDeleted = false;
-        this.setState({errorMessageForDeleting: err.message});
-=======
     Promise.all(Array.from(this.state.selectedPages).map((page) => {
       return new Promise((resolve, reject) => {
         const pageId = page._id;
@@ -141,13 +123,10 @@
             }
           })
           .catch(err => {
-            /* eslint-disable no-console */
-            console.log(err.message);
-            /* eslint-enable */
+            console.log(err.message);   // eslint-disable-line no-console
             this.setState({errorMessageForDeleting: err.message});
             return reject();
           });
->>>>>>> 9402d9de
       });
     }))
     .then(() => {
