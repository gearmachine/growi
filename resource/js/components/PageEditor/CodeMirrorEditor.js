import React from 'react';
import PropTypes from 'prop-types';

import AbstractEditor from './AbstractEditor';

import urljoin from 'url-join';
const loadScript = require('simple-load-script');
const loadCssSync = require('load-css-file');

import * as codemirror from 'codemirror';
// set save handler
codemirror.commands.save = (instance) => {
  if (instance.codeMirrorEditor != null) {
    instance.codeMirrorEditor.dispatchSave();
  }
};
// set CodeMirror instance as 'CodeMirror' so that CDN addons can reference
window.CodeMirror = require('codemirror');


import { UnControlled as ReactCodeMirror } from 'react-codemirror2';
require('codemirror/addon/display/placeholder');
require('codemirror/addon/edit/matchbrackets');
require('codemirror/addon/edit/matchtags');
require('codemirror/addon/edit/closetag');
require('codemirror/addon/edit/continuelist');
require('codemirror/addon/hint/show-hint');
require('codemirror/addon/hint/show-hint.css');
require('codemirror/addon/search/searchcursor');
require('codemirror/addon/search/match-highlighter');
require('codemirror/addon/selection/active-line');
require('codemirror/addon/scroll/annotatescrollbar');
require('codemirror/addon/fold/foldcode');
require('codemirror/addon/fold/foldgutter');
require('codemirror/addon/fold/foldgutter.css');
require('codemirror/addon/fold/markdown-fold');
require('codemirror/addon/fold/brace-fold');
require('codemirror/addon/display/placeholder');
require('codemirror/mode/gfm/gfm');
require('../../util/codemirror/autorefresh.ext');

import pasteHelper from './PasteHelper';
import EmojiAutoCompleteHelper from './EmojiAutoCompleteHelper';

import InterceptorManager from '../../../../lib/util/interceptor-manager';

import PreventMarkdownListInterceptor from './PreventMarkdownListInterceptor';
import MarkdownTableInterceptor from './MarkdownTableInterceptor';
import mtu from './MarkdownTableUtil';

export default class CodeMirrorEditor extends AbstractEditor {

  constructor(props) {
    super(props);
    this.logger = require('@alias/logger')('growi:PageEditor:CodeMirrorEditor');

    this.state = {
      value: this.props.value,
      isGfmMode: this.props.isGfmMode,
      isEnabledEmojiAutoComplete: false,
      isLoadingKeymap: false,
      isCheatsheatShown: this.props.isGfmMode && this.props.value.length === 0,
      additionalClassSet: new Set(),
    };

    this.init();

    this.getCodeMirror = this.getCodeMirror.bind(this);

    this.getBol = this.getBol.bind(this);
    this.getEol = this.getEol.bind(this);

    this.loadTheme = this.loadTheme.bind(this);
    this.loadKeymapMode = this.loadKeymapMode.bind(this);
    this.setKeymapMode = this.setKeymapMode.bind(this);
    this.handleEnterKey = this.handleEnterKey.bind(this);
    this.handleCtrlEnterKey = this.handleCtrlEnterKey.bind(this);

    this.scrollCursorIntoViewHandler = this.scrollCursorIntoViewHandler.bind(this);
    this.pasteHandler = this.pasteHandler.bind(this);
    this.cursorHandler = this.cursorHandler.bind(this);
    this.changeHandler = this.changeHandler.bind(this);

    this.renderLoadingKeymapOverlay = this.renderLoadingKeymapOverlay.bind(this);
  }

  init() {
    this.cmCdnRoot = 'https://cdn.jsdelivr.net/npm/codemirror@5.37.0';

    this.interceptorManager = new InterceptorManager();
    this.interceptorManager.addInterceptors([
      new PreventMarkdownListInterceptor(),
      new MarkdownTableInterceptor(),
    ]);

    this.loadedThemeSet = new Set(['eclipse', 'elegant']);   // themes imported in _vendor.scss
    this.loadedKeymapSet = new Set();
  }

  componentWillMount() {
    if (this.props.emojiStrategy != null) {
      this.emojiAutoCompleteHelper = new EmojiAutoCompleteHelper(this.props.emojiStrategy);
      this.setState({isEnabledEmojiAutoComplete: true});
    }
  }

  componentDidMount() {
    // ensure to be able to resolve 'this' to use 'codemirror.commands.save'
    this.getCodeMirror().codeMirrorEditor = this;

    // initialize caret line
    this.setCaretLine(0);
  }

  componentWillReceiveProps(nextProps) {
    // load theme
    const theme = nextProps.editorOptions.theme;
    this.loadTheme(theme);

    // set keymap
    const keymapMode = nextProps.editorOptions.keymapMode;
    this.setKeymapMode(keymapMode);
  }

  getCodeMirror() {
    return this.refs.cm.editor;
  }

  /**
   * @inheritDoc
   */
  forceToFocus() {
    const editor = this.getCodeMirror();
    // use setInterval with reluctance -- 2018.01.11 Yuki Takei
    const intervalId = setInterval(() => {
      this.getCodeMirror().focus();
      if (editor.hasFocus()) {
        clearInterval(intervalId);
        // refresh
        editor.refresh();
      }
    }, 100);
  }

  /**
   * @inheritDoc
   */
  setValue(newValue) {
    this.setState({ value: newValue });
    this.getCodeMirror().getDoc().setValue(newValue);
  }

  /**
   * @inheritDoc
   */
  setGfmMode(bool) {
    // update state
    this.setState({
      isGfmMode: bool,
      isEnabledEmojiAutoComplete: bool,
    });

    // update CodeMirror option
    const mode = bool ? 'gfm' : undefined;
    this.getCodeMirror().setOption('mode', mode);
  }

  /**
   * @inheritDoc
   */
  setCaretLine(line) {
    if (isNaN(line)) {
      return;
    }

    const editor = this.getCodeMirror();
    const linePosition = Math.max(0, line);

    editor.setCursor({line: linePosition});   // leave 'ch' field as null/undefined to indicate the end of line
    this.setScrollTopByLine(linePosition);
  }

  /**
   * @inheritDoc
   */
  setScrollTopByLine(line) {
    if (isNaN(line)) {
      return;
    }

    const editor = this.getCodeMirror();
    // get top position of the line
    const top = editor.charCoords({line, ch: 0}, 'local').top;
    editor.scrollTo(null, top);
  }

  /**
   * @inheritDoc
   */
  getStrFromBol() {
    const editor = this.getCodeMirror();
    const curPos = editor.getCursor();
    return editor.getDoc().getRange(this.getBol(), curPos);
  }

  /**
   * @inheritDoc
   */
  getStrToEol() {
    const editor = this.getCodeMirror();
    const curPos = editor.getCursor();
    return editor.getDoc().getRange(curPos, this.getEol());
  }

  /**
   * @inheritDoc
   */
  getStrFromBolToSelectedUpperPos() {
    const editor = this.getCodeMirror();
    const pos = this.selectUpperPos(editor.getCursor('from'), editor.getCursor('to'));
    return editor.getDoc().getRange(this.getBol(), pos);
  }

  /**
   * @inheritDoc
   */
  replaceBolToCurrentPos(text) {
    const editor = this.getCodeMirror();
    const pos = this.selectLowerPos(editor.getCursor('from'), editor.getCursor('to'));
    editor.getDoc().replaceRange(text, this.getBol(), pos);
  }

  /**
   * @inheritDoc
   */
  insertText(text) {
    const editor = this.getCodeMirror();
    editor.getDoc().replaceSelection(text);
  }

  /**
   * return the postion of the BOL(beginning of line)
   */
  getBol() {
    const editor = this.getCodeMirror();
    const curPos = editor.getCursor();
    return { line: curPos.line, ch: 0 };
  }

  /**
   * return the postion of the EOL(end of line)
   */
  getEol() {
    const editor = this.getCodeMirror();
    const curPos = editor.getCursor();
    const lineLength = editor.getDoc().getLine(curPos.line).length;
    return { line: curPos.line, ch: lineLength };
  }

  /**
   * select the upper position of pos1 and pos2
   * @param {{line: number, ch: number}} pos1
   * @param {{line: number, ch: number}} pos2
   */
  selectUpperPos(pos1, pos2) {
    // if both is in same line
    if (pos1.line === pos2.line) {
      return (pos1.ch < pos2.ch) ? pos1 : pos2;
    }
    return (pos1.line < pos2.line) ? pos1 : pos2;
  }

  /**
   * select the lower position of pos1 and pos2
   * @param {{line: number, ch: number}} pos1
   * @param {{line: number, ch: number}} pos2
   */
  selectLowerPos(pos1, pos2) {
    // if both is in same line
    if (pos1.line === pos2.line) {
      return (pos1.ch < pos2.ch) ? pos2 : pos1;
    }
    return (pos1.line < pos2.line) ? pos2 : pos1;
  }

  loadCss(source) {
    return new Promise((resolve) => {
      loadCssSync(source);
      resolve();
    });
  }

  /**
   * load Theme
   * @see https://codemirror.net/doc/manual.html#config
   *
   * @param {string} theme
   */
  loadTheme(theme) {
    if (!this.loadedThemeSet.has(theme)) {
      this.loadCss(urljoin(this.cmCdnRoot, `theme/${theme}.min.css`));

      // update Set
      this.loadedThemeSet.add(theme);
    }
  }

  /**
   * load assets for Key Maps
   * @param {*} keymapMode 'default' or 'vim' or 'emacs' or 'sublime'
   */
  loadKeymapMode(keymapMode) {
    const loadCss = this.loadCss;
    let scriptList = [];
    let cssList = [];

    // add dependencies
    if (this.loadedKeymapSet.size == 0) {
      scriptList.push(loadScript(urljoin(this.cmCdnRoot, 'addon/dialog/dialog.min.js')));
      cssList.push(loadCss(urljoin(this.cmCdnRoot, 'addon/dialog/dialog.min.css')));
    }
    // load keymap
    if (!this.loadedKeymapSet.has(keymapMode)) {
      scriptList.push(loadScript(urljoin(this.cmCdnRoot, `keymap/${keymapMode}.min.js`)));
      // update Set
      this.loadedKeymapSet.add(keymapMode);
    }

    // set loading state
    this.setState({ isLoadingKeymap: true });

    return Promise.all(scriptList.concat(cssList))
      .then(() => {
        this.setState({ isLoadingKeymap: false });
      });
  }

  /**
   * set Key Maps
   * @see https://codemirror.net/doc/manual.html#keymaps
   *
   * @param {string} keymapMode 'default' or 'vim' or 'emacs' or 'sublime'
   */
  setKeymapMode(keymapMode) {
    if (!keymapMode.match(/^(vim|emacs|sublime)$/)) {
      // reset
      this.getCodeMirror().setOption('keyMap', 'default');
      return;
    }

    this.loadKeymapMode(keymapMode)
      .then(() => {
        this.getCodeMirror().setOption('keyMap', keymapMode);
      });
  }

  /**
   * handle ENTER key
   */
  handleEnterKey() {
    if (!this.state.isGfmMode) {
      codemirror.commands.newlineAndIndent(this.getCodeMirror());
      return;
    }

    const context = {
      handlers: [],  // list of handlers which process enter key
      editor: this,
    };

    const interceptorManager = this.interceptorManager;
    interceptorManager.process('preHandleEnter', context)
      .then(() => {
        if (context.handlers.length == 0) {
          codemirror.commands.newlineAndIndentContinueMarkdownList(this.getCodeMirror());
        }
      });
  }

  /**
   * handle Ctrl+ENTER key
   */
  handleCtrlEnterKey() {
    if (this.props.onCtrlEnter != null) {
      this.props.onCtrlEnter();
    }
  }

  scrollCursorIntoViewHandler(editor, event) {
    if (this.props.onScrollCursorIntoView != null) {
      const line = editor.getCursor().line;
      this.props.onScrollCursorIntoView(line);
    }
  }

  cursorHandler(editor, event) {
    const strFromBol = this.getStrFromBol();

    const autoformatTableClass = 'autoformat-markdown-table-activated';
    const additionalClassSet = this.state.additionalClassSet;
    const hasCustomClass = additionalClassSet.has(autoformatTableClass);
    if (mtu.isEndOfLine(editor) && mtu.linePartOfTableRE.test(strFromBol)) {
      if (!hasCustomClass) {
        additionalClassSet.add(autoformatTableClass);
        this.setState({additionalClassSet});
      }
    }
    else {
      if (hasCustomClass) {
        additionalClassSet.delete(autoformatTableClass);
        this.setState({additionalClassSet});
      }
    }
  }

  changeHandler(editor, data, value) {
    if (this.props.onChange != null) {
      this.props.onChange(value);
    }

    // update isCheatsheatShown
    const isCheatsheatShown = this.state.isGfmMode && value.length === 0;
    this.setState({isCheatsheatShown});

    // Emoji AutoComplete
    if (this.state.isEnabledEmojiAutoComplete) {
      this.emojiAutoCompleteHelper.showHint(editor);
    }
  }

  /**
   * CodeMirror paste event handler
   * see: https://codemirror.net/doc/manual.html#events
   * @param {any} editor An editor instance of CodeMirror
   * @param {any} event
   */
  pasteHandler(editor, event) {
    const types = event.clipboardData.types;

    // text
    if (types.includes('text/plain')) {
      pasteHelper.pasteText(this, event);
    }
    // files
    else if (types.includes('Files')) {
      this.dispatchPasteFiles(event);
    }
  }

  renderLoadingKeymapOverlay() {
    // centering
    const style = {
      top: 0,
      right: 0,
      bottom: 0,
      left: 0,
    };

    return this.state.isLoadingKeymap
      ? <div className="overlay overlay-loading-keymap">
          <span style={style} className="overlay-content">
            <div className="speeding-wheel d-inline-block"></div> Loading Keymap ...
          </span>
        </div>
      : '';
  }

  renderCheatSheatOverlay() {
    // overlay and centering
    const style = {
      right: '2em',
      bottom: '1em',
    };

    return (
      <div className="overlay-cheat-sheet mt-1 p-3 pt-5 small">
        <div className="overlay-gfm-cheatsheat cheatsheet-1 p-1">
          <span style={style} className="overlay-content m-2">
            <h5 className="p-2 pt-3 m-2"><i className="icon-question pr-2"/>Markdown Help</h5>
              <div className="float-left">
                <h6 className="text-center text-info">Header 見出し</h6>
                <ul className="hljs small">
                  <li><code>#</code> 見出し1</li>
                  <li><code>##</code> 見出し2</li>
                  <li><code>###</code> 見出し3</li>
                </ul>
                <h6 className="text-center text-info">Block 段落</h6>
                <ul className="hljs small">
                  <li>text</li>
                  <li><code>[空白行]</code>を挟むことで段落となります。</li>
                  <li>text</li>
                </ul>
                <h6 className="text-center text-info">Br 改行</h6>
                <ul className="hljs small">
                  <li>text<code>[][]</code>スペース2つで改行されます。</li>
                  <li>text</li>
                </ul>
                <h6 className="text-center text-info">UI箇条書きリスト</h6>
                <ul className="hljs small">
                  <li><code>-</code> リスト1</li>
                  <li><code>[]-</code> リスト1_1</li>
                  <li><code>[][]-</code> リスト1_1_1</li>
                </ul>
              </div>
              <div className="float-left">
                <h5 className="text-center text-info h5">強調</h5>
                <ul className="hljs small">
                  <li>これは <i><code>*</code>italic<code>*</code></i>です</li>
                  <li>これは <b><code>**</code>ボールド<code>**</code></b>です</li>
                </ul>
                <h5 className="text-center text-info h5">Table表</h5>
                <ul className="hljs text-center">
                  <li>|&nbsp;&nbsp;&nbsp;&nbsp;左寄せ&nbsp;&nbsp;&nbsp;&nbsp;|&nbsp;&nbsp;&nbsp;&nbsp;中央寄せ&nbsp;&nbsp;&nbsp;&nbsp;|&nbsp;&nbsp;&nbsp;&nbsp;右寄せ&nbsp;&nbsp;&nbsp;&nbsp;|</li>
                  <li>|:-------------|----------------:|:------------:|</li>
                  <li>|column 1&nbsp;&nbsp;&nbsp;&nbsp;|&nbsp; &nbsp;column 3&nbsp; &nbsp;|&nbsp;&nbsp; &nbsp; &nbsp;column 2|</li>
                  <li>|column 1&nbsp;&nbsp;&nbsp;&nbsp;|&nbsp; &nbsp;column 3&nbsp; &nbsp;|&nbsp;&nbsp; &nbsp; &nbsp;column 2|</li>
                </ul>
                <h5 className="text-center text-info h5">Images</h5>
                <ul className="hljs">
                  <li><code> ![Alt文字列](URL)</code> で<span className="text-info">&lt;img&gt;</span>タグを挿入できます</li>
                  <li>[例]![ex](https://example.com/images/a.png)</li>
                </ul>
                <h5 className="text-center text-info h5">Link</h5>
                <ul className="hljs">
                  <li><code>[表示テキスト](URL)</code>でリンクに変換されます。</li>
                  <li>[例][Google](https://www.google.co.jp/)</li>
                </ul>
              </div>
          </span>
        </div>
        <div className="overlay-gfm-cheatsheat cheatsheet-2 ">
          <span style={style} className="overlay-content">
            <p className="pl-3"><i className="icon-question pr-2"/>Markdown Help</p>
            <h6 className="text-center text-info">Header 見出し</h6>
            <ul className="hljs small">
              <li><code>#</code> 見出し1</li>
              <li><code>##</code> 見出し2</li>
              <li><code>###</code> 見出し3</li>
            </ul>
            <h6 className="text-center text-info">Br 改行</h6>
            <ul className="hljs small">
              <li>text<code>[][]</code>スペース2つで改行されます。</li>
              <li>text</li>
            </ul>
            <h6 className="text-center text-info">強調</h6>
            <ul className="hljs small">
              <li>これは <i><code>*</code>italic<code>*</code></i>です</li>
              <li>これは <b><code>**</code>ボールド<code>**</code></b>です</li>
            </ul>
          </span>
        </div>
      </div>
    );
  }

  render() {
    const mode = this.state.isGfmMode ? 'gfm' : undefined;
    const defaultEditorOptions = {
      theme: 'elegant',
      lineNumbers: true,
    };
    const additionalClasses = Array.from(this.state.additionalClassSet).join(' ');
    const editorOptions = Object.assign(defaultEditorOptions, this.props.editorOptions || {});

    const placeholder = this.state.isGfmMode ? 'Input with Markdown..' : 'Input with Plane Text..';

    return <React.Fragment>
      <ReactCodeMirror
        ref="cm"
        className={additionalClasses}
        placeholder="search"
        editorDidMount={(editor) => {
          // add event handlers
          editor.on('paste', this.pasteHandler);
          editor.on('scrollCursorIntoView', this.scrollCursorIntoViewHandler);
        }}
        value={this.state.value}
        options={{
          mode: mode,
          theme: editorOptions.theme,
          styleActiveLine: editorOptions.styleActiveLine,
          lineNumbers: this.props.lineNumbers,
          tabSize: 4,
          indentUnit: 4,
          lineWrapping: true,
          autoRefresh: {force: true},   // force option is enabled by autorefresh.ext.js -- Yuki Takei
          autoCloseTags: true,
          placeholder: placeholder,
          matchBrackets: true,
          matchTags: {bothTags: true},
          // folding
          foldGutter: this.props.lineNumbers,
          gutters: this.props.lineNumbers ? ['CodeMirror-linenumbers', 'CodeMirror-foldgutter'] : [],
          // match-highlighter, matchesonscrollbar, annotatescrollbar options
          highlightSelectionMatches: {annotateScrollbar: true},
          // markdown mode options
          highlightFormatting: true,
          // continuelist, indentlist
          extraKeys: {
            'Enter': this.handleEnterKey,
            'Ctrl-Enter': this.handleCtrlEnterKey,
            'Cmd-Enter': this.handleCtrlEnterKey,
            'Tab': 'indentMore',
            'Shift-Tab': 'indentLess',
            'Ctrl-Q': (cm) => { cm.foldCode(cm.getCursor()) },
          }
        }}
        onCursor={this.cursorHandler}
        onScroll={(editor, data) => {
          if (this.props.onScroll != null) {
            // add line data
            const line = editor.lineAtHeight(data.top, 'local');
            data.line = line;
            this.props.onScroll(data);
          }
        }}
        onChange={this.changeHandler}
        onDragEnter={(editor, event) => {
          if (this.props.onDragEnter != null) {
            this.props.onDragEnter(event);
          }
        }}
      />

      { this.renderLoadingKeymapOverlay() }
<<<<<<< HEAD
      { this.state.isCheatsheatShown && this.renderCheatSheatOverlay() }

=======
>>>>>>> 02679c00
    </React.Fragment>;
  }

}

CodeMirrorEditor.propTypes = Object.assign({
  emojiStrategy: PropTypes.object,
  lineNumbers: PropTypes.bool,
}, AbstractEditor.propTypes);
CodeMirrorEditor.defaultProps = {
  lineNumbers: true,
};<|MERGE_RESOLUTION|>--- conflicted
+++ resolved
@@ -623,11 +623,8 @@
       />
 
       { this.renderLoadingKeymapOverlay() }
-<<<<<<< HEAD
       { this.state.isCheatsheatShown && this.renderCheatSheatOverlay() }
 
-=======
->>>>>>> 02679c00
     </React.Fragment>;
   }
 
