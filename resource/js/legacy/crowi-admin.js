require('bootstrap-select');
require('./thirdparty-js/jQuery.style.switcher');

$(function() {
  var UpdatePost = {};

  $('#slackNotificationForm').on('submit', function(e) {
    $.post('/_api/admin/notification.add', $(this).serialize(), function(res) {
      if (res.ok) {
        // TODO Fix
        location.reload();
      }
    });

    return false;
  });

  $('form.admin-remove-updatepost').on('submit', function(e) {
    $.post('/_api/admin/notification.remove', $(this).serialize(), function(res) {
      if (res.ok) {
        // TODO Fix
        location.reload();
      }
    });
    return false;
  });

  $('#createdUserModal').modal('show');

  $('#admin-password-reset-modal').on('show.bs.modal', function(button) {
    var data = $(button.relatedTarget);
    var userId = data.data('user-id');
    var email = data.data('user-email');

    $('#admin-password-reset-user').text(email);
    $('#admin-users-reset-password input[name=user_id]').val(userId);
  });

  $('form#admin-users-reset-password').on('submit', function(e) {
    $.post('/_api/admin/users.resetPassword', $(this).serialize(), function(res) {
      if (res.ok) {
        // TODO Fix
        //location.reload();
        $('#admin-password-reset-modal').modal('hide');
        $('#admin-password-reset-modal-done').modal('show');

        $("#admin-password-reset-done-user").text(res.user.email);
        $("#admin-password-reset-done-password").text(res.newPassword);
        return ;
      }

      // fixme
      alert('Failed to reset password');
    });

    return false;
  });

<<<<<<< HEAD
  // style switcher
  $('#styleOptions').styleSwitcher();
=======
  $('#admin-delete-user-group-modal').on('show.bs.modal', function (button) {
    var data = $(button.relatedTarget);
    var userGroupId = data.data('user-group-id');
    var userGroupName = data.data('user-group-name');

    $('#admin-delete-user-group-name').text(userGroupName);
    $('#admin-user-groups-delete input[name=user_group_id]').val(userGroupId);
  });

  $('form#admin-user-groups-delete').on('submit', function (e) {
    $.post('/_api/admin/user-group.remove', $(this).serialize(), function (res) {});
  });

  $('form#user-group-relation-create').on('submit', function (e) {
    $.post('/admin/user-group-relation/create', $(this).serialize(), function (res) {
      $('#admin-add-user-group-relation-modal').modal('hide');
      return;
     });
  });


  $("#pictureUploadForm input[name=userGroupPicture]").on('change', function () {
    var $form = $('#pictureUploadForm');
    var fd = new FormData($form[0]);
    if ($(this).val() == '') {
      return false;
    }

    $('#pictureUploadFormProgress').html('<img src="/images/loading_s.gif"> アップロード中...');
    $.ajax($form.attr("action"), {
      type: 'post',
      processData: false,
      contentType: false,
      data: fd,
      dataType: 'json',
      success: function (data) {
        if (data.status) {
          $('#settingUserPicture').attr('src', data.url + '?time=' + (new Date()));
          $('#pictureUploadFormMessage')
            .addClass('alert alert-success')
            .html('変更しました');
        } else {
          $('#pictureUploadFormMessage')
            .addClass('alert alert-danger')
            .html('変更中にエラーが発生しました。');
        }
        $('#pictureUploadFormProgress').html('');
      }
    });
    return false;
  });

>>>>>>> 2698a6f9
});<|MERGE_RESOLUTION|>--- conflicted
+++ resolved
@@ -56,10 +56,6 @@
     return false;
   });
 
-<<<<<<< HEAD
-  // style switcher
-  $('#styleOptions').styleSwitcher();
-=======
   $('#admin-delete-user-group-modal').on('show.bs.modal', function (button) {
     var data = $(button.relatedTarget);
     var userGroupId = data.data('user-group-id');
@@ -112,5 +108,6 @@
     return false;
   });
 
->>>>>>> 2698a6f9
+  // style switcher
+  $('#styleOptions').styleSwitcher();
 });