--- conflicted
+++ resolved
@@ -177,12 +177,7 @@
         if (res.data.ok) {
           resolve(res.data);
         } else {
-<<<<<<< HEAD
           reject(new Error(res.data.error));
-=======
-          // FIXME?
-          reject(new Error(res.error));
->>>>>>> 86aa0144
         }
       })
       .catch(res => {
