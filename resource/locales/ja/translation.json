{
  "Help": "ヘルプ",
  "Edit": "編集",
  "Delete": "削除",
  "Delete All": "全て削除",
  "Duplicate": "複製",
  "Copy": "コピー",
  "Click to copy": "クリックでコピー",
  "Move/Rename": "移動/名前変更",
  "Moved": "移動しました",
  "Redirected": "リダイレクトされました",
  "Unlinked": "リダイレクト削除",
  "Like!": "いいね！",
  "Seen by": "見た人",
  "Cancel": "キャンセル",
  "Create": "作成",
  "Admin": "管理",
  "administrator": "管理者",
  "Tag": "タグ",
  "Tags": "タグ",
  "New": "作成",
  "Shortcuts": "ショートカット",
  "eg": "例:",
  "add": "追加",
  "Undo": "元に戻す",
  "Article": "記事",
  "Page": "ページ",
  "Page Path": "ページパス",
  "Category": "カテゴリー",
  "User": "ユーザー",
  "status": "ステータス",
  "account_id": "アカウントID",
  "Update": "更新",
  "Update Page": "ページを更新",
  "Warning": "注意",
  "Sign in": "ログイン",
  "Sign up is here": "新規登録はこちら",
  "Sign in is here": "ログインはこちら",
  "Sign up": "新規登録",
  "Sign up with Google Account": "Google で登録",
  "Sign in with Google Account": "Google でログイン",
  "Sign up with this Google Account": "この Google アカウントで登録します",
  "Example": "例",
  "Taro Yamada": "山田 太郎",
  "List View": "リスト表示",
  "Timeline View": "タイムライン表示",
  "History": "更新履歴",
  "Presentation Mode": "プレゼンテーション",
  "username": "ユーザー名",
  "Created": "作成日",
  "Last updated": "最終更新",
  "Last_Login": "最終ログイン",
  "Share": "共有",
  "Share Link": "共有用リンク",
  "Markdown Link": "Markdown形式のリンク",
  "Create/Edit Template": "テンプレートページの作成/編集",
  "Unportalize": "ポータル解除",
  "Go to this version": "このバージョンを見る",
  "View diff": "差分を表示",
  "No diff": "差分なし",
  "Shrink versions that have no diffs": "差分のないバージョンをコンパクトに表示する",
  "User ID": "ユーザーID",
  "Home": "ホーム",
  "User Settings": "ユーザー設定",
  "User Information": "ユーザー情報",
  "Basic Info": "ユーザーの基本情報",
  "Name": "名前",
  "Email": "メールアドレス",
  "Language": "言語",
  "English": "英語",
  "Japanese": "日本語",
  "Set Profile Image": "プロフィール画像の設定",
  "Upload Image": "画像をアップロード",
  "Current Image": "現在の画像",
  "Delete Image": "画像を削除",
  "Delete this image?": "削除してよろしいですか？",
  "Updated": "更新しました",
  "Upload new image": "新しい画像をアップロード",
  "Connected": "接続されています",
  "Show": "公開",
  "Hide": "非公開",
  "Disclose E-mail": "メールアドレスの公開",
  "page exists": "このページはすでに存在しています",
  "Error occurred": "エラーが発生しました",
  "Create today's": "今日の◯◯を作成",
  "Memo": "メモ",
  "Input page name": "ページ名を入力",
  "Input page name (optional)": "ページ名を入力(空欄OK)",
  "New Page": "新規ページ",
  "Create under": "ページを以下に作成",
  "Table of Contents": "目次",
  "Management Wiki Home": "Wiki管理トップ",
  "App Settings": "アプリ設定",
  "Site URL settings": "サイトURL設定",
  "Markdown Settings": "マークダウン設定",
  "Customize": "カスタマイズ",
  "Notification Settings": "通知設定",
  "User_Management": "ユーザー管理",
  "external_account_management": "外部アカウント管理",
  "UserGroup Management": "グループ管理",
  "Full Text Search Management": "全文検索管理",
  "Import Data": "データインポート",
  "Export Archive Data": "データアーカイブ",
  "Basic Settings": "基本設定",
  "Register limitation": "登録の制限",
  "The contents entered here will be shown in the header etc": "ここに入力した内容は、ヘッダー等に表示されます。",
  "Public": "公開",
  "Anyone with the link": "リンクを知っている人のみ",
  "Specified users": "特定ユーザーのみ",
  "Just me": "自分のみ",
  "Only inside the group": "特定グループのみ",
  "Reselect the group": "グループの再選択",
  "Shareable link": "このページの共有用URL",
  "The whitelist of registration permission E-mail address": "登録許可メールアドレスの<br>ホワイトリスト",
  "Add tags for this page": "タグを付ける",
  "Edit tags for this page": "タグを編集する",
  "You have no tag, You can set tags on pages": "使用中のタグがありません",
  "Show latest": "最新のページを表示",
  "Load latest": "最新版を読み込む",
  "edited this page": "さんがこのページを編集しました。",
  "List Drafts": "下書き一覧",
  "Deleted Pages": "削除済みページ",
  "Sign out": "ログアウト",
  "form_validation": {
    "required": "<code>%s</code> に値を入力してください"
  },
  "installer": {
    "setup": "セットアップ",
    "create_initial_account": "最初のアカウントの作成",
    "initial_account_will_be_administrator_automatically": "初めに作成するアカウントは、自動的に管理者権限が付与されます",
    "unavaliable_user_id": "このユーザーIDは利用できません。"
  },
  "breaking_changes": {
    "v346_using_basic_auth": "現在利用中の Basic 認証機能は、近い将来<strong>廃止されます</strong>。%s から設定を削除してください。"
  },
  "page_register": {
    "notice": {
      "restricted": "この Wiki への新規登録は制限されています。",
      "restricted_defail": "利用を開始するには、新規登録後、管理者による承認が必要です。"
    },
    "form_help": {
      "email": "この Wiki では以下のメールアドレスのみ登録可能です。",
      "password": "パスワードには、6文字以上の半角英数字または記号等を設定してください。",
      "user_id": "ユーザーIDは、ユーザーページのURLなどに利用されます。半角英数字と一部の記号のみ利用できます。"
    }
  },
  "page_me": {
    "form_help": {
      "profile_image1": "画像をアップロードをするための設定がされていません。",
      "profile_image2": "アップロードできるようにするには、AWS またはローカルアップロードの設定をしてください。"
    }
  },
  "page_me_apitoken": {
    "notice": {
      "apitoken_issued": "API Token が設定されていません。",
      "update_token1": "API Token を更新すると、自動的に新しい Token が生成されます。",
      "update_token2": "現在の Token を利用している処理は動かなくなります。"
    },
    "form_help": {}
  },
  "Password": "パスワード",
  "Password Settings": "パスワード設定",
  "Set new Password": "パスワードを新規に設定",
  "Update Password": "パスワードを更新",
  "Current password": "現在のパスワード",
  "New password": "新しいパスワード",
  "Re-enter new password": "(確認用)",
  "Password is not set": "パスワードが設定されていません",
  "security_settings": "セキュリティ設定",
  "API Settings": "API設定",
  "API Token Settings": "API Token設定",
  "Current API Token": "現在のAPI Token",
  "Update API Token": "API Tokenを更新",
  "header_search_box": {
    "label": {
      "This tree": "この階層"
    },
    "item_label": {
      "This tree": "この階層下の子ページのみ"
    }
  },
  "copy_to_clipboard": {
    "Copy to clipboard": "クリップボードにコピー",
    "Page path": "ページ名",
    "Parmanent link": "パーマリンク",
    "Page path and parmanent link": "ページ名とパーマリンク",
    "Markdown link": "マークダウン形式のリンク"
  },
  "search_help": {
    "title": "検索のヘルプ",
    "and": {
      "syntax help": "スペース区切り",
      "desc": "ページ名 or 本文に {{word1}}, {{word2}} の両方を含むページを検索"
    },
    "exclude": {
      "desc": "ページ名 or 本文に {{word}} を含むページを除外"
    },
    "phrase": {
      "syntax help": "ダブルクォートで囲う",
      "desc": "{{phrase}} という文章を含むページを検索"
    },
    "prefix": {
      "desc": "ページ名が {{path}} から始まるページに絞る"
    },
    "exclude_prefix": {
      "desc": "ページ名が {{path}} から始まるページを除外"
    },
    "tag": {
      "desc": "{{tag}} というタグを含むページを検索"
    },
    "exclude_tag": {
      "desc": "{{tag}} というタグを含むページを除外"
    }
  },
  "search": {
    "search page bodies": "[Enter] キー押下で全文検索"
  },
  "page_page": {
    "notice": {
      "version": "これは現在の版ではありません。",
      "moved": "このページは <code>%s</code> から移動しました。",
      "redirected": "リダイレクト元 >> <code>%s</code>",
      "duplicated": "このページは <code>%s</code> から複製されました。",
      "unlinked": "このページへのリダイレクトは削除されました。",
      "restricted": "このページの閲覧は制限されています",
      "stale": "このページは最終更新日から{{count}}年以上が経過しています。"
    }
  },
  "page_edit": {
    "Show active line": "アクティブ行をハイライト",
    "overwrite_scopes": "{{operation}}と同時に全ての配下ページのスコープを上書き",
    "notice": {
      "conflict": "すでに他の人がこのページを編集していたため保存できませんでした。ページを再読み込み後、自分の編集箇所のみ再度編集してください。"
    }
  },
  "page_api_error": {
    "notfound_or_forbidden": "元のページが見つからないか、アクセス権がありません。",
    "already_exists": "新しいページが既に存在しています。",
    "outdated": "ページが他のユーザーによって更新されました。",
    "user_not_admin": "権限のあるユーザーのみが完全削除できます"
  },
  "modal_rename": {
    "label": {
      "Move/Rename page": "ページを移動/名前変更する",
      "New page name": "移動先のページ名",
      "Current page name": "現在のページ名",
      "Recursively": "再帰的に移動/名前変更",
      "Do not update metadata": "メタデータを更新しない",
      "Redirect": "リダイレクトする"
    },
    "help": {
      "redirect": "<code>%s</code> にアクセスされた際に自動的に新しいページにジャンプします",
      "metadata": "最終更新ユーザー、最終更新日を更新せず維持します",
      "recursive": "<code>%s</code> 配下のページも移動/名前変更します"
    }
  },
  "Put Back": "元に戻す",
  "Delete Completely": "完全削除",
  "modal_delete": {
    "delete_page": "ページを削除する",
    "deleting_page": "ページパス",
    "delete_recursively": "全ての子ページも削除",
    "delete_completely": "完全削除",
    "delete_completely_restriction": "完全削除をするための権限がありません。",
    "recursively": "<code>%s</code> 配下のページも削除します",
    "completely": "ゴミ箱を経由せず、完全に削除します"
  },
  "modal_duplicate": {
    "label": {
      "Duplicate page": "ページを複製する",
      "New page name": "複製後のページ名",
      "Current page name": "現在のページ名"
    }
  },
  "modal_putback": {
    "label": {
      "Put Back Page": "ページを元に戻す",
      "recursively": "全ての子ページも元に戻す"
    },
    "help": {
      "recursively": "<code>%s</code> 配下のページも元に戻します"
    }
  },
  "modal_shortcuts": {
    "global": {
      "title": "グローバルショートカット",
      "Open/Close shortcut help": "ショートカットヘルプの表示/非表示",
      "Edit Page": "ページ編集",
      "Create Page": "ページ作成",
      "Show Contributors": "コントリビューターを表示",
      "Konami Code": "コナミコマンド",
      "konami_code_url": "https://ja.wikipedia.org/wiki/コナミコマンド"
    },
    "editor": {
      "titile": "エディターショートカット",
      "Indent": "インデント",
      "Outdent": "左インデント",
      "Save Page": "保存",
      "Delete Line": "行削除"
    },
    "commentform": {
      "title": "コメントフォームショートカット",
      "Post": "投稿"
    }
  },
  "template": {
    "modal_label": {
      "Create/Edit Template Page": "テンプレートページの作成/編集",
      "Create template under": "<code><small>%s</small></code><br />にテンプレートページを作成"
    },
    "option_label": {
      "select": "テンプレートタイプを選択してください",
      "create/edit": "テンプレートページの作成/編集.."
    },
    "children": {
      "label": "同一階層テンプレート",
      "desc": "テンプレートページが存在する階層にのみ適用されます"
    },
    "decendants": {
      "label": "下位層テンプレート",
      "desc": "テンプレートページが存在する下位層のすべてのページに適用されます"
    }
  },
  "sandbox": {
    "header": "見出し",
    "header_x": "見出し {{index}}",
    "block": "ブロック",
    "block_detail": "を挟むことで段落になります",
    "empty_line": "空白行",
    "line_break": "改行",
    "line_break_detail": "(スペース2つ) で改行されます",
    "typography": "タイポグラフィー",
    "italics": "斜体",
    "bold": "強調",
    "italic_bold": "イタリックボールド",
    "strikethrough": "取り消し線",
    "link": "リンク",
    "code_highlight": "コードハイライト",
    "list": "リスト",
    "unordered_list_x": "リスト {{index}}",
    "ordered_list_x": "番号付きリスト {{index}}",
    "task": "タスク",
    "task_checked": "チェック付き",
    "task_unchecked": "チェックなし",
    "quote": "引用",
    "quote1": "複数行の引用文を",
    "quote2": "書くことができます",
    "table": "テーブル",
    "quote_nested": "多重引用",
    "image": "画像",
    "alt_text": "Alt文字列",
    "insert_image": "で画像を挿入できます",
    "open_sandbox": "Sandbox を開く"
  },
  "admin_top": {
    "Management Wiki": "Wiki管理",
    "System Information": "システム情報",
    "wiki_administrator": "この画面はWiki管理者のみがアクセスできる画面です。",
    "assign_administrator": "「ユーザー管理」から「管理者にする」ボタンを使ってユーザーをWiki管理者に任命することができます。",
    "List of installed plugins": "インストールされているプラグイン一覧",
    "Package name": "パッケージ名",
    "Specified version": "指定バージョン",
    "Installed version": "インストールされているバージョン"
  },
  "app_setting": {
    "Site Name": "サイト名",
    "sitename_change": "ヘッダーや HTML タイトルに使用されるサイト名を変更できます。",
    "header_content": "ここに入力した内容は、ヘッダー等に表示されます。",
    "Site URL desc": "サイトURLを設定します。",
    "Site URL warn": "サイトURLが設定されていないため、一部機能が動作しない状態になっています。",
    "siteurl_help": "<code>http://</code> または <code>https://</code> から始まるサイトのURL",
    "Confidential name": "コンフィデンシャル表示",
    "Default Language for new users": "新規ユーザーのデフォルト設定言語",
    "ex) internal use only": "例: 社外秘",
    "File Uploading": "ファイルアップロード",
    "enable_files_except_image": "画像以外のファイルアップロードを許可",
    "attach_enable": "許可をしている場合、画像以外のファイルをページに添付可能になります。",
    "Update": "更新",
    "Mail settings": "メールの設定",
    "SMTP_used": "SMTPの設定がされている場合、それが利用されます。",
    "SMTP_but_AWS": "SMTP設定がなく、AWSの設定がある場合、SESでの送信を試みます。",
    "neihter_of": "どちらの設定もない場合、メールは送信されません。",
    "From e-mail address": "Fromアドレス",
    "SMTP settings": "SMTP設定",
    "Host": "ホスト",
    "Port": "ポート",
    "User": "ユーザー",
    "AWS settings": "AWS設定",
    "AWS_access": "AWS にアクセスするための設定を行います。AWS の設定を完了させると、ファイルアップロード機能、プロフィール写真機能などが有効になります。",
    "No_SMTP_setting": "また、SMTP の設定が無い場合、SES を利用したメール送信が行われます。FromメールアドレスのVerify、プロダクション利用設定をする必要があります。",
    "change_setting": "この設定を途中で変更すると、これまでにアップロードしたファイル等へのアクセスができなくなりますのでご注意下さい。",
    "region": "リージョン",
    "bucket name": "バケット名",
    "custom endpoint": "カスタムエンドポイント",
    "custom_endpoint_change": "MinIOなど、S3互換APIを持つ他のオブジェクトストレージサービスを使用する場合のみ、そのエンドポイントのURLを入力してください。空欄の場合は、Amazon S3を使用します。",
    "Plugin settings": "プラグイン設定",
    "Enable plugin loading": "プラグインの読み込みを有効にします。",
    "Load plugins": "プラグインを読み込む",
    "Enable": "有効",
    "Disable": "無効",
    "Use env var if empty": "データベース側の値が空の場合、環境変数 <code>{{variable}}</code> の値を利用します",
    "updated_app_setting": "アプリ設定を更新しました",
    "updated_site_url": "サイトURLを更新しました",
    "updated_plugin_setting": "プラグイン設定を更新しました"
  },
  "security_setting": {
    "Guest Users Access": "ゲストユーザーのアクセス",
    "Fixed by env var": "環境変数 <code>%s=%s</code> により固定されています。",
    "Register limitation": "登録の制限",
    "Register limitation desc": "新しいユーザーを登録する方法を制限します.",
    "The whitelist of registration permission E-mail address": "登録許可メールアドレスの<br>ホワイトリスト",
    "users_without_account": "アカウントを持たないユーザーはアクセス不可",
    "example": "例",
    "restrict_emails": "登録可能なメールアドレスを制限することができます。",
    "for_instance": "例えば、",
    "only_those": "と記載することで、そのドメインのメールアドレスを持っている人のみ登録可能になります。",
    "insert_single": "1行に1メールアドレス入力してください。",
    "page_listing_1": "ページのリスト表示と検索<br>'自分のみ'に閲覧制限しているページ",
    "page_listing_1_desc": "ページのリスト表示や検索結果において、'自分のみ'に閲覧制限をしているページをアクセス権のないユーザーにも表示します。",
    "page_listing_2": "ページのリスト表示と検索<br>特定グループに閲覧制限しているページ",
    "page_listing_2_desc": "ページのリスト表示や検索結果において、特定グループにのみ閲覧制限をしているページをアクセス権のないユーザーにも表示します。",
    "complete_deletion": "ページの完全削除",
    "complete_deletion_explain": "ページを完全に削除できるユーザーを制限します。",
    "admin_only": "管理者のみ可能",
    "admin_and_author": "管理者とページ作者が可能",
    "anyone": "誰でも可能",
    "Authentication mechanism settings": "認証機構設定",
    "alert_siteUrl_is_not_set": "'サイトURL' が設定されていません。%s から設定してください。",
    "xss_prevent_setting": "XSS(Cross Site Scripting)対策設定",
    "xss_prevent_setting_link": "マークダウン設定ページに移動",
    "callback_URL": "コールバックURL",
    "desc_of_callback_URL": "%s プロバイダ側の設定で利用してください。",
    "clientID": "クライアントID",
    "client_secret": "クライアントシークレット",
    "guest_mode": {
      "deny": "拒否 (アカウントを持つユーザーのみ利用可能)",
      "readonly": "許可 (ゲストユーザーも閲覧のみ可能)"
    },
    "registration_mode": {
      "open": "公開 (だれでも登録可能)",
      "restricted": "制限 (登録完了には管理者の承認が必要)",
      "closed": "非公開 (登録には管理者による招待が必要)"
    },
    "configuration": "設定",
    "optional": "オプション",
    "Treat username matching as identical": "新規ログイン時、<code>%s</code> が一致したローカルアカウントが存在した場合は自動的に紐付ける",
    "Treat username matching as identical_warn": "警告: <code>%s</code> の一致を以て同一ユーザーであるとみなすので、セキュリティに注意してください",
    "Treat email matching as identical": "新規ログイン時、<code>%s</code> が一致したローカルアカウントが存在した場合は自動的に紐付ける",
    "Treat email matching as identical_warn": "警告: <code>%s</code> の一致を以て同一ユーザーであるとみなすので、セキュリティに注意してください",
    "Use env var if empty": "空の場合、環境変数 <code>%s</code> を利用します",
    "Use default if both are empty": "どちらの値も空の場合、デフォルト値 <code>%s</code> を利用します",
    "missing mandatory configs": "以下の必須項目の値がデータベースと環境変数のどちらにも設定されていません",
    "Local": {
      "name": "ID/Password"
    },
    "ldap": {
      "server_url_detail": "LDAP URLを <code>ldap://host:port/DN</code> または <code>ldaps://host:port/DN</code> の形式で入力してください。",
      "bind_mode": "Bind モード",
      "bind_manager": "管理者 Bind",
      "bind_user": "ユーザー Bind",
      "bind_DN_manager_detail": "ディレクトリーサービスに認証する際のアカウント DN",
      "bind_DN_user_detail1": "ディレクトリーサービスに Bind するアカウント DN を決定するためのクエリ",
      "bind_DN_user_detail2": "ログイン時に入力されるユーザー名を使用するには <code>&#123;&#123;username&#125;&#125;</code> の形式を使用してください。",
      "bind_DN_password": "Bind DN パスワード",
      "bind_DN_password_manager_detail": "Bind DN アカウントのパスワード",
      "bind_DN_password_user_detail": "ログイン時のパスワードが使用されます。",
      "search_filter": "検索フィルター",
      "search_filter_detail1": "認証されるユーザーを一意に決定するための LDAP フィルタ",
      "search_filter_detail2": "ログイン時のユーザー名を使用するには <code>&#123;&#123;username&#125;&#125;</code> の形式を使用してください。",
      "search_filter_detail3": "空欄の場合 <code>(uid=&#123;&#123;username&#125;&#125;)</code> が使用されます。",
      "search_filter_example1": "'uid' または 'mail' に一致",
      "search_filter_example2": "'sAMAccountName' に一致 (Active Directory)",
      "username_detail": "新規ユーザーのアカウント名(<code>username</code>)に関連付ける属性",
      "name_detail": "新規ユーザーの表示名に関連付ける属性",
      "mail_detail": "新規ユーザーのメールアドレスに関連付ける属性",
      "group_search_base_DN": "グループ検索ベース DN",
      "group_search_base_DN_detail": "グループ検索を実行するベース DN。利用する場合は <code>グループ検索フィルター</code> も入力する必要があります。",
      "group_search_filter": "グループ検索フィルター",
      "group_search_filter_detail1": "グループフィルターに用いるクエリ",
      "group_search_filter_detail2": "このクエリにヒットするグループがあったときのみ、LDAPでのログインが成功します。",
      "group_search_filter_detail3": "ログイン対象ユーザーオブジェクトのプロパティーで置換する場合は <code>&#123;&#123;dn&#125;&#125;</code> を用いてください。",
      "group_search_filter_detail4": "<code>(&(cn=group1)(memberUid=&#123;&#123;dn&#125;&#125;))</code> は <code>cn=group1</code> と、ユーザーの <code>uid</code> を含む <code>memberUid</code> を持つグループにヒットします(<code>ユーザーの DN プロパティー</code> がデフォルトから変更されていない場合)",
      "group_search_user_DN_property": "ユーザーの DN プロパティー",
      "group_search_user_DN_property_detail": "<code>グループ検索フィルター</code> 内の <code>&#123;&#123;dn&#125;&#125;</code> で置換される、ユーザーオブジェクトのプロパティー",
      "test_config": "ログインテスト"
    },
    "SAML": {
      "name": "SAML",
      "id_detail": "SAML Identity プロバイダ内で一意に識別可能な値を格納している属性",
      "username_detail": "新規ユーザーのアカウント名(<code>username</code>)に関連付ける属性",
      "mapping_detail": "新規ユーザーの%sに関連付ける属性",
      "cert_detail": "IdP からのレスポンスの validation を行うためのPEMエンコードされた X.509 証明書",
      "Use env var if empty": "データベース側の値が空の場合、環境変数 <code>%s</code> の値を利用します",
      "note for the only env option": "現在SAML認証のON/OFFの設定値及びハイライトされている設定値は環境変数の値のみを使用するようになっています<br>この設定を変更する場合は環境変数 <code>%s</code> の値をfalseに変更もしくは削除してください"
    },
    "Basic": {
      "name": "Basic 認証",
      "desc_1": "Authorization ヘッダに格納されている <code>username</code> でログインします。",
      "desc_2": "ユーザーが存在しなかった場合は自動生成します。"
    },
    "OAuth": {
      "register": "%sに登録",
      "change_redirect_url": "承認済みのリダイレクトURLに、 <code>%s</code> を入力",
      "Google": {
        "name": "Google OAuth",
        "register_1": "<a href=\"%s\" target=\"_blank\">%s</a>へアクセス",
        "register_2": "プロジェクトがない場合はプロジェクトを作成",
        "register_3": "認証情報を作成 &rightarrow; OAuthクライアントID &rightarrow; ウェブアプリケーションを選択",
        "register_4": "承認済みのリダイレクトURIを<code>%s</code>としてGrowiを登録",
        "register_5": "上記フォームにクライアントIDとクライアントシークレットを入力"
      },
      "Facebook": {
        "name": "Facebook OAuth"
      },
      "Twitter": {
        "name": "Twitter OAuth",
        "register_1": "<a href=\"%s\" target=\"_blank\">%s</a>へアクセス",
        "register_2": "Twitterにサインイン",
        "register_3": "Create New Appをクリック &rightarrow; Application Detailsの各項目を入力",
        "register_4": "Create your Twitter Applicationで作成",
        "register_5": "上記フォームにクライアントIDとクライアントシークレットを入力"
      },
      "GitHub": {
        "name": "GitHub OAuth",
        "register_1": "<a href=\"%s\" target=\"_blank\">%s</a>へアクセス",
        "register_2": "\"Authorization callback URL\"を<code>%s</code>としてGrowiを登録",
        "register_3": "上記フォームにクライアントIDとクライアントシークレットを入力"
      },
      "how_to": {
        "google": "Google OAuth の設定方法",
        "github": "GitHub OAuth の設定方法",
        "twitter": "Twitter OAuth の設定方法"
      }
    },
    "form_item_name": {
      "security:passport-saml:entryPoint": "エントリーポイント",
      "security:passport-saml:issuer": "発行者",
      "security:passport-saml:cert": "証明書",
      "security:passport-saml:attrMapId": "ID",
      "security:passport-saml:attrMapUsername": "ユーザー名",
      "security:passport-saml:attrMapMail": "メールアドレス",
      "security:passport-saml:attrMapFirstName": "姓",
      "security:passport-saml:attrMapLastName": "名"
    }
  },
  "markdown_setting": {
    "line_break_setting": "Line Break設定",
    "line_break_setting_desc": "Line Breakの設定を変更できます。",
    "Enable Line Break": "Line Break を有効にする",
    "Enable Line Break desc": "ページテキスト中の改行を、HTML内で<code>&lt;br&gt;</code>として扱います",
    "Enable Line Break for comment": "コメント欄で Line Break を有効にする",
    "Enable Line Break for comment desc": "コメント中の改行を、HTML内で<code>&lt;br&gt;</code>として扱います",
    "presentation_setting": "プレゼンテーション設定",
    "presentation_setting_desc": "プレゼンテーションの設定を変更できます。",
    "Page break setting": "改頁を設定する",
    "Preset one separator": "プリセット 1",
    "Preset one separator desc": "連続した空行3行で改頁します",
    "Preset one separator value": "\\n\\n\\n",
    "Preset two separator": "プリセット 2",
    "Preset two separator desc": "連続したハイフン5つで改頁します",
    "Preset two separator value": "-----",
    "Custom separator": "カスタム",
    "Custom separator desc": "正規表現を設定できます",
    "XSS_setting": "XSS(Cross Site Scripting)対策設定",
    "XSS_setting_desc": "マークダウンテキスト内の HTML タグの扱いを設定し、悪意のあるプログラムからの攻撃を防ぎます",
    "Enable XSS prevention": "XSSを抑制する",
    "Ignore all tags": "すべてのタグを抑制する",
    "Ignore all tags desc": "すべてのHTMLタグと属性を使用不可にします",
    "Recommended setting": "おすすめ設定",
    "Custom Whitelist": "カスタムホワイトリスト",
    "Tag names": "タグ名",
    "Tag attributes": "タグ属性",
    "import_recommended": "{{target}} のおすすめをインポート",
    "updated_lineBreak": "改行設定を更新しました",
    "updated_presentation": "プレゼンテーション設定を更新しました",
    "updated_xss": "XSS設定を更新しました"
  },
  "notification_setting": {
    "notification_list": "通知設定の一覧",
    "add_notification": "通知設定の追加",
    "trigger_path": "トリガーパス",
    "trigger_path_help": "(<code>*</code>が使用できます)",
    "trigger_events": "トリガーイベント",
    "notify_to": "通知先",
    "back_to_list": "通知設定一覧に戻る",
    "notification_detail": "通知詳細設定",
    "event_pageCreate": "ページが新規作成されたとき",
    "event_pageEdit": "ページが編集されたとき",
    "event_pageDelete": "ページが削除されたとき",
    "event_pageMove": "ページが移動(名前が変更)されたとき",
    "event_pageLike": "ページに「いいね」がついたとき",
    "event_comment": "コメントが投稿されたとき",
    "email": {
      "ifttt_link": "IFTTT でメールトリガの新しいアプレットを作る"
    },
    "updated_slackApp": "SlackApp設定を更新しました",
    "add_notification_pattern": "通知パターンを追加しました。",
<<<<<<< HEAD
    "delete_notification_pattern": "{{path}} を削除しました。",
    "delete_notification_pattern_desc": "一度消すと復元できません"
=======
    "delete_notification_pattern": "通知パターンを削除しました。",
    "delete_notification_pattern_desc1": "Path: {{path}} を削除します。",
    "delete_notification_pattern_desc2": "Once deleted, it cannot be recovered"
>>>>>>> bf49f65f
  },
  "customize_page": {
    "recommended": "おすすめ",
    "Behavior": "動作",
    "Layout": "レイアウト",
    "Function": "機能",
    "function_choose": "機能の有効/無効を選択できます。",
    "Timeline function": "タイムライン機能",
    "Code Highlight": "コードハイライト",
    "Theme": "テーマ",
    "subpage_display": "配下ページのタイムラインを表示できます。",
    "performance_decrease": "配下ページが多い場合はページロード時のパフォーマンスが落ちます。",
    "list_page_display": "無効化することでリストページの表示を高速化できます。",
    "tab_switch": "タブ変更をブラウザ履歴に保存",
    "save_edit": "編集タブやヒストリータブ等の切り替えをブラウザ履歴に保存し、ブラウザの戻る/進む操作の対象にします。",
    "by_invalidating": "無効化することで、ページ遷移のみを戻る/進む操作の対象にすることができます。",
    "nocdn_desc": "この機能は、環境変数 <code>NO_CDN=true</code> の時は無効化されます。<br>GitHub スタイルが適用されています。",
    "custom_title": "カスタム Title",
    "custom_title_detail": "<code>%s</code>タグのコンテンツをカスタマイズできます。<br><code>%s</code>がサイト名、<code>%s</code>がページ名またはページパスに置換されます。",
    "custom_header": "カスタム HTML Header",
    "custom_header_detail": "システム全体に適用される HTML を記述できます。<code>&lt;header&gt;</code> タグ内の他の <code>&lt;script&gt;</code> タグ読み込み前に展開されます。<br>変更の反映はページの更新が必要です。",
    "Custom CSS": "カスタム CSS",
    "write_CSS": " システム全体に適用されるCSSを記述できます。",
    "reflect_change": "変更の反映はページの更新が必要です。",
    "ctrl_space": "Ctrl+Space でコード補完",
    "Custom script": "カスタムスクリプト",
    "write_java": "システム全体に適用されるJavaScriptを記述できます。",
    "attach_title_header": "新規ページ作成時の h1 セクション自動挿入",
    "attach_title_header_desc": "新規作成したページの1行目に、ページのパスを h1 セクションとして挿入します。",
    "recent_created__n_draft_num_desc": "最近作成したページと下書きの表示数",
    "recently_created_n_draft_num_desc": "ホーム画面の Recently Created での、1ページの表示数を設定します。",
    "stale_notification": "更新されていないページに通知を表示",
    "stale_notification_desc": "最終更新から１年以上が経過しているページに通知を表示します。",
    "update_layout_success": "レイアウトを更新しました",
    "update_behavior_success": "動作を更新しました",
    "update_function_success": "機能を更新しました",
    "update_highlight_success": "コードハイライトを更新しました",
    "update_customTitle_success": "カスタムタイトルを更新しました",
    "update_customHeader_success": "カスタムHTMLヘッダーを更新しました",
    "update_customCss_success": "カスタムCSSを更新しました",
    "update_script_success": "カスタムスクリプトを更新しました",
    "layout_description": {
      "growi_title": "シンプル・明瞭",
      "growi_text1": "全画面レイアウトで、余白は少なくなります。",
      "growi_text2": "コメントはページの下部に表示されます。",
      "growi_text3": "ページ情報は下部に表示されます。",
      "kibela_title": "閲覧重視の構造",
      "kibela_text1": "コンテンツが中心に表示されます。",
      "kibela_text2": "コメントはページの下部に表示されます。",
      "kibela_text3": "ページ情報は下部に表示されます。",
      "crowi_title": "ビュー・コントロールの分離",
      "crowi_text1": "サイドバーを開くと情報が表示されます。",
      "crowi_text2": "コメントはサイドバーに表示されます。",
      "crowi_text3": "ページ情報はサイドバーに表示されます。"
    },
    "behavior_description": {
      "growi_text1": "<code>/page</code>と<code>/page/</code>どちらのパスも同じページを表示します。",
      "growi_text2": "<code>/nonexistent_page</code> では編集フォームを表示します",
      "growi_text3": "<b>GROWI Enhanced Layout</b>では全てのページが配下のページリストを表示します",
      "crowi_text1": "<code>/page</code> ではページを表示します。",
      "crowi_text2": "<code>/page/</code> では配下のページを表示します。",
      "crowi_text3": "<code>/page/</code>がポータルに適応している場合、ポータルページと配下のページリストを表示します。",
      "crowi_text4": "<code>/nonexistent_page</code> では編集フォームを表示します",
      "crowi_text5": "<code>/nonexistent_page</code> では配下のページリストを表示します。"
    }
  },
  "user_management": {
    "target_user": "対象ユーザー",
    "new_password": "新しいパスワード",
    "invite_users": "新規ユーザーの招待",
    "emails": "メールアドレス (複数行入力で複数人招待可能)",
    "invite_thru_email": "招待をメールで送信",
    "invite": "招待する",
    "invited": "ユーザーを招待しました",
    "give_admin_access": "管理者にする",
    "remove_admin_access": "管理者から外す",
    "external_account": "外部アカウントの管理",
    "external_account_list": "外部アカウント一覧",
    "back_to_user_management": "ユーザー管理に戻る",
    "authentication_provider": "認証情報プロバイダ",
    "manage": "操作",
    "edit_menu": "編集メニュー",
    "password_setting": "パスワード設定",
    "password_setting_help": "関連付けられているユーザーがパスワードを設定しているかどうかを表示します",
    "set": "設定済み",
    "unset": "未設定",
    "temporary_password": "作成したユーザーは仮パスワードが設定されています。",
    "send_temporary_password": "招待メールを送っていない場合、この画面で必ず仮パスワードをコピーし、招待者へ連絡してください。",
    "password_reset_message": "対象ユーザーに下記のパスワードを伝え、すぐに新しく別のパスワードを設定するよう伝えてください。",
    "send_new_password": "新規発行したパスワードを、対象ユーザーへ連絡してください。",
    "password_never_seen": "表示されたパスワードはこの画面を閉じると二度と表示できませんのでご注意ください。",
    "reset_password": "パスワードの再発行",
    "related_username": "関連付けられているユーザーの ",
    "accept": "承認する",
    "deactivate_account": "アカウント停止",
    "your_own": "自分自身のアカウントを停止することはできません",
    "administrator_menu": "管理者メニュー",
    "cannot_remove": "自分自身を管理者から外すことはできません",
    "cannot_invite_maximum_users": "ユーザーが上限に達したため招待できません。",
    "current_users": "現在のユーザー数：",
    "valid_email": "メールアドレスを入力してください。",
    "existing_email": "以下のEmailはすでに存在しています。",
    "give_user_admin": "{{username}}を管理者に設定しました",
    "remove_user_admin": "{{username}}を管理者から外しました",
    "activate_user_success": "{{username}}を有効化しました",
    "deactivate_user_success": "{{username}}を無効化しました",
    "remove_user_success": "{{username}}を削除しました",
    "remove_external_user_success": "{{accountId}}を削除しました "
  },
  "user_group_management": {
    "search_option": "検索オプション",
    "enable_option": "{{option}}を有効にする",
    "forward_match": "前方一致",
    "partial_match": "部分一致",
    "backward_match": "後方一致",
    "group_list": "グループ一覧",
    "back_to_list": "グループ一覧に戻る",
    "basic_info": "基本情報",
    "user_list": "ユーザー一覧",
    "create_group": "新規グループの作成",
    "group_example": "例: Group1",
    "created_group": "グループを作成しました",
    "add_user": "グループへのユーザー追加",
    "deny_create_group": "新規グループの作成はできません。",
    "is_loading_data": "データを取得中です...",
    "choose_action": "削除するグループの限定公開ページの処理を選択してください",
    "delete_group": "グループの削除",
    "group_name": "グループ名",
    "group_and_pages_not_retrievable": "グループ及び限定公開のページの削除を行うと元に戻すことはできませんのでご注意ください。",
    "publish_pages": "全て公開する",
    "delete_pages": "全て削除する",
    "transfer_pages": "全て他のグループに移譲する",
    "select_group": "グループを選択してください",
    "no_groups": "グループがありません",
    "no_pages": "グループが閲覧権限を保有するページはありません",
    "remove_from_group": "グループから外す"
  },
  "importer_management": {
    "beta_warning": "この機能はベータ版です",
    "import_from": "{{from}} からインポート",
    "import_growi_archive": "GROWI アーカイブをインポート",
    "growi_settings": {
      "overwrite_documents": "インポートされたドキュメントは既存のドキュメントを上書きします",
      "growi_archive_file": "GROWI アーカイブファイル",
      "uploaded_data": "アップロードされたデータ",
      "extracted_file": "展開されたファイル",
      "collection": "コレクション",
      "upload": "アップロード",
      "discard": "アップロードしたデータを破棄する",
      "errors": {
        "at_least_one": "コレクションが選択されていません",
        "page_and_revision": "'Pages' と 'Revisions' はセットでインポートする必要があります",
        "depends": "'{{condition}}' をインポートする場合は、'{{target}}' を一緒に選択する必要があります"
      },
      "configuration": {
        "pages": {
          "overwrite_author": {
            "label": "ページ作成者を現在のユーザーで上書きする",
            "desc": "users を同時に復元しない場合、このオプションは<span class=\"text-danger\">非推奨</span>です。"
          },
          "set_public_to_page": {
            "label": "'{{from}}' 設定のページを '公開' 設定にする",
            "desc": "全ての <b>'{{from}}'</b> 設定のページが<span class=\"text-danger\">全ユーザーから</span>読み取り可能になることに注意してください。"
          },
          "initialize_meta_datas": {
            "label": "「いいね」「閲覧したユーザー」「コメント数」を初期化する",
            "desc": "users を同時に復元しない場合、このオプションは<span class=\"text-danger\">非推奨</span>です。"
          },
          "initialize_hackmd_related_datas": {
            "label": "HackMD 関連データを初期化する",
            "desc": "HackMD に重要な下書きデータがない限りはこのオプションをチェックすることを推奨します。"
          }
        },
        "revisions": {
          "overwrite_author": {
            "label": "リビジョン作成者を現在のユーザーで上書きする",
            "desc": "users を同時に復元しない場合、このオプションは<span class=\"text-danger\">非推奨</span>です。"
          }
        }
      }
    },
    "esa_settings": {
      "team_name": "チーム名",
      "access_token": "アクセストークン",
      "test_connection": "接続テスト"
    },
    "qiita_settings": {
      "team_name": "チーム名",
      "access_token": "アクセストークン",
      "test_connection": "接続テスト"
    },
    "import": "インポート",
    "page_skip": "既に GROWI 側に同名のページが存在する場合、そのページはスキップされます",
    "Directory_hierarchy_tag": "ディレクトリ階層タグ"
  },
  "full_text_search_management": {
    "elasticsearch_management": "Elasticsearch 管理",
    "build_button": "インデックスのリビルド",
    "rebuild_description_1": "Build Now ボタンを押すと全てのページのインデックスを削除し、作り直します。",
    "rebuild_description_2": "この作業には数秒かかります。",
    "rebuild_description_3": ""
  },
  "export_management": {
    "exporting_collection_list": "エクスポート中のコレクション",
    "exported_data_list": "エクスポートされたアーカイブリスト",
    "export_collections": "コレクションのエクスポート",
    "check_all": "全てにチェックを付ける",
    "uncheck_all": "全てからチェックを外す",
    "desc_password_seed": "ユーザーデータをバックアップ/リストアする場合、現在の <code>PASSWORD_SEED</code> を新しい GROWI システムにセットすることを忘れないでください。さもなくば、ユーザーがパスワードでログインできなくなります。<br><br><strong>ヒント:</strong><br>現在の <code>PASSWORD_SEED</code> は、エクスポートされる ZIP 中の <code>meta.json</code> に保存されます。",
    "create_new_archive_data": "アーカイブデータの新規作成",
    "export": "エクスポート",
    "cancel": "キャンセル",
    "file": "ファイル名",
    "growi_version": "Growi バージョン",
    "collections": "コレクション",
    "exported_at": "エクスポートされた時間",
    "export_menu": "エクスポートメニュー",
    "download": "ダウンロード",
    "delete": "削除"
  }
}<|MERGE_RESOLUTION|>--- conflicted
+++ resolved
@@ -595,14 +595,9 @@
     },
     "updated_slackApp": "SlackApp設定を更新しました",
     "add_notification_pattern": "通知パターンを追加しました。",
-<<<<<<< HEAD
-    "delete_notification_pattern": "{{path}} を削除しました。",
-    "delete_notification_pattern_desc": "一度消すと復元できません"
-=======
     "delete_notification_pattern": "通知パターンを削除しました。",
     "delete_notification_pattern_desc1": "Path: {{path}} を削除します。",
     "delete_notification_pattern_desc2": "Once deleted, it cannot be recovered"
->>>>>>> bf49f65f
   },
   "customize_page": {
     "recommended": "おすすめ",
