{
  "Help": "ヘルプ",
  "Edit": "編集",
  "Delete": "削除",
  "Delete All": "全て削除",
  "Duplicate": "複製",
  "Copy": "コピー",
  "Click to copy": "クリックでコピー",
  "Move/Rename": "移動/名前変更",
  "Moved": "移動しました",
  "Redirected": "リダイレクトされました",
  "Unlinked": "リダイレクト削除",
  "Like!": "いいね！",
  "Seen by": "見た人",
  "Cancel": "キャンセル",
  "Create": "作成",
  "Admin": "管理",
  "administrator": "管理者",
  "Tag": "タグ",
  "Tags": "タグ",
  "New": "作成",
  "Shortcuts": "ショートカット",
  "eg": "例:",
  "add": "追加",
  "Undo": "元に戻す",
  "Article": "記事",
  "Page": "ページ",
  "Page Path": "ページパス",
  "Category": "カテゴリー",
  "User": "ユーザー",
  "status": "ステータス",
  "account_id": "アカウントID",
  "Update": "更新",
  "Update Page": "ページを更新",
  "Warning": "注意",
  "Sign in": "ログイン",
  "Sign up is here": "新規登録はこちら",
  "Sign in is here": "ログインはこちら",
  "Sign up": "新規登録",
  "Sign up with Google Account": "Google で登録",
  "Sign in with Google Account": "Google でログイン",
  "Sign up with this Google Account": "この Google アカウントで登録します",
  "Example": "例",
  "Taro Yamada": "山田 太郎",
  "List View": "リスト表示",
  "Timeline View": "タイムライン表示",
  "History": "更新履歴",
  "Presentation Mode": "プレゼンテーション",
  "username": "ユーザー名",
  "Created": "作成日",
  "Last updated": "最終更新",
  "Last_Login": "最終ログイン",
  "Share": "共有",
  "Share Link": "共有用リンク",
  "Markdown Link": "Markdown形式のリンク",
  "Create/Edit Template": "テンプレートページの作成/編集",
  "Unportalize": "ポータル解除",
  "Go to this version": "このバージョンを見る",
  "View diff": "差分を表示",
  "No diff": "差分なし",
  "Shrink versions that have no diffs": "差分のないバージョンをコンパクトに表示する",
  "User ID": "ユーザーID",
  "Home": "ホーム",
  "User Settings": "ユーザー設定",
  "User Information": "ユーザー情報",
  "Basic Info": "ユーザーの基本情報",
  "Name": "名前",
  "Email": "メールアドレス",
  "Language": "言語",
  "English": "英語",
  "Japanese": "日本語",
  "Set Profile Image": "プロフィール画像の設定",
  "Upload Image": "画像をアップロード",
  "Current Image": "現在の画像",
  "Delete Image": "画像を削除",
  "Delete this image?": "削除してよろしいですか？",
  "Updated": "更新しました",
  "Upload new image": "新しい画像をアップロード",
  "Connected": "接続されています",
  "Show": "公開",
  "Hide": "非公開",
  "Disclose E-mail": "メールアドレスの公開",
  "page exists": "このページはすでに存在しています",
  "Error occurred": "エラーが発生しました",
  "Create today's": "今日の◯◯を作成",
  "Memo": "メモ",
  "Input page name": "ページ名を入力",
  "Input page name (optional)": "ページ名を入力(空欄OK)",
  "New Page": "新規ページ",
  "Create under": "ページを以下に作成",
  "Table of Contents": "目次",
  "Management Wiki Home": "Wiki管理トップ",
  "App Settings": "アプリ設定",
  "Site URL settings": "サイトURL設定",
  "Markdown Settings": "マークダウン設定",
  "Customize": "カスタマイズ",
  "Notification Settings": "通知設定",
  "User_Management": "ユーザー管理",
  "external_account_management": "外部アカウント管理",
  "UserGroup Management": "グループ管理",
  "Full Text Search Management": "全文検索管理",
  "Import Data": "データインポート",
  "Export Archive Data": "データアーカイブ",
  "Basic Settings": "基本設定",
  "Register limitation": "登録の制限",
  "The contents entered here will be shown in the header etc": "ここに入力した内容は、ヘッダー等に表示されます。",
  "Public": "公開",
  "Anyone with the link": "リンクを知っている人のみ",
  "Specified users": "特定ユーザーのみ",
  "Just me": "自分のみ",
  "Only inside the group": "特定グループのみ",
  "Reselect the group": "グループの再選択",
  "Shareable link": "このページの共有用URL",
  "The whitelist of registration permission E-mail address": "登録許可メールアドレスの<br>ホワイトリスト",
  "Add tags for this page": "タグを付ける",
  "Edit tags for this page": "タグを編集する",
  "You have no tag, You can set tags on pages": "使用中のタグがありません",
  "Show latest": "最新のページを表示",
  "Load latest": "最新版を読み込む",
  "edited this page": "さんがこのページを編集しました。",
  "List Drafts": "下書き一覧",
  "Deleted Pages": "削除済みページ",
  "Sign out": "ログアウト",
  "form_validation": {
    "required": "<code>%s</code> に値を入力してください"
  },
  "installer": {
    "setup": "セットアップ",
    "create_initial_account": "最初のアカウントの作成",
    "initial_account_will_be_administrator_automatically": "初めに作成するアカウントは、自動的に管理者権限が付与されます",
    "unavaliable_user_id": "このユーザーIDは利用できません。"
  },
  "breaking_changes": {
    "v346_using_basic_auth": "現在利用中の Basic 認証機能は、近い将来<strong>廃止されます</strong>。%s から設定を削除してください。"
  },
  "page_register": {
    "notice": {
      "restricted": "この Wiki への新規登録は制限されています。",
      "restricted_defail": "利用を開始するには、新規登録後、管理者による承認が必要です。"
    },
    "form_help": {
      "email": "この Wiki では以下のメールアドレスのみ登録可能です。",
      "password": "パスワードには、6文字以上の半角英数字または記号等を設定してください。",
      "user_id": "ユーザーIDは、ユーザーページのURLなどに利用されます。半角英数字と一部の記号のみ利用できます。"
    }
  },
  "page_me": {
    "form_help": {
      "profile_image1": "画像をアップロードをするための設定がされていません。",
      "profile_image2": "アップロードできるようにするには、AWS またはローカルアップロードの設定をしてください。"
    }
  },
  "page_me_apitoken": {
    "notice": {
      "apitoken_issued": "API Token が設定されていません。",
      "update_token1": "API Token を更新すると、自動的に新しい Token が生成されます。",
      "update_token2": "現在の Token を利用している処理は動かなくなります。"
    },
    "form_help": {}
  },
  "Password": "パスワード",
  "Password Settings": "パスワード設定",
  "Set new Password": "パスワードを新規に設定",
  "Update Password": "パスワードを更新",
  "Current password": "現在のパスワード",
  "New password": "新しいパスワード",
  "Re-enter new password": "(確認用)",
  "Password is not set": "パスワードが設定されていません",
  "security_settings": "セキュリティ設定",
  "API Settings": "API設定",
  "API Token Settings": "API Token設定",
  "Current API Token": "現在のAPI Token",
  "Update API Token": "API Tokenを更新",
  "header_search_box": {
    "label": {
      "This tree": "この階層"
    },
    "item_label": {
      "This tree": "この階層下の子ページのみ"
    }
  },
  "copy_to_clipboard": {
    "Copy to clipboard": "クリップボードにコピー",
    "Page path": "ページ名",
    "Parmanent link": "パーマリンク",
    "Page path and parmanent link": "ページ名とパーマリンク",
    "Markdown link": "マークダウン形式のリンク"
  },
  "search_help": {
    "title": "検索のヘルプ",
    "and": {
      "syntax help": "スペース区切り",
      "desc": "ページ名 or 本文に {{word1}}, {{word2}} の両方を含むページを検索"
    },
    "exclude": {
      "desc": "ページ名 or 本文に {{word}} を含むページを除外"
    },
    "phrase": {
      "syntax help": "ダブルクォートで囲う",
      "desc": "{{phrase}} という文章を含むページを検索"
    },
    "prefix": {
      "desc": "ページ名が {{path}} から始まるページに絞る"
    },
    "exclude_prefix": {
      "desc": "ページ名が {{path}} から始まるページを除外"
    },
    "tag": {
      "desc": "{{tag}} というタグを含むページを検索"
    },
    "exclude_tag": {
      "desc": "{{tag}} というタグを含むページを除外"
    }
  },
  "search": {
    "search page bodies": "[Enter] キー押下で全文検索"
  },
  "page_page": {
    "notice": {
      "version": "これは現在の版ではありません。",
      "moved": "このページは <code>%s</code> から移動しました。",
      "redirected": "リダイレクト元 >> <code>%s</code>",
      "duplicated": "このページは <code>%s</code> から複製されました。",
      "unlinked": "このページへのリダイレクトは削除されました。",
      "restricted": "このページの閲覧は制限されています"
    }
  },
  "page_edit": {
    "Show active line": "アクティブ行をハイライト",
    "overwrite_scopes": "{{operation}}と同時に全ての配下ページのスコープを上書き",
    "notice": {
      "conflict": "すでに他の人がこのページを編集していたため保存できませんでした。ページを再読み込み後、自分の編集箇所のみ再度編集してください。"
    }
  },
  "page_api_error": {
    "notfound_or_forbidden": "元のページが見つからないか、アクセス権がありません。",
    "already_exists": "新しいページが既に存在しています。",
    "outdated": "ページが他のユーザーによって更新されました。",
    "user_not_admin": "権限のあるユーザーのみが完全削除できます"
  },
  "modal_rename": {
    "label": {
      "Move/Rename page": "ページを移動/名前変更する",
      "New page name": "移動先のページ名",
      "Current page name": "現在のページ名",
      "Recursively": "再帰的に移動/名前変更",
      "Do not update metadata": "メタデータを更新しない",
      "Redirect": "リダイレクトする"
    },
    "help": {
      "redirect": "<code>%s</code> にアクセスされた際に自動的に新しいページにジャンプします",
      "metadata": "最終更新ユーザー、最終更新日を更新せず維持します",
      "recursive": "<code>%s</code> 配下のページも移動/名前変更します"
    }
  },
  "Put Back": "元に戻す",
  "Delete Completely": "完全削除",
  "modal_delete": {
    "delete_page": "ページを削除する",
    "deleting_page": "ページパス",
    "delete_recursively": "全ての子ページも削除",
    "delete_completely": "完全削除",
    "delete_completely_restriction": "完全削除をするための権限がありません。",
    "recursively": "<code>%s</code> 配下のページも削除します",
    "completely": "ゴミ箱を経由せず、完全に削除します"
  },
  "modal_duplicate": {
    "label": {
      "Duplicate page": "ページを複製する",
      "New page name": "複製後のページ名",
      "Current page name": "現在のページ名"
    }
  },
  "modal_putback": {
    "label": {
      "Put Back Page": "ページを元に戻す",
      "recursively": "全ての子ページも元に戻す"
    },
    "help": {
      "recursively": "<code>%s</code> 配下のページも元に戻します"
    }
  },
  "modal_shortcuts": {
    "global": {
      "title": "グローバルショートカット",
      "Open/Close shortcut help": "ショートカットヘルプの表示/非表示",
      "Edit Page": "ページ編集",
      "Create Page": "ページ作成",
      "Show Contributors": "コントリビューターを表示",
      "Konami Code": "コナミコマンド",
      "konami_code_url": "https://ja.wikipedia.org/wiki/コナミコマンド"
    },
    "editor": {
      "titile": "エディターショートカット",
      "Indent": "インデント",
      "Outdent": "左インデント",
      "Save Page": "保存",
      "Delete Line": "行削除"
    },
    "commentform": {
      "title": "コメントフォームショートカット",
      "Post": "投稿"
    }
  },
  "template": {
    "modal_label": {
      "Create/Edit Template Page": "テンプレートページの作成/編集",
      "Create template under": "<code><small>%s</small></code><br />にテンプレートページを作成"
    },
    "option_label": {
      "select": "テンプレートタイプを選択してください",
      "create/edit": "テンプレートページの作成/編集.."
    },
    "children": {
      "label": "同一階層テンプレート",
      "desc": "テンプレートページが存在する階層にのみ適用されます"
    },
    "decendants": {
      "label": "下位層テンプレート",
      "desc": "テンプレートページが存在する下位層のすべてのページに適用されます"
    }
  },
  "sandbox": {
    "header": "見出し",
    "header_x": "見出し {{index}}",
    "block": "ブロック",
    "block_detail": "を挟むことで段落になります",
    "empty_line": "空白行",
    "line_break": "改行",
    "line_break_detail": "(スペース2つ) で改行されます",
    "typography": "タイポグラフィー",
    "italics": "斜体",
    "bold": "強調",
    "italic_bold": "イタリックボールド",
    "strikethrough": "取り消し線",
    "link": "リンク",
    "code_highlight": "コードハイライト",
    "list": "リスト",
    "unordered_list_x": "リスト {{index}}",
    "ordered_list_x": "番号付きリスト {{index}}",
    "task": "タスク",
    "task_checked": "チェック付き",
    "task_unchecked": "チェックなし",
    "quote": "引用",
    "quote1": "複数行の引用文を",
    "quote2": "書くことができます",
    "table": "テーブル",
    "quote_nested": "多重引用",
    "image": "画像",
    "alt_text": "Alt文字列",
    "insert_image": "で画像を挿入できます",
    "open_sandbox": "Sandbox を開く"
  },
  "admin_top": {
    "Management Wiki": "Wiki管理",
    "System Information": "システム情報",
    "wiki_administrator": "この画面はWiki管理者のみがアクセスできる画面です。",
    "assign_administrator": "「ユーザー管理」から「管理者にする」ボタンを使ってユーザーをWiki管理者に任命することができます。",
    "List of installed plugins": "インストールされているプラグイン一覧",
    "Package name": "パッケージ名",
    "Specified version": "指定バージョン",
    "Installed version": "インストールされているバージョン"
  },
  "app_setting": {
    "Site Name": "サイト名",
    "sitename_change": "ヘッダーや HTML タイトルに使用されるサイト名を変更できます。",
    "header_content": "ここに入力した内容は、ヘッダー等に表示されます。",
    "Site URL desc": "サイトURLを設定します。",
    "Site URL warn": "サイトURLが設定されていないため、一部機能が動作しない状態になっています。",
    "siteurl_help": "<code>http://</code> または <code>https://</code> から始まるサイトのURL",
    "Confidential name": "コンフィデンシャル表示",
    "Default Language for new users": "新規ユーザーのデフォルト設定言語",
    "ex): internal use only": "例: 社外秘",
    "File Uploading": "ファイルアップロード",
    "enable_files_except_image": "画像以外のファイルアップロードを許可",
    "attach_enable": "許可をしている場合、画像以外のファイルをページに添付可能になります。",
    "Update": "更新",
    "Mail settings": "メールの設定",
    "SMTP_used": "SMTPの設定がされている場合、それが利用されます。",
    "SMTP_but_AWS": "SMTP設定がなく、AWSの設定がある場合、SESでの送信を試みます。",
    "neihter_of": "どちらの設定もない場合、メールは送信されません。",
    "From e-mail address": "Fromアドレス",
    "SMTP settings": "SMTP設定",
    "Host": "ホスト",
    "Port": "ポート",
    "User": "ユーザー",
    "AWS settings": "AWS設定",
    "AWS_access": "AWS にアクセスするための設定を行います。AWS の設定を完了させると、ファイルアップロード機能、プロフィール写真機能などが有効になります。",
    "No_SMTP_setting": "また、SMTP の設定が無い場合、SES を利用したメール送信が行われます。FromメールアドレスのVerify、プロダクション利用設定をする必要があります。",
    "change_setting": "この設定を途中で変更すると、これまでにアップロードしたファイル等へのアクセスができなくなりますのでご注意下さい。",
    "region": "リージョン",
    "bucket name": "バケット名",
    "custom endpoint": "カスタムエンドポイント",
    "custom_endpoint_change": "MinIOなど、S3互換APIを持つ他のオブジェクトストレージサービスを使用する場合のみ、そのエンドポイントのURLを入力してください。空欄の場合は、Amazon S3を使用します。",
    "Plugin settings": "プラグイン設定",
    "Enable plugin loading": "プラグインの読み込みを有効にします。",
    "Load plugins": "プラグインを読み込む",
    "Enable": "有効",
    "Disable": "無効",
<<<<<<< HEAD
    "Use env var if empty": "データベース側の値が空の場合、環境変数 <code>{{env}}</code> の値を利用します"
   },

=======
    "Use env var if empty": "データベース側の値が空の場合、環境変数 <code>%s</code> の値を利用します"
  },
>>>>>>> 87993c65
  "security_setting": {
    "Guest Users Access": "ゲストユーザーのアクセス",
    "Fixed by env var": "環境変数 <code>%s=%s</code> により固定されています。",
    "Register limitation": "登録の制限",
    "Register limitation desc": "新しいユーザーを登録する方法を制限します.",
    "The whitelist of registration permission E-mail address": "登録許可メールアドレスの<br>ホワイトリスト",
    "users_without_account": "アカウントを持たないユーザーはアクセス不可",
    "example": "例",
    "restrict_emails": "登録可能なメールアドレスを制限することができます。",
    "for_instance": "例えば、",
    "only_those": "と記載することで、そのドメインのメールアドレスを持っている人のみ登録可能になります。",
    "insert_single": "1行に1メールアドレス入力してください。",
    "page_listing_1": "ページのリスト表示と検索<br>'自分のみ'に閲覧制限しているページ",
    "page_listing_1_desc": "ページのリスト表示や検索結果において、'自分のみ'に閲覧制限をしているページをアクセス権のないユーザーにも表示します。",
    "page_listing_2": "ページのリスト表示と検索<br>特定グループに閲覧制限しているページ",
    "page_listing_2_desc": "ページのリスト表示や検索結果において、特定グループにのみ閲覧制限をしているページをアクセス権のないユーザーにも表示します。",
    "complete_deletion": "ページの完全削除",
    "complete_deletion_explain": "ページを完全に削除できるユーザーを制限します。",
    "admin_only": "管理者のみ可能",
    "admin_and_author": "管理者とページ作者が可能",
    "anyone": "誰でも可能",
<<<<<<< HEAD

    "Authentication mechanism settings":"認証機構設定",
    "alert_siteUrl_is_not_set": "'サイトURL' が設定されていません。{{link}} から設定してください。",
    "xss_prevent_setting":"XSS(Cross Site Scripting)対策設定",
    "xss_prevent_setting_link":"マークダウン設定ページに移動",
=======
    "Authentication mechanism settings": "認証機構設定",
    "alert_siteUrl_is_not_set": "'サイトURL' が設定されていません。%s から設定してください。",
    "xss_prevent_setting": "XSS(Cross Site Scripting)対策設定",
    "xss_prevent_setting_link": "マークダウン設定ページに移動",
>>>>>>> 87993c65
    "callback_URL": "コールバックURL",
    "desc_of_callback_URL": "{{AuthName}} プロバイダ側の設定で利用してください。",
    "clientID": "クライアントID",
    "client_secret": "クライアントシークレット",
    "updated_general_security_setting": "セキュリティ設定を更新しました。",
    "setup_not_completed_yet": "まだセットアップは完了していません。",
    "guest_mode": {
      "deny": "拒否 (アカウントを持つユーザーのみ利用可能)",
      "readonly": "許可 (ゲストユーザーも閲覧のみ可能)"
    },
    "registration_mode": {
      "open": "公開 (だれでも登録可能)",
      "restricted": "制限 (登録完了には管理者の承認が必要)",
      "closed": "非公開 (登録には管理者による招待が必要)"
    },
    "configuration": "設定",
    "optional": "オプション",
    "Treat username matching as identical": "新規ログイン時、<code>username</code> が一致したローカルアカウントが存在した場合は自動的に紐付ける",
    "Treat username matching as identical_warn": "警告: <code>username</code> の一致を以て同一ユーザーであるとみなすので、セキュリティに注意してください",
    "Treat email matching as identical": "新規ログイン時、<code>email</code> が一致したローカルアカウントが存在した場合は自動的に紐付ける",
    "Treat email matching as identical_warn": "警告: <code>email</code> の一致を以て同一ユーザーであるとみなすので、セキュリティに注意してください",
    "Use env var if empty": "空の場合、環境変数 <code>{{env}}</code> を利用します",
    "Use default if both are empty": "どちらの値も空の場合、デフォルト値 <code>{{target}}</code> を利用します",
    "missing mandatory configs": "以下の必須項目の値がデータベースと環境変数のどちらにも設定されていません",
    "Local": {
      "name": "ID/Password",
      "enable_local": "ID/Password を有効にする"
    },
    "ldap": {
      "enable_ldap": "LDAP を有効にする",
      "server_url_detail": "LDAP URLを <code>ldap://host:port/DN</code> または <code>ldaps://host:port/DN</code> の形式で入力してください。",
      "bind_mode": "Bind モード",
      "bind_manager": "管理者 Bind",
      "bind_user": "ユーザー Bind",
      "bind_DN_manager_detail": "ディレクトリーサービスに認証する際のアカウント DN",
      "bind_DN_user_detail1": "ディレクトリーサービスに Bind するアカウント DN を決定するためのクエリ",
      "bind_DN_user_detail2": "ログイン時に入力されるユーザー名を使用するには <code>&#123;&#123;username&#125;&#125;</code> の形式を使用してください。",
      "bind_DN_password": "Bind DN パスワード",
      "bind_DN_password_manager_detail": "Bind DN アカウントのパスワード",
      "bind_DN_password_user_detail": "ログイン時のパスワードが使用されます。",
      "search_filter": "検索フィルター",
      "search_filter_detail1": "認証されるユーザーを一意に決定するための LDAP フィルタ",
      "search_filter_detail2": "ログイン時のユーザー名を使用するには <code>&#123;&#123;username&#125;&#125;</code> の形式を使用してください。",
      "search_filter_detail3": "空欄の場合 <code>(uid=&#123;&#123;username&#125;&#125;)</code> が使用されます。",
      "search_filter_example1": "'uid' または 'mail' に一致",
      "search_filter_example2": "'sAMAccountName' に一致 (Active Directory)",
      "username_detail": "新規ユーザーのアカウント名(<code>username</code>)に関連付ける属性",
      "name_detail": "新規ユーザーの表示名に関連付ける属性",
      "mail_detail": "新規ユーザーのメールアドレスに関連付ける属性",
      "group_search_base_DN": "グループ検索ベース DN",
      "group_search_base_DN_detail": "グループ検索を実行するベース DN。利用する場合は <code>グループ検索フィルター</code> も入力する必要があります。",
      "group_search_filter": "グループ検索フィルター",
      "group_search_filter_detail1": "グループフィルターに用いるクエリ",
      "group_search_filter_detail2": "このクエリにヒットするグループがあったときのみ、LDAPでのログインが成功します。",
      "group_search_filter_detail3": "ログイン対象ユーザーオブジェクトのプロパティーで置換する場合は <code>&#123;&#123;dn&#125;&#125;</code> を用いてください。",
      "group_search_filter_detail4": "<code>(&(cn=group1)(memberUid=&#123;&#123;dn&#125;&#125;))</code> は <code>cn=group1</code> と、ユーザーの <code>uid</code> を含む <code>memberUid</code> を持つグループにヒットします(<code>ユーザーの DN プロパティー</code> がデフォルトから変更されていない場合)",
      "group_search_user_DN_property": "ユーザーの DN プロパティー",
      "group_search_user_DN_property_detail": "<code>グループ検索フィルター</code> 内の <code>&#123;&#123;dn&#125;&#125;</code> で置換される、ユーザーオブジェクトのプロパティー",
      "test_config": "ログインテスト",
      "updated_ldap": "LDAP設定 を更新しました"
    },
    "SAML": {
      "name": "SAML",
      "enable_saml": "SAML を有効にする",
      "id_detail": "SAML Identity プロバイダ内で一意に識別可能な値を格納している属性",
      "username_detail": "新規ユーザーのアカウント名(<code>username</code>)に関連付ける属性",
      "mapping_detail": "新規ユーザーの{{target}}に関連付ける属性",
      "cert_detail": "IdP からのレスポンスの validation を行うためのPEMエンコードされた X.509 証明書",
      "Use env var if empty": "データベース側の値が空の場合、環境変数 <code>{{env}}</code> の値を利用します",
      "note for the only env option": "現在SAML認証のON/OFFの設定値及びハイライトされている設定値は環境変数の値のみを使用するようになっています<br>この設定を変更する場合は環境変数 <code>{{env}}</code> の値をfalseに変更もしくは削除してください",
      "updated_saml": "SAML設定 を更新しました"
    },
    "Basic": {
      "enable_basic":"Basic を有効にする",
      "name": "Basic 認証",
      "desc_1": "Authorization ヘッダに格納されている <code>username</code> でログインします。",
      "desc_2": "ユーザーが存在しなかった場合は自動生成します。",
      "updated_basic": "Basic認証 を更新しました"
    },
    "OAuth": {
      "enable_oidc": "OIDC を有効にする",
      "register": "%sに登録",
      "change_redirect_url": "承認済みのリダイレクトURLに、 <code>%s</code> を入力",
      "Google": {
        "enable_google":"Google OAuth を有効にする",
        "name": "Google OAuth",
        "register_1": "{{link}}へアクセス",
        "register_2": "プロジェクトがない場合はプロジェクトを作成",
        "register_3": "認証情報を作成 &rightarrow; OAuthクライアントID &rightarrow; ウェブアプリケーションを選択",
        "register_4": "承認済みのリダイレクトURIを<code>{{url}}</code>としてGrowiを登録",
        "register_5": "上記フォームにクライアントIDとクライアントシークレットを入力",
        "updated_google": "Google OAuth を更新しました"
      },
      "Facebook": {
        "name": "Facebook OAuth"
      },
      "Twitter": {
        "enable_twitter": "Twitter OAuth を有効にする",
        "name": "Twitter OAuth",
        "register_1": "{{link}} へアクセス",
        "register_2": "Twitterにサインイン",
        "register_3": "Create New Appをクリック &rightarrow; Application Detailsの各項目を入力",
        "register_4": "Create your Twitter Applicationで作成",
        "register_5": "上記フォームにクライアントIDとクライアントシークレットを入力",
        "updated_twitter": "Twitter OAuth を更新しました"
      },
      "GitHub": {
        "enable_github":"GitHub OAuth を有効にする",
        "name": "GitHub OAuth",
        "register_1": "{{link}} へアクセス",
        "register_2": "\"Authorization callback URL\"を<code>{{url}}</code>としてGrowiを登録",
        "register_3": "上記フォームにクライアントIDとクライアントシークレットを入力",
        "updated_github": "GitHub OAuth を更新しました"
      },
      "OIDC": {
        "name": "OpenID Connect",
        "id_detail": "OIDC claims で一意に識別可能な値を格納している属性",
        "username_detail": "新規ユーザーのアカウント名(<code>username</code>)に関連付ける属性",
        "name_detail": "新規ユーザー名(<code>name</code>)に関連付ける属性",
        "mapping_detail": "新規ユーザーの{{target}}に関連付ける属性",
        "updated_oidc": "OpenID Connect を更新しました"
      },
      "how_to": {
        "google": "Google OAuth の設定方法",
        "github": "GitHub OAuth の設定方法",
        "twitter": "Twitter OAuth の設定方法"
      }
    },
    "form_item_name": {
      "entryPoint": "エントリーポイント",
      "issuer": "発行者",
      "cert": "証明書",
      "attrMapId": "ID",
      "attrMapUsername": "ユーザー名",
      "attrMapMail": "メールアドレス",
      "attrMapFirstName": "姓",
      "attrMapLastName": "名"
    }
  },
  "markdown_setting": {
    "line_break_setting": "Line Break設定",
    "line_break_setting_desc": "Line Breakの設定を変更できます。",
    "Enable Line Break": "Line Break を有効にする",
    "Enable Line Break desc": "ページテキスト中の改行を、HTML内で<code>&lt;br&gt;</code>として扱います",
    "Enable Line Break for comment": "コメント欄で Line Break を有効にする",
    "Enable Line Break for comment desc": "コメント中の改行を、HTML内で<code>&lt;br&gt;</code>として扱います",
    "presentation_setting": "プレゼンテーション設定",
    "presentation_setting_desc": "プレゼンテーションの設定を変更できます。",
    "Page break setting": "改頁を設定する",
    "Preset one separator": "プリセット 1",
    "Preset one separator desc": "連続した空行3行で改頁します",
    "Preset one separator value": "\\n\\n\\n",
    "Preset two separator": "プリセット 2",
    "Preset two separator desc": "連続したハイフン5つで改頁します",
    "Preset two separator value": "-----",
    "Custom separator": "カスタム",
    "Custom separator desc": "正規表現を設定できます",
    "XSS_setting": "XSS(Cross Site Scripting)対策設定",
    "XSS_setting_desc": "マークダウンテキスト内の HTML タグの扱いを設定し、悪意のあるプログラムからの攻撃を防ぎます",
    "Enable XSS prevention": "XSSを抑制する",
    "Ignore all tags": "すべてのタグを抑制する",
    "Ignore all tags desc": "すべてのHTMLタグと属性を使用不可にします",
    "Recommended setting": "おすすめ設定",
    "Custom Whitelist": "カスタムホワイトリスト",
    "Tag names": "タグ名のホワイトリスト",
    "Tag attributes": "タグ属性のホワイトリスト",
    "import_recommended": "おすすめをインポート",
    "updated_lineBreak": "改行設定を更新しました",
    "updated_presentation": "プレゼンテーション設定を更新しました",
    "updated_xss": "XSS設定を更新しました"
  },
  "notification_setting": {
    "notification_list": "通知設定の一覧",
    "add_notification": "通知設定の追加",
    "trigger_path": "トリガーパス",
    "trigger_path_help": "(%sが使用できます)",
    "trigger_events": "トリガーイベント",
    "notify_to": "通知先",
    "back_to_list": "通知設定一覧に戻る",
    "notification_detail": "通知詳細設定",
    "event_pageCreate": "ページが新規作成されたとき",
    "event_pageEdit": "ページが編集されたとき",
    "event_pageDelete": "ページが削除されたとき",
    "event_pageMove": "ページが移動(名前が変更)されたとき",
    "event_pageLike": "ページに「いいね」がついたとき",
    "event_comment": "コメントが投稿されたとき",
    "email": {
      "ifttt_link": "IFTTT でメールトリガの新しいアプレットを作る"
    }
  },
  "customize_page": {
    "recommended":"おすすめ",
    "Behavior": "動作",
    "Layout": "レイアウト",
    "Function": "機能",
    "function_choose": "機能の有効/無効を選択できます。",
    "Timeline function": "タイムライン機能",
    "Code Highlight": "コードハイライト",
    "Theme": "テーマ",
    "subpage_display": "配下ページのタイムラインを表示できます。",
    "performance_decrease": "配下ページが多い場合はページロード時のパフォーマンスが落ちます。",
    "list_page_display": "無効化することでリストページの表示を高速化できます。",
    "tab_switch": "タブ変更をブラウザ履歴に保存",
    "save_edit": "編集タブやヒストリータブ等の切り替えをブラウザ履歴に保存し、ブラウザの戻る/進む操作の対象にします。",
    "by_invalidating": "無効化することで、ページ遷移のみを戻る/進む操作の対象にすることができます。",
    "nocdn_desc": "この機能は、環境変数 <code>NO_CDN=true</code> の時は無効化されます。<br>GitHub スタイルが適用されています。",
    "custom_title": "カスタム Title",
    "custom_title_detail": "<code>%s</code>タグのコンテンツをカスタマイズできます。<br><code>%s</code>がサイト名、<code>%s</code>がページ名またはページパスに置換されます。",
    "custom_header": "カスタム HTML Header",
    "custom_header_detail": "システム全体に適用される HTML を記述できます。<code>&lt;header&gt;</code> タグ内の他の <code>&lt;script&gt;</code> タグ読み込み前に展開されます。<br>変更の反映はページの更新が必要です。",
    "Custom CSS": "カスタム CSS",
    "write_CSS": " システム全体に適用されるCSSを記述できます。",
    "reflect_change": "変更の反映はページの更新が必要です。",
    "ctrl_space": "Ctrl+Space でコード補完",
    "Custom script": "カスタムスクリプト",
    "write_java": "システム全体に適用されるJavaScriptを記述できます。",
    "attach_title_header": "新規ページ作成時の h1 セクション自動挿入",
    "attach_title_header_desc": "新規作成したページの1行目に、ページのパスを h1 セクションとして挿入します。",
    "recent_created__n_draft_num_desc": "最近作成したページと下書きの表示数",
    "recently_created_n_draft_num_desc": "ホーム画面の Recently Created での、1ページの表示数を設定します。",
    "update_layout_success": "レイアウトを更新しました",
    "update_behavior_success": "動作を更新しました",
    "update_function_success": "機能を更新しました",
    "update_highlight_success": "コードハイライトを更新しました",
    "update_customTitle_success": "カスタムタイトルを更新しました",
    "update_customHeader_success": "カスタムHTMLヘッダーを更新しました",
    "update_customCss_success": "カスタムCSSを更新しました",
    "update_script_success": "カスタムスクリプトを更新しました",
    "layout_description":{
      "growi_title":"シンプル・明瞭",
      "growi_text1":"全画面レイアウトで、余白は少なくなります。",
      "growi_text2":"コメントはページの下部に表示されます。",
      "growi_text3":"ページ情報は下部に表示されます。",
      "kibela_title":"閲覧重視の構造",
      "kibela_text1":"コンテンツが中心に表示されます。",
      "kibela_text2":"コメントはページの下部に表示されます。",
      "kibela_text3":"ページ情報は下部に表示されます。",
      "crowi_title":"ビュー・コントロールの分離",
      "crowi_text1":"サイドバーを開くと情報が表示されます。",
      "crowi_text2":"コメントはサイドバーに表示されます。",
      "crowi_text3":"ページ情報はサイドバーに表示されます。"
    },
    "behavior_description":{
      "growi_text1":"<code>/page</code>と<code>/page/</code>どちらのパスも同じページを表示します。",
      "growi_text2":"<code>/nonexistent_page</code> では編集フォームを表示します",
      "growi_text3":"<b>GROWI Enhanced Layout</b>では全てのページが配下のページリストを表示します",
      "crowi_text1":"<code>/page</code> ではページを表示します。",
      "crowi_text2":"<code>/page/</code> では配下のページを表示します。",
      "crowi_text3":"<code>/page/</code>がポータルに適応している場合、ポータルページと配下のページリストを表示します。",
      "crowi_text4":"<code>/nonexistent_page</code> では編集フォームを表示します",
      "crowi_text5":"<code>/nonexistent_page</code> では配下のページリストを表示します。"
    }
  },
  "user_management": {
    "target_user": "対象ユーザー",
    "new_password": "新しいパスワード",
    "invite_users": "新規ユーザーの招待",
    "emails": "メールアドレス (複数行入力で複数人招待可能)",
    "invite_thru_email": "招待をメールで送信",
    "invite": "招待する",
    "invited": "ユーザーを招待しました",
    "give_admin_access": "管理者にする",
    "remove_admin_access": "管理者から外す",
    "external_account": "外部アカウントの管理",
    "external_account_list": "外部アカウント一覧",
    "back_to_user_management": "ユーザー管理に戻る",
    "authentication_provider": "認証情報プロバイダ",
    "manage": "操作",
    "edit_menu": "編集メニュー",
    "password_setting": "パスワード設定",
    "password_setting_help": "関連付けられているユーザーがパスワードを設定しているかどうかを表示します",
    "set": "設定済み",
    "unset": "未設定",
    "temporary_password": "作成したユーザーは仮パスワードが設定されています。",
    "send_temporary_password": "招待メールを送っていない場合、この画面で必ず仮パスワードをコピーし、招待者へ連絡してください。",
    "password_reset_message": "対象ユーザーに下記のパスワードを伝え、すぐに新しく別のパスワードを設定するよう伝えてください。",
    "send_new_password": "新規発行したパスワードを、対象ユーザーへ連絡してください。",
    "password_never_seen": "表示されたパスワードはこの画面を閉じると二度と表示できませんのでご注意ください。",
    "reset_password": "パスワードの再発行",
    "related_username": "関連付けられているユーザーの ",
    "accept": "承認する",
    "deactivate_account": "アカウント停止",
    "your_own": "自分自身のアカウントを停止することはできません",
    "administrator_menu": "管理者メニュー",
    "cannot_remove": "自分自身を管理者から外すことはできません",
    "cannot_invite_maximum_users": "ユーザーが上限に達したため招待できません。",
    "current_users": "現在のユーザー数：",
    "valid_email": "メールアドレスを入力してください。",
    "existing_email": "以下のEmailはすでに存在しています。",
    "give_user_admin": "{{username}}を管理者に設定しました",
    "remove_user_admin": "{{username}}を管理者から外しました",
    "activate_user_success": "{{username}}を有効化しました",
    "deactivate_user_success": "{{username}}を無効化しました",
    "remove_user_success": "{{username}}を削除しました",
    "remove_external_user_success": "{{accountId}}を削除しました "
  },
  "user_group_management": {
    "search_option": "検索オプション",
    "enable_option": "{{option}}を有効にする",
    "forward_match": "前方一致",
    "partial_match": "部分一致",
    "backward_match": "後方一致",
    "group_list": "グループ一覧",
    "back_to_list": "グループ一覧に戻る",
    "basic_info": "基本情報",
    "user_list": "ユーザー一覧",
    "create_group": "新規グループの作成",
    "group_example": "例: Group1",
    "created_group": "グループを作成しました",
    "add_user": "グループへのユーザー追加",
    "deny_create_group": "新規グループの作成はできません。",
    "is_loading_data": "データを取得中です...",
    "choose_action": "削除するグループの限定公開ページの処理を選択してください",
    "delete_group": "グループの削除",
    "group_name": "グループ名",
    "group_and_pages_not_retrievable": "グループ及び限定公開のページの削除を行うと元に戻すことはできませんのでご注意ください。",
    "publish_pages": "全て公開する",
    "delete_pages": "全て削除する",
    "transfer_pages": "全て他のグループに移譲する",
    "select_group": "グループを選択してください",
    "no_groups": "グループがありません",
    "no_pages": "グループが閲覧権限を保有するページはありません",
    "remove_from_group": "グループから外す"
  },
  "importer_management": {
    "beta_warning": "この機能はベータ版です",
    "import_from": "{{from}} からインポート",
    "import_growi_archive": "GROWI アーカイブをインポート",
    "growi_settings": {
      "overwrite_documents": "インポートされたドキュメントは既存のドキュメントを上書きします",
      "growi_archive_file": "GROWI アーカイブファイル",
      "uploaded_data": "アップロードされたデータ",
      "extracted_file": "展開されたファイル",
      "collection": "コレクション",
      "upload": "アップロード",
      "discard": "アップロードしたデータを破棄する",
      "errors": {
        "at_least_one": "コレクションが選択されていません",
        "page_and_revision": "'Pages' と 'Revisions' はセットでインポートする必要があります",
        "depends": "'{{condition}}' をインポートする場合は、'{{target}}' を一緒に選択する必要があります"
      },
      "configuration": {
        "pages": {
          "overwrite_author": {
            "label": "ページ作成者を現在のユーザーで上書きする",
            "desc": "users を同時に復元しない場合、このオプションは<span class=\"text-danger\">非推奨</span>です。"
          },
          "set_public_to_page": {
            "label": "'{{from}}' 設定のページを '公開' 設定にする",
            "desc": "全ての <b>'{{from}}'</b> 設定のページが<span class=\"text-danger\">全ユーザーから</span>読み取り可能になることに注意してください。"
          },
          "initialize_meta_datas": {
            "label": "「いいね」「閲覧したユーザー」「コメント数」を初期化する",
            "desc": "users を同時に復元しない場合、このオプションは<span class=\"text-danger\">非推奨</span>です。"
          },
          "initialize_hackmd_related_datas": {
            "label": "HackMD 関連データを初期化する",
            "desc": "HackMD に重要な下書きデータがない限りはこのオプションをチェックすることを推奨します。"
          }
        },
        "revisions": {
          "overwrite_author": {
            "label": "リビジョン作成者を現在のユーザーで上書きする",
            "desc": "users を同時に復元しない場合、このオプションは<span class=\"text-danger\">非推奨</span>です。"
          }
        }
      }
    },
    "esa_settings": {
      "team_name": "チーム名",
      "access_token": "アクセストークン",
      "test_connection": "接続テスト"
    },
    "qiita_settings": {
      "team_name": "チーム名",
      "access_token": "アクセストークン",
      "test_connection": "接続テスト"
    },
    "import": "インポート",
    "page_skip": "既に GROWI 側に同名のページが存在する場合、そのページはスキップされます",
    "Directory_hierarchy_tag": "ディレクトリ階層タグ"
  },
  "full_text_search_management": {
    "elasticsearch_management": "Elasticsearch 管理",
    "build_button": "インデックスのリビルド",
    "rebuild_description_1": "Build Now ボタンを押すと全てのページのインデックスを削除し、作り直します。",
    "rebuild_description_2": "この作業には数秒かかります。",
    "rebuild_description_3": ""
  },
  "export_management": {
    "exporting_collection_list": "エクスポート中のコレクション",
    "exported_data_list": "エクスポートされたアーカイブリスト",
    "export_collections": "コレクションのエクスポート",
    "check_all": "全てにチェックを付ける",
    "uncheck_all": "全てからチェックを外す",
    "desc_password_seed": "ユーザーデータをバックアップ/リストアする場合、現在の <code>PASSWORD_SEED</code> を新しい GROWI システムにセットすることを忘れないでください。さもなくば、ユーザーがパスワードでログインできなくなります。<br><br><strong>ヒント:</strong><br>現在の <code>PASSWORD_SEED</code> は、エクスポートされる ZIP 中の <code>meta.json</code> に保存されます。",
    "create_new_archive_data": "アーカイブデータの新規作成",
    "export": "エクスポート",
    "cancel": "キャンセル",
    "file": "ファイル名",
    "growi_version": "Growi バージョン",
    "collections": "コレクション",
    "exported_at": "エクスポートされた時間",
    "export_menu": "エクスポートメニュー",
    "download": "ダウンロード",
    "delete": "削除"
  }
}<|MERGE_RESOLUTION|>--- conflicted
+++ resolved
@@ -397,14 +397,8 @@
     "Load plugins": "プラグインを読み込む",
     "Enable": "有効",
     "Disable": "無効",
-<<<<<<< HEAD
     "Use env var if empty": "データベース側の値が空の場合、環境変数 <code>{{env}}</code> の値を利用します"
-   },
-
-=======
-    "Use env var if empty": "データベース側の値が空の場合、環境変数 <code>%s</code> の値を利用します"
-  },
->>>>>>> 87993c65
+  },
   "security_setting": {
     "Guest Users Access": "ゲストユーザーのアクセス",
     "Fixed by env var": "環境変数 <code>%s=%s</code> により固定されています。",
@@ -426,18 +420,10 @@
     "admin_only": "管理者のみ可能",
     "admin_and_author": "管理者とページ作者が可能",
     "anyone": "誰でも可能",
-<<<<<<< HEAD
-
-    "Authentication mechanism settings":"認証機構設定",
+    "Authentication mechanism settings": "認証機構設定",
     "alert_siteUrl_is_not_set": "'サイトURL' が設定されていません。{{link}} から設定してください。",
-    "xss_prevent_setting":"XSS(Cross Site Scripting)対策設定",
-    "xss_prevent_setting_link":"マークダウン設定ページに移動",
-=======
-    "Authentication mechanism settings": "認証機構設定",
-    "alert_siteUrl_is_not_set": "'サイトURL' が設定されていません。%s から設定してください。",
     "xss_prevent_setting": "XSS(Cross Site Scripting)対策設定",
     "xss_prevent_setting_link": "マークダウン設定ページに移動",
->>>>>>> 87993c65
     "callback_URL": "コールバックURL",
     "desc_of_callback_URL": "{{AuthName}} プロバイダ側の設定で利用してください。",
     "clientID": "クライアントID",
@@ -511,7 +497,7 @@
       "updated_saml": "SAML設定 を更新しました"
     },
     "Basic": {
-      "enable_basic":"Basic を有効にする",
+      "enable_basic": "Basic を有効にする",
       "name": "Basic 認証",
       "desc_1": "Authorization ヘッダに格納されている <code>username</code> でログインします。",
       "desc_2": "ユーザーが存在しなかった場合は自動生成します。",
@@ -522,7 +508,7 @@
       "register": "%sに登録",
       "change_redirect_url": "承認済みのリダイレクトURLに、 <code>%s</code> を入力",
       "Google": {
-        "enable_google":"Google OAuth を有効にする",
+        "enable_google": "Google OAuth を有効にする",
         "name": "Google OAuth",
         "register_1": "{{link}}へアクセス",
         "register_2": "プロジェクトがない場合はプロジェクトを作成",
@@ -545,7 +531,7 @@
         "updated_twitter": "Twitter OAuth を更新しました"
       },
       "GitHub": {
-        "enable_github":"GitHub OAuth を有効にする",
+        "enable_github": "GitHub OAuth を有効にする",
         "name": "GitHub OAuth",
         "register_1": "{{link}} へアクセス",
         "register_2": "\"Authorization callback URL\"を<code>{{url}}</code>としてGrowiを登録",
@@ -629,7 +615,7 @@
     }
   },
   "customize_page": {
-    "recommended":"おすすめ",
+    "recommended": "おすすめ",
     "Behavior": "動作",
     "Layout": "レイアウト",
     "Function": "機能",
@@ -666,29 +652,29 @@
     "update_customHeader_success": "カスタムHTMLヘッダーを更新しました",
     "update_customCss_success": "カスタムCSSを更新しました",
     "update_script_success": "カスタムスクリプトを更新しました",
-    "layout_description":{
-      "growi_title":"シンプル・明瞭",
-      "growi_text1":"全画面レイアウトで、余白は少なくなります。",
-      "growi_text2":"コメントはページの下部に表示されます。",
-      "growi_text3":"ページ情報は下部に表示されます。",
-      "kibela_title":"閲覧重視の構造",
-      "kibela_text1":"コンテンツが中心に表示されます。",
-      "kibela_text2":"コメントはページの下部に表示されます。",
-      "kibela_text3":"ページ情報は下部に表示されます。",
-      "crowi_title":"ビュー・コントロールの分離",
-      "crowi_text1":"サイドバーを開くと情報が表示されます。",
-      "crowi_text2":"コメントはサイドバーに表示されます。",
-      "crowi_text3":"ページ情報はサイドバーに表示されます。"
-    },
-    "behavior_description":{
-      "growi_text1":"<code>/page</code>と<code>/page/</code>どちらのパスも同じページを表示します。",
-      "growi_text2":"<code>/nonexistent_page</code> では編集フォームを表示します",
-      "growi_text3":"<b>GROWI Enhanced Layout</b>では全てのページが配下のページリストを表示します",
-      "crowi_text1":"<code>/page</code> ではページを表示します。",
-      "crowi_text2":"<code>/page/</code> では配下のページを表示します。",
-      "crowi_text3":"<code>/page/</code>がポータルに適応している場合、ポータルページと配下のページリストを表示します。",
-      "crowi_text4":"<code>/nonexistent_page</code> では編集フォームを表示します",
-      "crowi_text5":"<code>/nonexistent_page</code> では配下のページリストを表示します。"
+    "layout_description": {
+      "growi_title": "シンプル・明瞭",
+      "growi_text1": "全画面レイアウトで、余白は少なくなります。",
+      "growi_text2": "コメントはページの下部に表示されます。",
+      "growi_text3": "ページ情報は下部に表示されます。",
+      "kibela_title": "閲覧重視の構造",
+      "kibela_text1": "コンテンツが中心に表示されます。",
+      "kibela_text2": "コメントはページの下部に表示されます。",
+      "kibela_text3": "ページ情報は下部に表示されます。",
+      "crowi_title": "ビュー・コントロールの分離",
+      "crowi_text1": "サイドバーを開くと情報が表示されます。",
+      "crowi_text2": "コメントはサイドバーに表示されます。",
+      "crowi_text3": "ページ情報はサイドバーに表示されます。"
+    },
+    "behavior_description": {
+      "growi_text1": "<code>/page</code>と<code>/page/</code>どちらのパスも同じページを表示します。",
+      "growi_text2": "<code>/nonexistent_page</code> では編集フォームを表示します",
+      "growi_text3": "<b>GROWI Enhanced Layout</b>では全てのページが配下のページリストを表示します",
+      "crowi_text1": "<code>/page</code> ではページを表示します。",
+      "crowi_text2": "<code>/page/</code> では配下のページを表示します。",
+      "crowi_text3": "<code>/page/</code>がポータルに適応している場合、ポータルページと配下のページリストを表示します。",
+      "crowi_text4": "<code>/nonexistent_page</code> では編集フォームを表示します",
+      "crowi_text5": "<code>/nonexistent_page</code> では配下のページリストを表示します。"
     }
   },
   "user_management": {
