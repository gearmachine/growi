--- conflicted
+++ resolved
@@ -662,8 +662,8 @@
     "recent_created__n_draft_num_desc": "最近作成したページと下書きの表示数",
     "recently_created_n_draft_num_desc": "ホーム画面の Recently Created での、1ページの表示数を設定します。",
     "update_layout_success": "レイアウトを更新しました",
-<<<<<<< HEAD
     "update_behavior_success": "動作を更新しました",
+    "update_function_success": "機能を更新しました",
     "layout_description":{
       "growi_title":"シンプルなレイアウト",
       "growi_text1":"全画面レイアウトで、余白は少なくなります。",
@@ -678,10 +678,6 @@
       "crowi_text2":"コメントはサイドバーに表示されます。",
       "crowi_text3":"ページ情報はサイドバーに表示されます。"
     }
-=======
-    "update_behavior_success": "挙動を更新しました",
-    "update_function_success": "機能を更新しました"
->>>>>>> f91b1a80
   },
 
   "user_management": {
