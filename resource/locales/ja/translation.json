{
  "Help": "ヘルプ",
  "Edit": "編集",
  "Delete": "削除",
  "Delete All": "全て削除",
  "Duplicate": "複製",
  "Copy": "コピー",
  "Click to copy": "クリックでコピー",
  "Move/Rename": "移動/名前変更",
  "Moved": "移動しました",
  "Redirected": "リダイレクトされました",
  "Unlinked": "リダイレクト削除",
  "Like!": "いいね！",
  "Seen by": "見た人",
  "Cancel": "キャンセル",
  "Create": "作成",
  "Admin": "管理",
  "administrator": "管理者",
  "Tag": "タグ",
  "Tags": "タグ",
  "New": "作成",
  "Shortcuts": "ショートカット",
  "eg": "例:",
  "add": "追加",
  "Undo": "元に戻す",
  "Article": "記事",
  "Page": "ページ",
  "Page Path": "ページパス",
  "Category": "カテゴリー",
  "User": "ユーザー",
  "status": "ステータス",
  "account_id": "アカウントID",

  "Update": "更新",
  "Update Page": "ページを更新",
  "Warning": "注意",

  "Sign in": "ログイン",
  "Sign up is here": "新規登録はこちら",
  "Sign in is here": "ログインはこちら",
  "Sign up": "新規登録",
  "Sign up with Google Account": "Google で登録",
  "Sign in with Google Account": "Google でログイン",
  "Sign up with this Google Account": "この Google アカウントで登録します",
  "Example": "例",
  "Taro Yamada": "山田 太郎",

  "List View": "リスト表示",
  "Timeline View": "タイムライン表示",
  "History": "更新履歴",
  "Presentation Mode": "プレゼンテーション",

  "username": "ユーザー名",
  "Created": "作成日",
  "Last updated": "最終更新",
  "Last_Login": "最終ログイン",

  "Share": "共有",
  "Share Link": "共有用リンク",
  "Markdown Link": "Markdown形式のリンク",

  "Create/Edit Template": "テンプレートページの作成/編集",

  "Unportalize": "ポータル解除",

  "Go to this version": "このバージョンを見る",
  "View diff": "差分を表示",
  "No diff": "差分なし",
  "Shrink versions that have no diffs": "差分のないバージョンをコンパクトに表示する",

  "User ID": "ユーザーID",
  "Home": "ホーム",
  "User Settings": "ユーザー設定",
  "User Information": "ユーザー情報",
  "Basic Info": "ユーザーの基本情報",
  "Name": "名前",
  "Email": "メールアドレス",
  "Language": "言語",
  "English": "英語",
  "Japanese": "日本語",
  "Set Profile Image": "プロフィール画像の設定",
  "Upload Image": "画像をアップロード",
  "Current Image": "現在の画像",
  "Delete Image": "画像を削除",
  "Delete this image?": "削除してよろしいですか？",
  "Updated": "更新しました",
  "Upload new image": "新しい画像をアップロード",
  "Connected": "接続されています",
  "Show": "公開",
  "Hide": "非公開",
  "Disclose E-mail": "メールアドレスの公開",

  "page exists": "このページはすでに存在しています",
  "Error occurred":"エラーが発生しました",

  "Create today's": "今日の◯◯を作成",
  "Memo": "メモ",
  "Input page name": "ページ名を入力",
  "Input page name (optional)": "ページ名を入力(空欄OK)",
  "New Page": "新規ページ",
  "Create under": "ページを以下に作成",

  "Table of Contents": "目次",

  "Management Wiki Home": "Wiki管理トップ",
  "App Settings": "アプリ設定",
  "Site URL settings": "サイトURL設定",
  "Markdown Settings": "マークダウン設定",
  "Customize": "カスタマイズ",
  "Notification Settings": "通知設定",
  "User_Management": "ユーザー管理",
  "external_account_management": "外部アカウント管理",
  "UserGroup Management": "グループ管理",
  "Full Text Search Management": "全文検索管理",
  "Import Data": "データインポート",
  "Export Archive Data": "データアーカイブ",
  "Basic Settings": "基本設定",
  "Register limitation": "登録の制限",
  "The contents entered here will be shown in the header etc": "ここに入力した内容は、ヘッダー等に表示されます。",
  "Public": "公開",
  "Anyone with the link": "リンクを知っている人のみ",
  "Specified users": "特定ユーザーのみ",
  "Just me": "自分のみ",
  "Only inside the group": "特定グループのみ",
  "Reselect the group": "グループの再選択",
  "Shareable link": "このページの共有用URL",
  "The whitelist of registration permission E-mail address": "登録許可メールアドレスの<br>ホワイトリスト",
  "Add tags for this page": "タグを付ける",
  "Edit tags for this page": "タグを編集する",
  "You have no tag, You can set tags on pages": "使用中のタグがありません",

  "Show latest": "最新のページを表示",
  "Load latest": "最新版を読み込む",
  "edited this page": "さんがこのページを編集しました。",

  "List Drafts": "下書き一覧",
  "Deleted Pages": "削除済みページ",
  "Sign out": "ログアウト",

  "form_validation": {
    "required": "<code>%s</code> に値を入力してください"
  },

  "installer": {
    "setup": "セットアップ",
    "create_initial_account": "最初のアカウントの作成",
    "initial_account_will_be_administrator_automatically": "初めに作成するアカウントは、自動的に管理者権限が付与されます",
    "unavaliable_user_id": "このユーザーIDは利用できません。"
  },

  "breaking_changes": {
    "v346_using_basic_auth": "現在利用中の Basic 認証機能は、近い将来<strong>廃止されます</strong>。%s から設定を削除してください。"
  },

  "page_register": {
    "notice": {
       "restricted": "この Wiki への新規登録は制限されています。",
       "restricted_defail": "利用を開始するには、新規登録後、管理者による承認が必要です。"
    },
    "form_help": {
      "email": "この Wiki では以下のメールアドレスのみ登録可能です。",
      "password": "パスワードには、6文字以上の半角英数字または記号等を設定してください。",
      "user_id": "ユーザーIDは、ユーザーページのURLなどに利用されます。半角英数字と一部の記号のみ利用できます。"
    }
  },

  "page_me": {
    "form_help": {
      "profile_image1": "画像をアップロードをするための設定がされていません。",
      "profile_image2": "アップロードできるようにするには、AWS またはローカルアップロードの設定をしてください。"
    }
  },
  "page_me_apitoken": {
    "notice": {
      "apitoken_issued": "API Token が設定されていません。",
      "update_token1": "API Token を更新すると、自動的に新しい Token が生成されます。",
      "update_token2": "現在の Token を利用している処理は動かなくなります。"
    },
    "form_help": {
    }
  },

  "Password": "パスワード",
  "Password Settings": "パスワード設定",
  "Set new Password": "パスワードを新規に設定",
  "Update Password": "パスワードを更新",
  "Current password": "現在のパスワード",
  "New password": "新しいパスワード",
  "Re-enter new password": "(確認用)",
  "Password is not set": "パスワードが設定されていません",

  "security_settings": "セキュリティ設定",

  "API Settings": "API設定",
  "API Token Settings": "API Token設定",
  "Current API Token": "現在のAPI Token",
  "Update API Token": "API Tokenを更新",

  "header_search_box": {
    "label": {
      "This tree": "この階層"
    },
    "item_label": {
      "This tree": "この階層下の子ページのみ"
    }
  },

  "copy_to_clipboard": {
    "Copy to clipboard": "クリップボードにコピー",
    "Page path": "ページ名",
    "Parmanent link": "パーマリンク",
    "Page path and parmanent link": "ページ名とパーマリンク",
    "Markdown link": "マークダウン形式のリンク"
  },

  "search_help": {
    "title": "検索のヘルプ",
    "and": {
      "syntax help": "スペース区切り",
      "desc": "ページ名 or 本文に {{word1}}, {{word2}} の両方を含むページを検索"
    },
    "exclude": {
      "desc": "ページ名 or 本文に {{word}} を含むページを除外"
    },
    "phrase": {
      "syntax help": "ダブルクォートで囲う",
      "desc": "{{phrase}} という文章を含むページを検索"
    },
    "prefix": {
      "desc": "ページ名が {{path}} から始まるページに絞る"
    },
    "exclude_prefix": {
      "desc": "ページ名が {{path}} から始まるページを除外"
    },
    "tag": {
      "desc": "{{tag}} というタグを含むページを検索"
    },
    "exclude_tag": {
      "desc": "{{tag}} というタグを含むページを除外"
    }
  },
  "search": {
    "search page bodies": "[Enter] キー押下で全文検索"
  },

  "page_page": {
    "notice": {
      "version": "これは現在の版ではありません。",
      "moved": "このページは <code>%s</code> から移動しました。",
      "redirected": "リダイレクト元 >> <code>%s</code>",
      "duplicated": "このページは <code>%s</code> から複製されました。",
      "unlinked": "このページへのリダイレクトは削除されました。",
      "restricted": "このページの閲覧は制限されています"
    }
  },

  "page_edit": {
    "Show active line": "アクティブ行をハイライト",
    "overwrite_scopes": "{{operation}}と同時に全ての配下ページのスコープを上書き",
    "notice": {
      "conflict": "すでに他の人がこのページを編集していたため保存できませんでした。ページを再読み込み後、自分の編集箇所のみ再度編集してください。"
    }
  },

  "page_api_error": {
    "notfound_or_forbidden": "元のページが見つからないか、アクセス権がありません。",
    "already_exists": "新しいページが既に存在しています。",
    "outdated": "ページが他のユーザーによって更新されました。",
    "user_not_admin": "権限のあるユーザーのみが完全削除できます"
  },

  "modal_rename": {
    "label": {
      "Move/Rename page": "ページを移動/名前変更する",
      "New page name": "移動先のページ名",
      "Current page name": "現在のページ名",
      "Recursively": "再帰的に移動/名前変更",
      "Do not update metadata": "メタデータを更新しない",
      "Redirect": "リダイレクトする"
    },
    "help": {
      "redirect": "<code>%s</code> にアクセスされた際に自動的に新しいページにジャンプします",
      "metadata": "最終更新ユーザー、最終更新日を更新せず維持します",
      "recursive": "<code>%s</code> 配下のページも移動/名前変更します"
    }
  },

  "Put Back": "元に戻す",
  "Delete Completely": "完全削除",

  "modal_delete": {
    "delete_page": "ページを削除する",
    "deleting_page": "ページパス",
    "delete_recursively": "全ての子ページも削除",
    "delete_completely": "完全削除",
    "delete_completely_restriction": "完全削除をするための権限がありません。",
    "recursively": "<code>%s</code> 配下のページも削除します",
    "completely": "ゴミ箱を経由せず、完全に削除します"
  },

  "modal_duplicate": {
    "label": {
      "Duplicate page": "ページを複製する",
      "New page name": "複製後のページ名",
      "Current page name": "現在のページ名"
    }
  },

  "modal_putback": {
    "label": {
      "Put Back Page": "ページを元に戻す",
      "recursively": "全ての子ページも元に戻す"
    },
    "help": {
      "recursively": "<code>%s</code> 配下のページも元に戻します"
    }
  },

  "modal_shortcuts": {
    "global": {
      "title": "グローバルショートカット",
      "Open/Close shortcut help": "ショートカットヘルプの表示/非表示",
      "Edit Page": "ページ編集",
      "Create Page": "ページ作成",
      "Show Contributors": "コントリビューターを表示",
      "Konami Code": "コナミコマンド",
      "konami_code_url": "https://ja.wikipedia.org/wiki/コナミコマンド"
    },
    "editor": {
      "titile": "エディターショートカット",
      "Indent": "インデント",
      "Outdent": "左インデント",
      "Save Page": "保存",
      "Delete Line": "行削除"
    },
    "commentform": {
      "title": "コメントフォームショートカット",
      "Post": "投稿"
    }
  },

  "template": {
    "modal_label": {
      "Create/Edit Template Page": "テンプレートページの作成/編集",
      "Create template under": "<code><small>%s</small></code><br />にテンプレートページを作成"
    },
    "option_label": {
      "select": "テンプレートタイプを選択してください",
      "create/edit": "テンプレートページの作成/編集.."
    },
    "children": {
      "label": "同一階層テンプレート",
      "desc": "テンプレートページが存在する階層にのみ適用されます"
    },
    "decendants": {
      "label": "下位層テンプレート",
      "desc": "テンプレートページが存在する下位層のすべてのページに適用されます"
    }
  },

  "sandbox": {
    "header": "見出し",
    "header_x": "見出し {{index}}",
    "block": "ブロック",
    "block_detail": "を挟むことで段落になります",
    "empty_line": "空白行",
    "line_break": "改行",
    "line_break_detail": "(スペース2つ) で改行されます",
    "typography": "タイポグラフィー",
    "italics": "斜体",
    "bold": "強調",
    "italic_bold": "イタリックボールド",
    "strikethrough": "取り消し線",
    "link": "リンク",
    "code_highlight": "コードハイライト",
    "list": "リスト",
    "unordered_list_x": "リスト {{index}}",
    "ordered_list_x": "番号付きリスト {{index}}",
    "task": "タスク",
    "task_checked": "チェック付き",
    "task_unchecked": "チェックなし",
    "quote": "引用",
    "quote1": "複数行の引用文を",
    "quote2": "書くことができます",
    "table": "テーブル",
    "quote_nested": "多重引用",
    "image": "画像",
    "alt_text": "Alt文字列",
    "insert_image": "で画像を挿入できます",
    "open_sandbox": "Sandbox を開く"
  },

  "admin_top": {
    "Management Wiki": "Wiki管理",
    "System Information": "システム情報",
    "wiki_administrator": "この画面はWiki管理者のみがアクセスできる画面です。",
    "assign_administrator": "「ユーザー管理」から「管理者にする」ボタンを使ってユーザーをWiki管理者に任命することができます。",
    "List of installed plugins": "インストールされているプラグイン一覧",
    "Package name": "パッケージ名",
    "Specified version": "指定バージョン",
    "Installed version": "インストールされているバージョン"
  },

  "app_setting": {
    "Site Name": "サイト名",
    "sitename_change": "ヘッダーや HTML タイトルに使用されるサイト名を変更できます。",
    "header_content": "ここに入力した内容は、ヘッダー等に表示されます。",
    "Site URL desc": "サイトURLを設定します。",
    "Site URL warn": "サイトURLが設定されていないため、一部機能が動作しない状態になっています。",
    "siteurl_help": "<code>http://</code> または <code>https://</code> から始まるサイトのURL",
    "Confidential name": "コンフィデンシャル表示",
    "Default Language for new users": "新規ユーザーのデフォルト設定言語",
    "ex): internal use only": "例: 社外秘",
    "File Uploading": "ファイルアップロード",
    "enable_files_except_image": "画像以外のファイルアップロードを許可",
    "attach_enable": "許可をしている場合、画像以外のファイルをページに添付可能になります。",
    "Update": "更新",
    "Mail settings": "メールの設定",
    "SMTP_used": "SMTPの設定がされている場合、それが利用されます。",
    "SMTP_but_AWS": "SMTP設定がなく、AWSの設定がある場合、SESでの送信を試みます。",
    "neihter_of": "どちらの設定もない場合、メールは送信されません。",
    "From e-mail address": "Fromアドレス",
    "SMTP settings": "SMTP設定"   ,
    "Host": "ホスト",
    "Port": "ポート",
    "User": "ユーザー",
    "AWS settings": "AWS設定",
    "AWS_access": "AWS にアクセスするための設定を行います。AWS の設定を完了させると、ファイルアップロード機能、プロフィール写真機能などが有効になります。",
    "No_SMTP_setting": "また、SMTP の設定が無い場合、SES を利用したメール送信が行われます。FromメールアドレスのVerify、プロダクション利用設定をする必要があります。",
    "change_setting": "この設定を途中で変更すると、これまでにアップロードしたファイル等へのアクセスができなくなりますのでご注意下さい。",
    "region": "リージョン",
    "bucket name": "バケット名",
    "custom endpoint": "カスタムエンドポイント",
    "custom_endpoint_change": "MinIOなど、S3互換APIを持つ他のオブジェクトストレージサービスを使用する場合のみ、そのエンドポイントのURLを入力してください。空欄の場合は、Amazon S3を使用します。",
    "Plugin settings": "プラグイン設定",
    "Enable plugin loading": "プラグインの読み込みを有効にします。",
    "Load plugins": "プラグインを読み込む",
    "Enable": "有効",
    "Disable": "無効",
    "Use env var if empty": "データベース側の値が空の場合、環境変数 <code>%s</code> の値を利用します"
   },

  "security_setting": {
    "Guest Users Access": "ゲストユーザーのアクセス",
    "Fixed by env var": "環境変数 <code>%s=%s</code> により固定されています。",
    "Register limitation": "登録の制限",
    "Register limitation desc": "新しいユーザーを登録する方法を制限します.",
    "The whitelist of registration permission E-mail address": "登録許可メールアドレスの<br>ホワイトリスト",
    "users_without_account": "アカウントを持たないユーザーはアクセス不可",
    "example": "例",
    "restrict_emails": "登録可能なメールアドレスを制限することができます。",
    "for_instance":"例えば、",
    "only_those":"と記載することで、そのドメインのメールアドレスを持っている人のみ登録可能になります。",
    "insert_single":"1行に1メールアドレス入力してください。",
    "page_listing_1": "ページのリスト表示と検索<br>'自分のみ'に閲覧制限しているページ",
    "page_listing_1_desc": "ページのリスト表示や検索結果において、'自分のみ'に閲覧制限をしているページをアクセス権のないユーザーにも表示します。",
    "page_listing_2": "ページのリスト表示と検索<br>特定グループに閲覧制限しているページ",
    "page_listing_2_desc": "ページのリスト表示や検索結果において、特定グループにのみ閲覧制限をしているページをアクセス権のないユーザーにも表示します。",
    "complete_deletion": "ページの完全削除",
    "complete_deletion_explain": "ページを完全に削除できるユーザーを制限します。",
    "admin_only": "管理者のみ可能",
    "admin_and_author": "管理者とページ作者が可能",
    "anyone": "誰でも可能",

    "Authentication mechanism settings":"認証機構設定",
    "alert_siteUrl_is_not_set": "'サイトURL' が設定されていません。%s から設定してください。",
    "xss_prevent_setting":"XSS(Cross Site Scripting)対策設定",
    "xss_prevent_setting_link":"マークダウン設定ページに移動",
    "callback_URL": "コールバックURL",
    "desc_of_callback_URL": "%s プロバイダ側の設定で利用してください。",
    "clientID": "クライアントID",
    "client_secret": "クライアントシークレット",
    "guest_mode": {
      "deny": "拒否 (アカウントを持つユーザーのみ利用可能)",
      "readonly": "許可 (ゲストユーザーも閲覧のみ可能)"
    },
    "registration_mode": {
      "open": "公開 (だれでも登録可能)",
      "restricted": "制限 (登録完了には管理者の承認が必要)",
      "closed": "非公開 (登録には管理者による招待が必要)"
    },
    "configuration": "設定",
    "optional": "オプション",
    "Treat username matching as identical": "新規ログイン時、<code>%s</code> が一致したローカルアカウントが存在した場合は自動的に紐付ける",
    "Treat username matching as identical_warn": "警告: <code>%s</code> の一致を以て同一ユーザーであるとみなすので、セキュリティに注意してください",
    "Treat email matching as identical": "新規ログイン時、<code>%s</code> が一致したローカルアカウントが存在した場合は自動的に紐付ける",
    "Treat email matching as identical_warn": "警告: <code>%s</code> の一致を以て同一ユーザーであるとみなすので、セキュリティに注意してください",
    "Use env var if empty": "空の場合、環境変数 <code>%s</code> を利用します",
    "Use default if both are empty": "どちらの値も空の場合、デフォルト値 <code>%s</code> を利用します",
    "missing mandatory configs": "以下の必須項目の値がデータベースと環境変数のどちらにも設定されていません",
    "Local": {
      "name": "ID/Password"
    },
    "ldap": {
      "server_url_detail": "LDAP URLを <code>ldap://host:port/DN</code> または <code>ldaps://host:port/DN</code> の形式で入力してください。",
      "bind_mode": "Bind モード",
      "bind_manager": "管理者 Bind",
      "bind_user": "ユーザー Bind",
      "bind_DN_manager_detail": "ディレクトリーサービスに認証する際のアカウント DN",
      "bind_DN_user_detail1": "ディレクトリーサービスに Bind するアカウント DN を決定するためのクエリ",
      "bind_DN_user_detail2": "ログイン時に入力されるユーザー名を使用するには <code>&#123;&#123;username&#125;&#125;</code> の形式を使用してください。",
      "bind_DN_password": "Bind DN パスワード",
      "bind_DN_password_manager_detail": "Bind DN アカウントのパスワード",
      "bind_DN_password_user_detail": "ログイン時のパスワードが使用されます。",
      "search_filter": "検索フィルター",
      "search_filter_detail1": "認証されるユーザーを一意に決定するための LDAP フィルタ",
      "search_filter_detail2": "ログイン時のユーザー名を使用するには <code>&#123;&#123;username&#125;&#125;</code> の形式を使用してください。",
      "search_filter_detail3": "空欄の場合 <code>(uid=&#123;&#123;username&#125;&#125;)</code> が使用されます。",
      "search_filter_example1": "'uid' または 'mail' に一致",
      "search_filter_example2": "'sAMAccountName' に一致 (Active Directory)",
      "username_detail": "新規ユーザーのアカウント名(<code>username</code>)に関連付ける属性",
      "name_detail": "新規ユーザーの表示名に関連付ける属性",
      "mail_detail": "新規ユーザーのメールアドレスに関連付ける属性",
      "group_search_base_DN": "グループ検索ベース DN",
      "group_search_base_DN_detail": "グループ検索を実行するベース DN。利用する場合は <code>グループ検索フィルター</code> も入力する必要があります。",
      "group_search_filter": "グループ検索フィルター",
      "group_search_filter_detail1": "グループフィルターに用いるクエリ",
      "group_search_filter_detail2": "このクエリにヒットするグループがあったときのみ、LDAPでのログインが成功します。",
      "group_search_filter_detail3": "ログイン対象ユーザーオブジェクトのプロパティーで置換する場合は <code>&#123;&#123;dn&#125;&#125;</code> を用いてください。",
      "group_search_filter_detail4": "<code>(&(cn=group1)(memberUid=&#123;&#123;dn&#125;&#125;))</code> は <code>cn=group1</code> と、ユーザーの <code>uid</code> を含む <code>memberUid</code> を持つグループにヒットします(<code>ユーザーの DN プロパティー</code> がデフォルトから変更されていない場合)",
      "group_search_user_DN_property": "ユーザーの DN プロパティー",
      "group_search_user_DN_property_detail": "<code>グループ検索フィルター</code> 内の <code>&#123;&#123;dn&#125;&#125;</code> で置換される、ユーザーオブジェクトのプロパティー",
      "test_config": "ログインテスト"
    },
    "SAML": {
      "name": "SAML",
      "id_detail": "SAML Identity プロバイダ内で一意に識別可能な値を格納している属性",
      "username_detail": "新規ユーザーのアカウント名(<code>username</code>)に関連付ける属性",
      "mapping_detail": "新規ユーザーの%sに関連付ける属性",
      "cert_detail": "IdP からのレスポンスの validation を行うためのPEMエンコードされた X.509 証明書",
      "Use env var if empty": "データベース側の値が空の場合、環境変数 <code>%s</code> の値を利用します",
      "note for the only env option": "現在SAML認証のON/OFFの設定値及びハイライトされている設定値は環境変数の値のみを使用するようになっています<br>この設定を変更する場合は環境変数 <code>%s</code> の値をfalseに変更もしくは削除してください"
    },
    "Basic": {
      "name": "Basic 認証",
      "desc_1": "Authorization ヘッダに格納されている <code>username</code> でログインします。",
      "desc_2": "ユーザーが存在しなかった場合は自動生成します。"
    },
    "OAuth": {
      "register": "%sに登録",
      "change_redirect_url": "承認済みのリダイレクトURLに、 <code>%s</code> を入力",
      "Google": {
        "name": "Google OAuth",
        "register_1": "<a href=\"%s\" target=\"_blank\">%s</a>へアクセス",
        "register_2": "プロジェクトがない場合はプロジェクトを作成",
        "register_3": "認証情報を作成 &rightarrow; OAuthクライアントID &rightarrow; ウェブアプリケーションを選択",
        "register_4": "承認済みのリダイレクトURIを<code>%s</code>としてGrowiを登録",
        "register_5": "上記フォームにクライアントIDとクライアントシークレットを入力"
      },
      "Facebook": {
        "name": "Facebook OAuth"
      },
      "Twitter": {
        "name": "Twitter OAuth",
        "register_1": "<a href=\"%s\" target=\"_blank\">%s</a>へアクセス",
        "register_2": "Twitterにサインイン",
        "register_3": "Create New Appをクリック &rightarrow; Application Detailsの各項目を入力",
        "register_4": "Create your Twitter Applicationで作成",
        "register_5": "上記フォームにクライアントIDとクライアントシークレットを入力"
      },
      "GitHub": {
        "name": "GitHub OAuth",
        "register_1": "<a href=\"%s\" target=\"_blank\">%s</a>へアクセス",
        "register_2": "\"Authorization callback URL\"を<code>%s</code>としてGrowiを登録",
        "register_3": "上記フォームにクライアントIDとクライアントシークレットを入力"
      },
      "how_to": {
        "google": "Google OAuth の設定方法",
        "github": "GitHub OAuth の設定方法",
        "twitter": "Twitter OAuth の設定方法"
      }
    },
    "form_item_name": {
      "security:passport-saml:entryPoint": "エントリーポイント",
      "security:passport-saml:issuer": "発行者",
      "security:passport-saml:cert": "証明書",
      "security:passport-saml:attrMapId": "ID",
      "security:passport-saml:attrMapUsername": "ユーザー名",
      "security:passport-saml:attrMapMail": "メールアドレス",
      "security:passport-saml:attrMapFirstName": "姓",
      "security:passport-saml:attrMapLastName": "名"
    }
  },

  "markdown_setting": {
    "line_break_setting": "Line Break設定",
    "line_break_setting_desc": "Line Breakの設定を変更できます。",
    "Enable Line Break": "Line Break を有効にする",
    "Enable Line Break desc": "ページテキスト中の改行を、HTML内で<code>&lt;br&gt;</code>として扱います",
    "Enable Line Break for comment": "コメント欄で Line Break を有効にする",
    "Enable Line Break for comment desc": "コメント中の改行を、HTML内で<code>&lt;br&gt;</code>として扱います",
    "presentation_setting": "プレゼンテーション設定",
    "presentation_setting_desc": "プレゼンテーションの設定を変更できます。",
    "Page break setting": "改頁を設定する",
    "Preset one separator": "プリセット 1",
    "Preset one separator desc": "連続した空行3行で改頁します",
    "Preset one separator value": "\\n\\n\\n",
    "Preset two separator": "プリセット 2",
    "Preset two separator desc": "連続したハイフン5つで改頁します",
    "Preset two separator value": "-----",
    "Custom separator": "カスタム",
    "Custom separator desc": "正規表現を設定できます",
    "XSS_setting": "XSS(Cross Site Scripting)対策設定",
    "XSS_setting_desc": "マークダウンテキスト内の HTML タグの扱いを設定し、悪意のあるプログラムからの攻撃を防ぎます",
    "Enable XSS prevention": "XSSを抑制する",
    "Ignore all tags": "すべてのタグを抑制する",
    "Ignore all tags desc": "すべてのHTMLタグと属性を使用不可にします",
    "Recommended setting": "おすすめ設定",
    "Custom Whitelist": "カスタムホワイトリスト",
    "Tag names": "タグ名のホワイトリスト",
    "Tag attributes": "タグ属性のホワイトリスト",
    "import_recommended": "おすすめをインポート"
  },

  "notification_setting": {
    "notification_list": "通知設定の一覧",
    "add_notification": "通知設定の追加",
    "trigger_path": "トリガーパス",
    "trigger_path_help": "(%sが使用できます)",
    "trigger_events": "トリガーイベント",
    "notify_to": "通知先",
    "back_to_list": "通知設定一覧に戻る",
    "notification_detail": "通知詳細設定",
    "event_pageCreate": "ページが新規作成されたとき",
    "event_pageEdit": "ページが編集されたとき",
    "event_pageDelete": "ページが削除されたとき",
    "event_pageMove": "ページが移動(名前が変更)されたとき",
    "event_pageLike": "ページに「いいね」がついたとき",
    "event_comment": "コメントが投稿されたとき",
    "email": {
      "ifttt_link": "IFTTT でメールトリガの新しいアプレットを作る"
    }
  },

  "customize_page": {
    "recommended":"おすすめ",
    "Behavior": "動作",
    "Layout": "レイアウト",
    "Function": "機能",
    "function_choose": "機能の有効/無効を選択できます。",
    "Timeline function": "タイムライン機能",
    "Code Highlight": "コードハイライト",
    "Theme": "テーマ",
    "subpage_display": "配下ページのタイムラインを表示できます。",
    "performance_decrease": "配下ページが多い場合はページロード時のパフォーマンスが落ちます。",
    "list_page_display": "無効化することでリストページの表示を高速化できます。",
    "tab_switch": "タブ変更をブラウザ履歴に保存",
    "save_edit": "編集タブやヒストリータブ等の切り替えをブラウザ履歴に保存し、ブラウザの戻る/進む操作の対象にします。",
    "by_invalidating": "無効化することで、ページ遷移のみを戻る/進む操作の対象にすることができます。",
    "nocdn_desc": "この機能は、環境変数 <code>NO_CDN=true</code> の時は無効化されます。<br>GitHub スタイルが適用されています。",
    "custom_title": "カスタム Title",
    "custom_title_detail": "<code>%s</code>タグのコンテンツをカスタマイズできます。<br><code>%s</code>がサイト名、<code>%s</code>がページ名またはページパスに置換されます。",
    "custom_header": "カスタム HTML Header",
    "custom_header_detail": "システム全体に適用される HTML を記述できます。<code>%s</code> タグ内の他の <code>%s</code> タグ読み込み前に展開されます。<br>変更の反映はページの更新が必要です。",
    "Custom CSS": "カスタム CSS",
    "write_CSS": " システム全体に適用されるCSSを記述できます。",
    "reflect_change": "変更の反映はページの更新が必要です。",
    "ctrl_space": "Ctrl+Space でコード補完",
    "Custom script": "カスタムスクリプト",
    "write_java": "システム全体に適用されるJavaScriptを記述できます。",
    "attach_title_header": "新規ページ作成時の h1 セクション自動挿入",
    "attach_title_header_desc": "新規作成したページの1行目に、ページのパスを h1 セクションとして挿入します。",
    "recent_created__n_draft_num_desc": "最近作成したページと下書きの表示数",
    "recently_created_n_draft_num_desc": "ホーム画面の Recently Created での、1ページの表示数を設定します。",
    "update_layout_success": "レイアウトを更新しました",
    "update_behavior_success": "動作を更新しました",
    "update_function_success": "機能を更新しました",
<<<<<<< HEAD
    "update_highlight_success": "コードハイライトを更新しました",
=======
    "update_customCss_success": "カスタムCSSを更新しました",
    "update_script_success": "カスタムスクリプトを更新しました",
>>>>>>> c462955c
    "layout_description":{
      "growi_title":"シンプル・明瞭",
      "growi_text1":"全画面レイアウトで、余白は少なくなります。",
      "growi_text2":"コメントはページの下部に表示されます。",
      "growi_text3":"ページ情報は下部に表示されます。",
      "kibela_title":"閲覧重視の構造",
      "kibela_text1":"コンテンツが中心に表示されます。",
      "kibela_text2":"コメントはページの下部に表示されます。",
      "kibela_text3":"ページ情報は下部に表示されます。",
      "crowi_title":"ビュー・コントロールの分離",
      "crowi_text1":"サイドバーを開くと情報が表示されます。",
      "crowi_text2":"コメントはサイドバーに表示されます。",
      "crowi_text3":"ページ情報はサイドバーに表示されます。"
    },
    "behavior_description":{
      "growi_text1":"<code>/page</code>と<code>/page/</code>どちらのパスも同じページを表示します。",
      "growi_text2":"<code>/nonexistent_page</code> では編集フォームを表示します",
      "growi_text3":"<b>GROWI Enhanced Layout</b>では全てのページが配下のページリストを表示します",
      "crowi_text1":"<code>/page</code> ではページを表示します。",
      "crowi_text2":"<code>/page/</code> では配下のページを表示します。",
      "crowi_text3":"<code>/page/</code>がポータルに適応している場合、ポータルページと配下のページリストを表示します。",
      "crowi_text4":"<code>/nonexistent_page</code> では編集フォームを表示します",
      "crowi_text5":"<code>/nonexistent_page</code> では配下のページリストを表示します。"
    }
  },

  "user_management": {
    "target_user": "対象ユーザー",
    "new_password": "新しいパスワード",
    "invite_users": "新規ユーザーの招待",
    "emails": "メールアドレス (複数行入力で複数人招待可能)",
    "invite_thru_email": "招待をメールで送信",
    "invite": "招待する",
    "invited": "ユーザーを招待しました",
    "give_admin_access": "管理者にする",
    "remove_admin_access": "管理者から外す",
    "external_account": "外部アカウントの管理",
    "external_account_list": "外部アカウント一覧",
    "back_to_user_management": "ユーザー管理に戻る",
    "authentication_provider": "認証情報プロバイダ",
    "manage": "操作",
    "edit_menu": "編集メニュー",
    "password_setting": "パスワード設定",
    "password_setting_help": "関連付けられているユーザーがパスワードを設定しているかどうかを表示します",
    "set": "設定済み",
    "unset": "未設定",
    "temporary_password": "作成したユーザーは仮パスワードが設定されています。",
    "send_temporary_password": "招待メールを送っていない場合、この画面で必ず仮パスワードをコピーし、招待者へ連絡してください。",
    "password_reset_message": "対象ユーザーに下記のパスワードを伝え、すぐに新しく別のパスワードを設定するよう伝えてください。",
    "send_new_password": "新規発行したパスワードを、対象ユーザーへ連絡してください。",
    "password_never_seen": "表示されたパスワードはこの画面を閉じると二度と表示できませんのでご注意ください。",
    "reset_password": "パスワードの再発行",
    "related_username": "関連付けられているユーザーの <code>%s</code>",
    "accept": "承認する",
    "deactivate_account": "アカウント停止",
    "your_own": "自分自身のアカウントを停止することはできません",
    "administrator_menu": "管理者メニュー",
    "cannot_remove": "自分自身を管理者から外すことはできません",
    "cannot_invite_maximum_users": "ユーザーが上限に達したため招待できません。",
    "current_users": "現在のユーザー数：",
    "valid_email": "メールアドレスを入力してください。",
    "existing_email": "以下のEmailはすでに存在しています。",
    "give_user_admin": "{{username}}を管理者に設定しました",
    "remove_user_admin": "{{username}}を管理者から外しました",
    "activate_user_success": "{{username}}を有効化しました",
    "deactivate_user_success": "{{username}}を無効化しました",
    "remove_user_success": "{{username}}を削除しました"
  },

  "user_group_management": {
    "group_list": "グループ一覧",
    "back_to_list": "グループ一覧に戻る",
    "basic_info": "基本情報",
    "user_list": "ユーザー一覧",
    "create_group": "新規グループの作成",
    "group_example": "例: Group1",
    "created_group": "グループを作成しました",
    "add_user": "グループへのユーザー追加",
    "deny_create_group": "新規グループの作成はできません。",
    "is_loading_data": "データを取得中です...",
    "choose_action": "削除するグループの限定公開ページの処理を選択してください",
    "delete_group": "グループの削除",
    "group_name": "グループ名",
    "group_and_pages_not_retrievable": "グループ及び限定公開のページの削除を行うと元に戻すことはできませんのでご注意ください。",
    "publish_pages": "全て公開する",
    "delete_pages": "全て削除する",
    "transfer_pages": "全て他のグループに移譲する",
    "select_group": "グループを選択してください",
    "no_groups": "グループがありません",
    "no_pages": "グループが閲覧権限を保有するページはありません",
    "remove_from_group": "グループから外す"
  },

  "importer_management": {
    "beta_warning": "この機能はベータ版です",
    "import_from": "{{from}} からインポート",
    "import_growi_archive": "GROWI アーカイブをインポート",
    "growi_settings": {
      "overwrite_documents": "インポートされたドキュメントは既存のドキュメントを上書きします",
      "growi_archive_file": "GROWI アーカイブファイル",
      "uploaded_data": "アップロードされたデータ",
      "extracted_file": "展開されたファイル",
      "collection": "コレクション",
      "upload": "アップロード",
      "discard": "アップロードしたデータを破棄する",
      "errors": {
        "at_least_one": "コレクションが選択されていません",
        "page_and_revision": "'Pages' と 'Revisions' はセットでインポートする必要があります",
        "depends": "'{{condition}}' をインポートする場合は、'{{target}}' を一緒に選択する必要があります"
      },
      "configuration": {
        "pages": {
          "overwrite_author": {
            "label": "ページ作成者を現在のユーザーで上書きする",
            "desc": "users を同時に復元しない場合、このオプションは<span class=\"text-danger\">非推奨</span>です。"
          },
          "set_public_to_page": {
            "label": "'{{from}}' 設定のページを '公開' 設定にする",
            "desc": "全ての <b>'{{from}}'</b> 設定のページが<span class=\"text-danger\">全ユーザーから</span>読み取り可能になることに注意してください。"
          },
          "initialize_meta_datas": {
            "label": "「いいね」「閲覧したユーザー」「コメント数」を初期化する",
            "desc": "users を同時に復元しない場合、このオプションは<span class=\"text-danger\">非推奨</span>です。"
          },
          "initialize_hackmd_related_datas": {
            "label": "HackMD 関連データを初期化する",
            "desc": "HackMD に重要な下書きデータがない限りはこのオプションをチェックすることを推奨します。"
          }
        },
        "revisions": {
          "overwrite_author": {
            "label": "リビジョン作成者を現在のユーザーで上書きする",
            "desc": "users を同時に復元しない場合、このオプションは<span class=\"text-danger\">非推奨</span>です。"
          }
        }
      }
    },
    "esa_settings": {
      "team_name": "チーム名",
      "access_token": "アクセストークン",
      "test_connection": "接続テスト"
    },
    "qiita_settings": {
      "team_name": "チーム名",
      "access_token": "アクセストークン",
      "test_connection": "接続テスト"
    },
    "import": "インポート",
    "page_skip": "既に GROWI 側に同名のページが存在する場合、そのページはスキップされます",
    "Directory_hierarchy_tag": "ディレクトリ階層タグ"
  },

  "full_text_search_management":{
    "elasticsearch_management":"Elasticsearch 管理",
    "build_button":"インデックスのリビルド",
    "rebuild_description_1":"Build Now ボタンを押すと全てのページのインデックスを削除し、作り直します。",
    "rebuild_description_2":"この作業には数秒かかります。",
    "rebuild_description_3":""
  },
  "export_management": {
    "exporting_collection_list": "エクスポート中のコレクション",
    "exported_data_list": "エクスポートされたアーカイブリスト",
    "export_collections": "コレクションのエクスポート",
    "check_all": "全てにチェックを付ける",
    "uncheck_all": "全てからチェックを外す",
    "desc_password_seed": "ユーザーデータをバックアップ/リストアする場合、現在の <code>PASSWORD_SEED</code> を新しい GROWI システムにセットすることを忘れないでください。さもなくば、ユーザーがパスワードでログインできなくなります。<br><br><strong>ヒント:</strong><br>現在の <code>PASSWORD_SEED</code> は、エクスポートされる ZIP 中の <code>meta.json</code> に保存されます。",
    "create_new_archive_data": "アーカイブデータの新規作成",
    "export": "エクスポート",
    "cancel": "キャンセル",
    "file": "ファイル名",
    "growi_version": "Growi バージョン",
    "collections": "コレクション",
    "exported_at": "エクスポートされた時間",
    "export_menu": "エクスポートメニュー",
    "download": "ダウンロード",
    "delete": "削除"
  }
}<|MERGE_RESOLUTION|>--- conflicted
+++ resolved
@@ -665,12 +665,9 @@
     "update_layout_success": "レイアウトを更新しました",
     "update_behavior_success": "動作を更新しました",
     "update_function_success": "機能を更新しました",
-<<<<<<< HEAD
     "update_highlight_success": "コードハイライトを更新しました",
-=======
     "update_customCss_success": "カスタムCSSを更新しました",
     "update_script_success": "カスタムスクリプトを更新しました",
->>>>>>> c462955c
     "layout_description":{
       "growi_title":"シンプル・明瞭",
       "growi_text1":"全画面レイアウトで、余白は少なくなります。",
