--- conflicted
+++ resolved
@@ -397,17 +397,11 @@
     "Load plugins": "プラグインを読み込む",
     "Enable": "有効",
     "Disable": "無効",
-<<<<<<< HEAD
     "Use env var if empty": "データベース側の値が空の場合、環境変数 <code>{{variable}}</code> の値を利用します",
     "updated_app_setting": "アプリ設定を更新しました",
     "updated_site_url": "サイトURLを更新しました",
     "updated_plugin_setting": "プラグイン設定を更新しました"
   },
-
-=======
-    "Use env var if empty": "データベース側の値が空の場合、環境変数 <code>%s</code> の値を利用します"
-  },
->>>>>>> b9c5431f
   "security_setting": {
     "Guest Users Access": "ゲストユーザーのアクセス",
     "Fixed by env var": "環境変数 <code>%s=%s</code> により固定されています。",
