{
  "admin_top": {
    "management_wiki": "Management Wiki",
    "system_information": "System information",
    "wiki_administrator": "Only wiki administrator can access this page",
    "assign_administrator": "You can assign the selected user to be a wiki administrator on the User Management page using the 'Give admin access' button",
    "list_of_installed_plugins": "List of installed plugins",
    "package_name": "Package name",
    "specified_version": "Specified version",
    "installed_version": "Installed version",
    "list_of_env_vars":"List of environment variables",
    "env_var_priority": "For environment variables other than security, the value of the database is obtained preferentially.",
    "about_security": "Check <a href='/admin/security'>Securtiy Settings</a> for security environment variables."
  },
  "app_setting": {
    "site_name": "Site name",
    "sitename_change": "You can change site name which is used for header and HTML title.",
    "header_content": "The contents entered here will be shown in the header etc.",
    "site_url_desc": "This is for the site URL setting.",
    "site_url_warn": "Some features don't work because the site URL is not set.",
    "siteurl_help": "Site full URL beginning from <code>http://</code> or <code>https://</code>.",
    "confidential_name": "Confidential name",
    "confidential_example": "ex): internal use only",
    "default_language": "Default language for new users",
    "file_uploading": "File uploading",
    "enable_files_except_image": "Enabling this option will allow upload of any file type. Without this option, only image file upload is supported.",
    "attach_enable": "You can attach files other than image files if you enable this option.",
    "update": "Update",
    "mail_settings": "Mail settings",
    "smtp_used": "If you have SMTP settings, it will be used.",
    "smtp_but_aws": "If you do not have SMTP settings but AWS settings,  e-mails will be sent by SES.",
    "neihter_of": "If neither is selected, then no email will be sent.",
    "from_e-mail_address": "From e-mail address",
    "smtp_settings": "SMTP settings",
    "host": "Host",
    "port": "Port",
    "user": "User",
    "aws_settings": "AWS settings",
    "aws_access": "This is for AWS settings. If you complete AWS settings, file upload function, profile picture function etc will be enabled.",
    "no_smtp_setting": "If you do not have SMTP settings, e-mails will be sent via SES. You need to verify from e-mail address and production settings.",
    "change_setting": "Caution:if you change this setting not completed, you will not be able to access files you have uploaded so far.",
    "region": "Region",
    "bucket_name": "Bucket name",
    "custom_endpoint": "Custom endpoint",
    "custom_endpoint_change": "Input the URL of the endpoint of an object storage service like MinIO that has a S3-compatible API.  Amazon S3 is used if empty.",
    "plugin_settings": "Plugin settings",
    "enable_plugin_loading": "Enable plugin loading",
    "load_plugins": "Load_plugins",
    "enable": "Enable",
    "disable": "Disable",
    "use_env_var_if_empty": "If the value in the database is empty, the value of the environment variable <cod>{{variable}}</code> is used."
  },
  "markdown_setting": {
    "lineBreak_header": "Line break setting",
    "lineBreak_desc": "You can change line break settings.",
    "lineBreak_options": {
      "enable_lineBreak": "Enable line break",
      "enable_lineBreak_desc": "Convert line break in the text page to<code>&lt;br&gt;</code>in HTML",
      "enable_lineBreak_for_comment": "Enable line break in comment",
      "enable_lineBreak_for_comment_desc": "Convert line break in comment to<code>&lt;br&gt;</code>in HTML"
    },
    "presentation_header": "Presentation setting",
    "presentation_desc": "You can change presentation settings.",
    "presentation_options": {
      "page_break_setting": "Page break setting",
      "preset_one_separator": "Preset 1",
      "preset_one_separator_desc": "3 Blank lines",
      "preset_one_separator_value": "\\n\\n\\n",
      "preset_two_separator": "Preset 2",
      "preset_two_separator_desc": "5 Hyphens",
      "preset_two_separator_value": "-----",
      "custom_separator": "Custom",
      "custom_separator_desc": "Regular expression"
    },
    "xss_header": "Prevent XSS(cross site scripting) setting",
    "xss_desc": "You can change the handling of HTML tags in markdown text.",
    "xss_options": {
      "enable_xss_prevention": "Enable XSS prevention",
      "remove_all_tags": "Remove all tags",
      "remove_all_tags_desc": "Stripe all HTML tags and attributes",
      "recommended_setting": "Recommended setting",
      "custom_whitelist": "Custom whitelist",
      "tag_names": "Tag names",
      "tag_attributes": "Tag attributes",
      "import_recommended": "Import recommended {{target}}"
    }
  },
  "customize_setting": {
    "recommended": "Recommended",
    "layout": "Layout",
    "theme": "Theme",
    "layout_desc": {
      "growi_title": "Simple and clear",
      "growi_text1": "Full screen layout and thin margins/paddings",
      "growi_text2": "Show and post comments at the bottom of the page",
      "growi_text3": "Affix table-of-contents",
      "kibela_title": "Easy viewing structure",
      "kibela_text1": "Center aligned contents",
      "kibela_text2": "Show and post comments at the bottom of the page",
      "kibela_text3": "Affix Table-of-contents",
      "crowi_title": "Separated functions",
      "crowi_text1": "Collapsible Sidebar",
      "crowi_text2": "Show and post comments in Sidebar",
      "crowi_text3": "Collapsible table-of-contents"
    },
    "behavior": "Behavior",
    "behavior_desc": {
<<<<<<< HEAD
      "growi_text1": "Both of <code>/page</code> and <code>/page/</code> shows the same page",
=======
      "growi_text1": "Both of <code>/page</code> and <code>/page/</code> shows the same page.",
>>>>>>> 9d96a958
      "growi_text2": "<code>/nonexistent_page</code> shows editing form",
      "growi_text3": "All pages show the list of child pages <b>if using GROWI Enhanced Layout</b>",
      "crowi_text1": "<code>/page</code> shows the page",
      "crowi_text2": "<code>/page/</code> shows the list of child pages",
      "crowi_text3": "If portal is applied to <code>/page/</code> , the portal and the list of child pages are shown",
      "crowi_text4": "<code>/nonexistent_page</code> shows editing form<",
      "crowi_text5": "<code>/nonexistent_page/</code> the list of child pages"
    },
    "function": "Function",
    "function_desc": "You can choose Valid/Invalid of the function",
    "function_options": {
      "timeline": "Timeline function",
      "timeline_desc1": "You can show the timeline of the child pages.",
      "timeline_desc2": "If there are many child pages, performance decreases while page loading.",
      "timeline_desc3": "You can speed up list page display by invalidating.",
      "tab_switch": "Save tab-switching in the browser",
      "tab_switch_desc1": "Save edit tab and history tab switching in the browser and make it object for forward/back command of the browser.",
      "tab_switch_desc2": "By invalidating, you can make page transition as the only object for forward/back command of the browser.",
      "attach_title_header": "Add h1 section when create new page automatically",
      "attach_title_header_desc": "Add page path to the first line as h1 section when create new page",
      "recent_created__n_draft_num_desc": "Number of recently created pages & drafts displayed",
      "recently_created_n_draft_num_desc": "Number of recently created pages and drafts displayed on user page",
      "stale_notification": "Display notification on stale pages",
      "stale_notification_desc": "Displays the notification to pages more than 1 year since the last update.",
      "show_all_reply_comments": "Show all reply comments",
      "show_all_reply_comments_desc": "When the setting value is off, comments other than the latest two are omitted."
    },
    "code_highlight": "Code highlight",
    "nocdn_desc": "This function is disabled when the environment variable <code>NO_CDN=true</code>.<br>Github style has been forcibly applied.",
    "custom_title": "Custom title",
    "custom_title_detail": "You can customize <code>&lt;title&gt;</code> tag.<br><code>&#123;&#123;sitename&#125;&#125;</code> will be automatically replaced with the app name, and <code>&#123;&#123;page&#125;&#125;</code> will be replaced with the page name/path.",
    "custom_header": "Custom HTML header",
    "custom_header_detail": "You can customize HTML header that applies all pages. Your custom script will be inserted in <code>&lt;header&gt;</code> but above other <code>&lt;script&gt;</code> tags.<br>Relaod page to see changes.",
    "custom_css": "Custom CSS",
    "write_css": "You can write CSS that is applied to whole system.",
    "ctrl_space": "Ctrl+Space to autocomplete",
    "custom_script": "Custom script",
    "write_java": "You can write Javascript that is applied to whole system.",
    "reflect_change": "You need to reload the page to reflect the change."
  },
  "importer_management": {
    "beta_warning": "This function is Beta.",
    "import_from": "Import from {{from}}",
    "import_growi_archive": "Import GROWI archive",
    "growi_settings": {
      "description_of_import_mode": {
        "about": "When you import data with the same name as an existing one, choose from the following three modes below.",
        "insert": "Insert: Skip importing the data.",
        "upsert": "Upsert: Overwrite and update the existing data with imported data.",
        "flash_and_insert": "Flash and Insert: After deleting the existing data completely, import the data"
      },
      "growi_archive_file": "GROWI Archive File",
      "uploaded_data": "Uploaded Data",
      "extracted_file": "Extracted File",
      "collection": "Collection",
      "upload": "Upload",
      "discard": "Discard uploaded data",
      "errors": {
        "at_least_one": "Select one or more collections.",
        "page_and_revision": "'Pages' and 'Revisions' must be imported both.",
        "depends": "'{{target}}' must be selected when '{{condition}}' is selected."
      },
      "configuration": {
        "pages": {
          "overwrite_author": {
            "label": "Overwrite page's author with the current user",
            "desc": "Recommended <span class=\"text-danger\">NOT</span> to check this when users will also be restored."
          },
          "set_public_to_page": {
            "label": "Set 'Public' to the pages that is '{{from}}'",
            "desc": "Make sure that this configuration makes all <b>'{{from}}'</b> pages readable from <span class=\"text-danger\">ANY users</span>."
          },
          "initialize_meta_datas": {
            "label": "Initialize page's like, read users and comment count",
            "desc": "Recommended <span class=\"text-danger\">NOT</span> to check this when users will also be restored."
          },
          "initialize_hackmd_related_datas": {
            "label": "Initialize HackMD related data",
            "desc": "Recommended to check this unless there is important drafts on HackMD."
          }
        },
        "revisions": {
          "overwrite_author": {
            "label": "Overwrite revision's author with the current user",
            "desc": "Recommended <span class=\"text-danger\">NOT</span> to check this when users will also be restored."
          }
        }
      }
    },
    "esa_settings": {
      "team_name": "Team name",
      "access_token": "Access token",
      "test_connection": "Test connection to esa"
    },
    "qiita_settings": {
      "team_name": "Team name",
      "access_token": "Access token",
      "test_connection": "Test connection to qiita:team"
    },
    "import": "Import",
    "page_skip": "Pages with a name that already exists on GROWI are not imported",
    "Directory_hierarchy_tag": "Directory hierarchy tag"
  },
  "export_management": {
    "exporting_collection_list": "Exporting Collection List",
    "exported_data_list": "Exported Archive Data List",
    "export_collections": "Export Collections",
    "check_all": "Check All",
    "uncheck_all": "Uncheck All",
    "desc_password_seed": "DO NOT FORGET to set current <code>PASSWORD_SEED</code> to your new GROWI system when restoring user data, or users will NOT be able to login with their password.<br><br><strong>HINT:</strong><br>The current <code>PASSWORD_SEED</code> will be stored in <code>meta.json</code> in exported ZIP.",
    "create_new_archive_data": "Create New Archive Data",
    "export": "Export",
    "cancel": "Cancel",
    "file": "File",
    "growi_version": "Growi Version",
    "collections": "Collections",
    "exported_at": "Exported At",
    "export_menu": "Export Menu",
    "download": "Download",
    "delete": "Delete"
  },
  "user_management": {
    "invite_users": "Invite new users",
    "click_twice_same_checkbox": "You should check at least one checkbox.",
    "invite_modal": {
      "emails": "Emails",
      "invite_thru_email": "Send invitation email",
      "valid_email": "Valid email address is required",
      "temporary_password": "The created user has a temporary password",
      "send_new_password": "Please send the new password to the user.",
      "send_temporary_password": "Be sure to copy the temporary password ON THIS SCREEN and send it to the user.",
      "existing_email": "The following emails already exist"
    },
    "user_table": {
      "administrator": "Administrator",
      "edit_menu": "Edit menu",
      "reset_password": "Reset password",
      "administrator_menu": "Administrator Menu",
      "accept": "Accept",
      "deactivate_account": "Deactivate account",
      "your_own": "You cannot deactivate your own account",
      "remove_admin_access": "Remove admin access",
      "cannot_remove": "You cannot remove yourself from administrator",
      "give_admin_access": "Give admin access"
    },
    "reset_password": "Reset Password",
    "reset_password_modal": {
      "password_never_seen": "The temporary password can never be retrieved after this screen is closed.",
      "password_reset_message": "Let the user know the new password below and strongly recommend to change another one immediately.",
      "send_new_password": "Please send the new password to the user.",
      "target_user": "Target User",
      "new_password": "New Password"
    },
    "external_account": "External Account Management",
    "external_accounts":"External accounts",
    "create_external_account":"Create external account",
    "external_account_list": "External Account List",
    "invite": "Invite",
    "invited": "User was invited",
    "back_to_user_management": "Back to User Management",
    "authentication_provider": "Authentication provider",
    "manage": "Manage",
    "password_setting": "Password setting",
    "password_setting_help": "Is password set?",
    "set": "Yes",
    "unset": "No",
    "related_username": "Related user's ",
    "cannot_invite_maximum_users": "Can not invite more than the maximum number of users.",
    "current_users": "Current users:"
  },
  "user_group_management": {
    "create_group": "Create new group",
    "deny_create_group": "You can't create a new group with the current settings.",
    "group_name": "Group name",
    "group_example": "e.g. : Group1",
    "add_modal": {
      "add_user": "Add a user to the created group",
      "search_option": "Search option",
      "enable_option": "Enable {{option}}",
      "forward_match": "Forword match",
      "partial_match": "Partial match",
      "backward_match": "Backward match"
    },
    "group_list": "Group list",
    "back_to_list": "Go back to group list",
    "basic_info": "Basic info",
    "user_list": "User list",
    "created_group": "Group was created",
    "is_loading_data": "Fetch data...",
    "no_pages": "There are no pages the group has view permission.",
    "remove_from_group": "Remove this user",
    "delete_modal": {
      "header": "Delete group",
      "desc": "Once deleted, the deleted group and its private pages cannot be retrieved.",
      "dropdown_desc": "Choose an action for private pages",
      "select_group": "Select a group",
      "no_groups": "No groups to select",
      "publish_pages": "Publish all",
      "delete_pages": "Delete all",
      "transfer_pages": "Transfer to another group"
    }
  }
}<|MERGE_RESOLUTION|>--- conflicted
+++ resolved
@@ -105,11 +105,7 @@
     },
     "behavior": "Behavior",
     "behavior_desc": {
-<<<<<<< HEAD
-      "growi_text1": "Both of <code>/page</code> and <code>/page/</code> shows the same page",
-=======
       "growi_text1": "Both of <code>/page</code> and <code>/page/</code> shows the same page.",
->>>>>>> 9d96a958
       "growi_text2": "<code>/nonexistent_page</code> shows editing form",
       "growi_text3": "All pages show the list of child pages <b>if using GROWI Enhanced Layout</b>",
       "crowi_text1": "<code>/page</code> shows the page",
