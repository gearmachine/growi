--- conflicted
+++ resolved
@@ -741,10 +741,8 @@
   },
 
   "importer_management": {
-<<<<<<< HEAD
     "import_form_esa": "Import from esa.io",
     "import_form_qiita": "import_from Qiita:Team",
-=======
     "beta_warning": "This function is Beta.",
     "import_from": "Import from %s",
     "import_form_growi": "Import from GROWI",
@@ -757,7 +755,6 @@
       "upload": "Upload",
       "discard": "Discard Uploaded Data"
     },
->>>>>>> 807f2507
     "esa_settings": {
       "team_name": "Team name",
       "access_token": "Access token",
@@ -773,14 +770,13 @@
     "Directory_hierarchy_tag": "Directory Hierarchy Tag"
   },
 
-<<<<<<< HEAD
   "full_text_search_management":{
     "elasticsearch_management":"Elasticsearch Management",
     "build_button":"Rebuild Index",
     "rebuild_description_1":"Force rebuild index.",
     "rebuild_description_2":"Click 'Build Now' to delete and create mapping file and add all pages.",
     "rebuild_description_3":"This may take a while."
-=======
+  },
   "export_management": {
     "beta_warning": "This function is Beta.",
     "exported_data_list": "Exported Data List",
@@ -797,6 +793,5 @@
     "export_menu": "Export Menu",
     "download": "Download",
     "delete": "Delete"
->>>>>>> 807f2507
   }
 }