--- conflicted
+++ resolved
@@ -462,17 +462,12 @@
       "username_detail": "Specification of mappings for <code>username</code> when creating new users",
       "mapping_detail": "Specification of mappings for {{target}} when creating new users",
       "cert_detail": "PEM-encoded X.509 signing certificate to validate the response from IdP",
-<<<<<<< HEAD
       "Use env var if empty": "If the value in the database is empty, the value of the environment variable <code>{{env}}</code> is used.",
-      "note for the only env option": "The setting item that enables or disables the SAML authentication and the highlighted setting items use only the value of environment variables.<br>To change this setting, please change to false or delete the value of the environment variable <code>{{env}}</code> .",
-      "updated_saml": "Succeeded to update SAML setting"
-=======
-      "Use env var if empty": "If the value in the database is empty, the value of the environment variable <code>%s</code> is used.",
       "note for the only env option": "The setting item that enables or disables the SAML authentication and the highlighted setting items use only the value of environment variables.<br>To change this setting, please change to false or delete the value of the environment variable <code>%s</code> .",
       "attr_based_login_control_detail": "Limit who can sign up by using <code>&lt;saml: Attribute&gt;</code> element included in <code>&lt;saml: AttributeStatement&gt;</code> element and its child element <code>&lt;saml: AttributeValue&gt;</code>.",
       "attr_based_login_control_rule_detail": "A rule is written in the form of concatenating <code>attribute name = value</code> with <code>|</code> and <code>&</code>. The or operator (|) has a lower precedence than the and operator (&).　If operator precedence is equal, left to right associativity is used.",
-      "attr_based_login_control_rule_example": "For example, if a rule is <code>Department = A | Department = B & Position = Leader</code>, users with <code>Department</code> as <code>A</code> or users with <code>Department</code> as <code>B</code> and <code>Position</code> as <code>Leader</code> <strong>can</strong> sign in."
->>>>>>> 45fc7e72
+      "attr_based_login_control_rule_example": "For example, if a rule is <code>Department = A | Department = B & Position = Leader</code>, users with <code>Department</code> as <code>A</code> or users with <code>Department</code> as <code>B</code> and <code>Position</code> as <code>Leader</code> <strong>can</strong> sign in.",
+      "updated_saml": "Succeeded to update SAML setting"
     },
     "Basic": {
       "enable_basic": "enable Basic",
@@ -535,7 +530,6 @@
       }
     },
     "form_item_name": {
-<<<<<<< HEAD
       "entryPoint": "Entry point",
       "issuer": "Issuer",
       "cert": "Certificate",
@@ -543,18 +537,8 @@
       "attrMapUsername": "Username",
       "attrMapMail": "Mail Address",
       "attrMapFirstName": "First Name",
-      "attrMapLastName": "Last Name"
-=======
-      "security:passport-saml:entryPoint": "Entry point",
-      "security:passport-saml:issuer": "Issuer",
-      "security:passport-saml:cert": "Certificate",
-      "security:passport-saml:attrMapId": "ID",
-      "security:passport-saml:attrMapUsername": "Username",
-      "security:passport-saml:attrMapMail": "Mail Address",
-      "security:passport-saml:attrMapFirstName": "First Name",
-      "security:passport-saml:attrMapLastName": "Last Name",
-      "security:passport-saml:ABLCRule": "Rule"
->>>>>>> 45fc7e72
+      "attrMapLastName": "Last Name",
+      "ABLCRule": "Rule"
     }
   },
   "notification_setting": {
