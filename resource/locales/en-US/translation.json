--- conflicted
+++ resolved
@@ -373,7 +373,7 @@
     "siteurl_help": "Site full URL beginning from <code>http://</code> or <code>https://</code>.",
     "Confidential name": "Confidential name",
     "Default Language for new users": "Default Language for new users",
-    "ex) internal use only":"ex): internal use only",
+    "ex) internal use only": "ex): internal use only",
     "File Uploading": "File Uploading",
     "enable_files_except_image": "Enable file upload other than image files.",
     "attach_enable": "You can attach files other than image files if you enable this option.",
@@ -400,14 +400,10 @@
     "Load plugins": "Load plugins",
     "Enable": "Enable",
     "Disable": "Disable",
-<<<<<<< HEAD
-    "Use env var if empty": "If the value in the database is empty, the value of the environment variable <code>{{env}}</code> is used."
-=======
     "Use env var if empty": "If the value in the database is empty, the value of the environment variable <cod>{{variable}}</code> is used.",
     "updated_app_setting": "Succeeded to update app setting",
     "updated_site_url": "Succeeded to update site URL",
     "updated_plugin_setting": "Succeeded to update plugin setting"
->>>>>>> b860d3fa
   },
   "security_setting": {
     "Security settings": "Security settings",
