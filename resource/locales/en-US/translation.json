{
  "Help": "Help",
  "Edit": "Edit",
  "Delete": "Delete",
  "Delete All": "Delete All",
  "Duplicate": "Duplicate",
  "Copy": "Copy",
  "Click to copy": "Click to copy",
  "Move/Rename": "Move/Rename",
  "Moved": "Moved",
  "Unlinked": "Unlinked",
  "Like!": "Like!",
  "Seen by": "Seen by",
  "Cancel": "Cancel",
  "Create": "Create",
  "Admin": "Admin",
  "administrator": "Admin",
  "Tag": "Tag",
  "Tags": "Tags",
  "New": "New",
  "Shortcuts": "Shortcuts",
  "eg": "e.g.",
  "Undo": "Undo",
  "Article": "Article",
  "Page": "Page",
  "Page Path": "Page Path",
  "Category": "Category",
  "User": "User",
  "status":"Status",
  "account_id": "Account Id",


  "Update": "Update",
  "Update Page": "Update Page",
  "Warning": "Warning",

  "Sign in": "Sign in",
  "Sign up is here": "Sign up",
  "Sign in is here": "Sign in",
  "Sign up": "Sign up",
  "Sign up with Google Account": "Sign up with Google Account",
  "Sign in with Google Account": "Sign in with Google Account",
  "Sign up with this Google Account": "Sign up with this Google Account",
  "Example": "Example",
  "Taro Yamada": "John Doe",

  "List View": "List",
  "Timeline View": "Timeline",
  "History": "History",
  "Presentation Mode": "Presentation",

  "Created": "Created",
  "Last updated": "Updated",
  "Last_Login": "Last Login",

  "Share": "Share",
  "Share Link": "Share Link",
  "Markdown Link": "Markdown Link",

  "Create/Edit Template": "Create/Edit Template Page",

  "Unportalize": "Unportalize",

  "Go to this version": "View this version",
  "View diff": "View diff",
  "No diff": "No diff",
  "Shrink versions that have no diffs": "Shrink versions that have no diffs",

  "User ID": "User ID",
  "Home": "Home",
  "User Settings": "User Settings",
  "User Information": "User Information",
  "Basic Info": "Basic Info",
  "Name": "Name",
  "Email": "Email",
  "Language": "Language",
  "English": "English",
  "Japanese": "Japanese",
  "Set Profile Image": "Set Profile Image",
  "Upload Image": "Upload Image",
  "Current Image": "Current Image",
  "Delete Image": "Delete Image",
  "Delete this image?": "Delete this image?",
  "Updated": "Updated",
  "Upload new image": "Upload new image",
  "Connected": "Connected",
  "Show": "Show",
  "Hide": "Hide",
  "Disclose E-mail": "Disclose E-mail",

  "page exists": "this page already exists",
  "Error occurred": "Error occurred",

  "Create today's": "Create today's ...",
  "Memo": "memo",
  "Input page name": "Input page name",
  "Input page name (optional)": "Input page name (optional)",
  "New Page": "New Page",
  "Create under": "Create page under below:",

  "Table of Contents": "Table of Contents",

  "Management Wiki Home": "Management Wiki Home",
  "App Settings": "App Settings",
  "Site URL settings": "Site URL settings",
  "Markdown Settings": "Markdown Settings",
  "Customize": "Customize",
  "Notification Settings": "Notification Settings",
  "User_Management": "User Management",
  "external_account_management": "External Account Management",
  "UserGroup Management": "UserGroup Management",
  "Full Text Search Management": "Full Text Search Management",
  "Import Data": "Import Data",
  "Basic Settings": "Basic Settings",
  "Basic authentication": "Basic authentication",
  "Register limitation": "Register limitation",
  "The contents entered here will be shown in the header etc": "The contents entered here will be shown in the header etc",
  "Public": "Public",
  "Anyone with the link": "Anyone with the link",
  "Specified users only": "Specified users only",
  "Just me": "Just me",
  "Only inside the group": "Only inside the group",
  "Reselect the group": "Reselect the group",
  "Shareable link": "Shareable link",
  "The whitelist of registration permission E-mail address": "The whitelist of registration permission E-mail address",
  "Add tags for this page": "Add tags for this page",
  "Edit tags for this page": "Edit tags for this page",
  "You have no tag, You can set tags on pages": "You have no tag, You can set tags on pages",

  "Show latest": "Show latest",
  "Load latest": "Load latest",
  "edited this page": "edited this page.",

  "List Drafts": "Drafts",
  "Deleted Pages": "Deleted Pages",
  "Sign out": "Logout",

  "form_validation": {
    "required": "<code>%s</code> is required"
  },

  "installer": {
    "setup": "Setup",
    "create_initial_account": "Create an initial account",
    "initial_account_will_be_administrator_automatically": "The initial account will be administrator automatically.",
    "unavaliable_user_id": "This 'User ID' is unavailable."
  },

  "breaking_changes": {
    "v346_using_basic_auth": "Basic Authentication currently in use will <strong>no longer be available</strong> in the near future. Remove settings from %s"
  },

  "page_register": {
    "notice": {
      "restricted": "Admin approval required.",
      "restricted_defail": "Once the admin approves your sign up, you'll be able to access this wiki."
    },
    "form_help": {
      "email": "You must have email address which listed below to sign up to this wiki.",
      "password": "Your password must be at least 6 characters long.",
      "user_id": "The URL of pages you create will contain your User ID. Your User ID can consist of letters, numbers, and some symbols."
    }
  },

  "page_me": {
    "form_help": {
      "profile_image1": "Image upload settings not completed.",
      "profile_image2": "Set up AWS or enable local uploads."
    }
  },
  "page_me_apitoken": {
    "notice": {
      "apitoken_issued": "API Token is not issued.",
      "update_token1": "You can update to generate a new API Token.",
      "update_token2": "You will need to update the API Token in any existing processes."
    },
    "form_help": {
    }
  },

  "Password": "Password",
  "Password Settings": "Password Settings",
  "Set new Password": "Set new Password",
  "Update Password": "Update Password",
  "Current password": "Current password",
  "New password": "New password",
  "Re-enter new password": "Re-enter new password",
  "Password is not set": "Password is not set",

  "security_settings": "Security Settings",

  "API Settings": "API Settings",
  "API Token Settings": "API Token Settings",
  "Current API Token": "Current API Token",
  "Update API Token": "Update API Token",

  "header_search_box": {
    "label": {
      "This tree": "This tree"
    },
    "item_label": {
      "This tree": "Only children of this tree"
    }
  },

  "copy_to_clipboard": {
    "Copy to clipboard": "Copy to clipboard",
    "Page path": "Page path",
    "Parmanent link": "Parmanent link",
    "Page path and parmanent link": "Page path and parmanent link",
    "Markdown link": "Markdown link"
  },

  "search_help": {
    "title": "Searching Help",
    "and": {
      "syntax help": "divide with space",
      "desc": "Search pages that include both {{word1}}, {{word2}} in the title or body"
    },
    "exclude": {
      "desc": "Exclude pages that include {{word}} in the title or body"
    },
    "phrase": {
      "syntax help": "surround with double quotes",
      "desc": "Search pages that include the phrase \"{{phrase}}\""
    },
    "prefix": {
      "desc": "Search only the pages that the title start with {{path}}"
    },
    "exclude_prefix": {
      "desc": "Exclude the pages that the title start with {{path}}"
    },
    "tag": {
      "desc": "Search for pages with {{tag}} tag"
    },
    "exclude_tag": {
      "desc": "Exclude pages with {{tag}} tag"
    }
  },
  "search": {
    "search page bodies": "Hit [Enter] key to full-text search"
  },

  "page_page": {
      "notice": {
          "version": "This is not the current version.",
          "moved": "This page was moved from <code>%s</code>",
          "duplicated": "This page was duplicated from <code>%s</code>",
          "unlinked": "Redirect pages to this page have been deleted.",
          "restricted": "Access to this page is restricted"
      }
  },

  "page_edit": {
    "Show active line": "Show active line",
    "overwrite_scopes": "{{operation}} and Overwrite scopes of all descendants",
    "notice": {
      "conflict": "Couldn't save the changes you made because someone else was editing this page. Please re-edit the affected section after reloading the page."
    }
  },

  "page_api_error": {
    "notfound_or_forbidden": "Original page is not found or forbidden.",
    "already_exists": "New page is already exists.",
    "outdated": "Page is updated someone and now outdated.",
    "user_not_admin": "Only admin user can delete completely"
  },

  "modal_rename": {
    "label": {
      "Move/Rename page": "Move/Rename page",
      "New page name": "New page name",
      "Current page name": "Current page name",
      "Recursively": "Recursively",
      "Do not update metadata": "Do not update metadata",
      "Redirect": "Redirect"
    },
    "help": {
      "redirect": "Redirect to new page if someone accesses <code>%s</code>",
      "metadata": "Remains last update user and updated date as is",
      "recursive": "Move/Rename children of under <code>%s</code> recursively"
    }
  },

  "Put Back": "Put Back",
  "Delete Completely": "Delete Completely",

  "modal_delete": {
    "delete_page": "Delete Page",
    "deleting_page": "Deleting Page",
    "delete_recursively": "Delete child pages recursively.",
    "delete_completely": "Delete Completely",
    "delete_completely_restriction": "You don't have the authority to delete pages completely.",
    "recursively": "Delete children of under <code>%s</code> recursively.",
    "completely": "Delete completely instead of putting it into trash."
  },

  "modal_duplicate": {
    "label": {
      "Duplicate page": "Duplicate page",
      "New page name": "New page name",
      "Current page name": "Current page name"
    }
  },

  "modal_putback": {
    "label": {
      "Put Back Page": "Put Back Page",
      "recursively": "Put Back recursively"
    },
    "help": {
      "recursively": "Put Back children of under <code>%s</code> recursively"
    }
  },

  "modal_shortcuts": {
    "global": {
      "title": "Global shortcuts",
      "Open/Close shortcut help": "Open/Close shortcut help",
      "Edit Page": "Edit Page",
      "Create Page": "Create Page",
      "Show Contributors": "Show Contributors",
      "Konami Code": "Konami Code",
      "konami_code_url": "https://en.wikipedia.org/wiki/Konami_Code"
    },
    "editor": {
      "title": "Editor shortcuts",
      "Indent": "Indent",
      "Outdent": "Outdent",
      "Save Page": "Save Page",
      "Delete Line": "Delete Line"
    },
    "commentform": {
      "title": "Comment Form shortcuts",
      "Post": "Post"
    }
  },

  "template": {
    "modal_label": {
      "Create/Edit Template Page": "Create/Edit Template Page",
      "Create template under": "Create template page under: <code>%s</code>"
    },
    "option_label": {
      "create/edit": "Create/Edit Template page..",
      "select": "Select template page type"
    },
    "children": {
      "label": "Template for children",
      "desc": "Applies only to the same level pages which the template exists"
    },
    "decendants": {
      "label": "Template for descendants",
      "desc": "Applies to all decendant pages"
    }
  },

  "sandbox": {
    "header": "Header",
    "header_x": "Header {{index}}",
    "block": "Paragraph",
    "block_detail": "makes a paragraph",
    "empty_line": "Empty Line",
    "line_break": "Line Break",
    "line_break_detail": "(2 spaces) make a line break",
    "typography": "Typography",
    "italics": "Italics",
    "bold": "Bold",
    "italic_bold": "Italic Bold",
    "strikethrough": "strikethrough",
    "link": "Link",
    "code_highlight": "Code Highlight",
    "list": "List",
    "unordered_list_x": "Unordered List {{index}}",
    "ordered_list_x": "Ordered List {{index}}",
    "task": "Task",
    "task_checked": "Checked",
    "task_unchecked": "Unchecked",
    "quote": "Quote",
    "quote1": "You can write",
    "quote2": "multi-line quotations",
    "quote_nested": "Nested Quote",
    "table": "Table",
    "image": "Image",
    "alt_text": "Alt Text",
    "insert_image": "inserts an image",
    "open_sandbox": "Open Sandbox"
  },

  "admin_top": {
    "Management Wiki": "Management Wiki",
    "System Information": "System Information",
    "wiki_administrator": "Only Wiki administrator can access this page",
    "assign_administrator": "You can assign administrator from Assign administrator button in the User management page",
    "List of installed plugins": "List of installed plugins",
    "Package name": "Package name",
    "Specified version": "Specified version",
    "Installed version": "Installed version"
  },

  "app_setting": {
    "Site Name": "Site name",
    "sitename_change": "You can change Site Name which is used for header and HTML title.",
    "header_content": "The contents entered here will be shown in the header etc.",
    "Site URL desc": "This is for the site URL setting.",
    "Site URL warn": "Some features don't work because the site URL is not set.",
    "siteurl_help": "Site full URL beginning from <code>http://</code> or <code>https://</code>.",
    "Confidential name": "Confidential name",
    "Default Language for new users": "Default Language for new users",
    "ex): internal use only":"ex): internal use only",
    "File Uploading": "File Uploading",
    "enable_files_except_image": "Enable file upload other than image files.",
    "attach_enable": "You can attach files other than image files if you enable this option.",
    "Update": "Update",
    "Mail settings": "Mail settings",
    "SMTP_used": "If you have SMTP settings, it will be used.",
    "SMTP_but_AWS": "If you do not have SMTP settings but AWS settings,  e-mails will be sent by SES.",
    "neihter_of": "If you do not of neither of these, e-mails will not be sent.",
    "From e-mail address": "From e-mail address",
    "SMTP settings": "SMTP settings"  ,
    "Host": "Host",
    "Port": "Port",
    "User": "User",
    "AWS settings": "AWS settings",
    "AWS_access": "This is for AWS settings. If you complete AWS settings, file upload function, profile picture function etc will be enabled.",
    "No_SMTP_setting": "If you do not have SMTP settings, e-mails will be sent via SES. You need to verify from e-mail address and production settings.",
    "change_setting": "Caution:if you change this setting not completed, you will not be able to access files you have uploaded so far.",
    "region": "Region",
    "bucket name": "Bucket name",
    "Plugin settings": "Plugin settings",
    "Enable plugin loading": "Enable plugin loading",
    "Load plugins": "Load plugins",
    "Enable": "Enable",
    "Disable": "Disable",
    "Use env var if empty": "If the value in the database is empty, the value of the environment variable <code>%s</code> is used."
  },

  "security_setting": {
		"Security settings": "Security settings",
    "Guest Users Access": "Guest Users Access",
    "Fixed by env var": "This is fixed by the env var <code>%s=%s</code>.",
    "Register limitation": "Register limitation",
    "Register limitation desc": "Restricts ways to register new user.",
		"The whitelist of registration permission E-mail address": "The whitelist of registration permission E-mail address",
		"users_without_account": "Users without account is not accessible",
    "example": "Example",
    "restrict_emails": "You can restrict registerable e-mail address.",
		"for_instance": " For instance, if you use growi within a company, you can write ",
		"only_those": " Only those whose e-mail address including the company address can register.",
    "insert_single": "Please insert single e-mail address per line.",
    "page_listing_1": "Page listing/searching<br>restricted by 'Just Me'",
    "page_listing_1_desc": "Show pages that are restricted by 'Just Me' option when listing/searching",
    "page_listing_2": "Page listing/searching<br>restricted by User Group",
    "page_listing_2_desc": "Show pages that are restricted by User Group when listing/searching",
    "complete_deletion": "Restrict Complete Deletion of Pages",
    "complete_deletion_explain": "Restricts users who can completely delete pages.",
    "admin_only": "Admin Only",
    "admin_and_author": "Admin and Author",
    "anyone": "Anyone",

		"Authentication mechanism settings": "Authentication Mechanism Settings",
    "alert_siteUrl_is_not_set": "'Site URL' is NOT set. Set it from the %s",
    "xss_prevent_setting":"Prevent XSS(Cross Site Scripting)",
    "xss_prevent_setting_link":"Go to Markdown settings",
    "callback_URL": "Callback URL",
    "providerName": "Provider Name",
    "issuerHost": "Issuer Host",
    "scope": "Scope",
    "desc_of_callback_URL": "Use it in the setting of the %s provider",
    "clientID": "Client ID",
    "client_secret": "Client Secret",
    "guest_mode": {
      "deny": "Deny (Registered Users Only)",
      "readonly": "Accept (Guests can read only)"
    },
    "registration_mode": {
      "open": "Open (Anyone can registre)",
      "restricted": "Restricted (Requires approval by administrators)",
      "closed": "Closed (Invitation Only)"
    },
    "configuration": " Configuration",
    "optional": "Optional",
    "Treat username matching as identical": "Automatically bind external accounts newly logged in to local accounts when <code>%s</code> match",
    "Treat username matching as identical_warn": "WARNING: Be aware of security because the system treats the same user as a match of <code>%s</code>.",
    "Treat email matching as identical": "Automatically bind external accounts newly logged in to local accounts when <code>%s</code> match",
    "Treat email matching as identical_warn": "WARNING: Be aware of security because the system treats the same user as a match of <code>%s</code>.",
    "Use env var if empty": "Use env var <code>%s</code> if empty",
    "Use default if both are empty": "If both ​​are empty, the default value <code>%s</code> is used.",
    "missing mandatory configs": "The following mandatory items are not set in either database nor environment variables.",
    "ldap": {
      "server_url_detail": "The LDAP URL of the directory service in the format <code>ldap://host:port/DN</code> or <code>ldaps://host:port/DN</code>.",
      "bind_mode": "Binding Mode",
      "bind_manager": "Manager Bind",
      "bind_user": "User Bind",
      "bind_DN_manager_detail": "The DN of the account that authenticates and queries the directory service",
      "bind_DN_user_detail1": "The query used to bind with the directory service.",
      "bind_DN_user_detail2": "Use <code>&#123;&#123;username&#125;&#125;</code> to reference the username entered in the login page.",
      "bind_DN_password": "Bind DN Password",
      "bind_DN_password_manager_detail": "The password for the Bind DN account.",
      "bind_DN_password_user_detail": "The password that is entered in the login page will be used to bind.",
      "search_filter": "Search Filter",
      "search_filter_detail1": "The query used to locate the authenticated user.",
      "search_filter_detail2": "Use <code>&#123;&#123;username&#125;&#125;</code> to reference the username entered in the login page.",
      "search_filter_detail3": "If empty, the filter <code>(uid=&#123;&#123;username&#125;&#125;)</code> is used.",
      "search_filter_example1": "Match with 'uid' or 'mail'",
      "search_filter_example2": "Match with 'sAMAccountName' for Active Directory",
      "username_detail": "Specification of mappings for <code>username</code> when creating new users",
      "name_detail": "Specification of mappings for full name when creating new users",
      "mail_detail": "Specification of mappings for mail address when creating new users",
      "group_search_base_DN": "Group Search Base DN",
      "group_search_base_DN_detail": "The base DN from which to search for groups. If defined, also <code>Group Search Filter</code> must be defined for the search to work.",
      "group_search_filter": "Group Search Filter",
      "group_search_filter_detail1": "The query used to filter for groups.",
      "group_search_filter_detail2": "Login via LDAP is accepted only when this query hits one or more groups.",
      "group_search_filter_detail3": "Use <code>&#123;&#123;dn&#125;&#125;</code> to have it replaced of the found user object.",
      "group_search_filter_detail4": "<code>(&(cn=group1)(memberUid=&#123;&#123;dn&#125;&#125;))</code> hits the groups which has <code>cn=group1</code> and <code>memberUid</code> includes the user's <code>uid</code>(when <code>Group DN Property</code> is not changed from the default value.)",
      "group_search_user_DN_property": "User DN Property",
      "group_search_user_DN_property_detail": "The property of user object to use in <code>&#123;&#123;dn&#125;&#125;</code> interpolation of <code>Group Search Filter</code>.",
      "test_config": "Test Saved Configuration"
    },
    "SAML": {
      "name": "SAML",
      "id_detail": "Specification of the name of attribute which can identify the user in SAML Identity Provider",
      "username_detail": "Specification of mappings for <code>username</code> when creating new users",
      "mapping_detail": "Specification of mappings for %s when creating new users",
      "cert_detail": "PEM-encoded X.509 signing certificate to validate the response from IdP",
      "Use env var if empty": "If the value in the database is empty, the value of the environment variable <code>%s</code> is used.",
      "note for the only env option": "The setting item that enables or disables the SAML authentication and the highlighted setting items use only the value of environment variables.<br>To change this setting, please change to false or delete the value of the environment variable <code>%s</code> ."
    },
    "OAuth": {
      "register": "Register for %s",
      "change_redirect_url": "Enter <code>%s</code> <br>(where <code>%s</code> is your host name) for \"Authorized redirect URIs\".",
      "Google": {
        "name": "Google OAuth",
        "register_1": "Access <a href=\"%s\" target=\"_blank\">%s</a>",
        "register_2": "Create Project if no projects exist",
        "register_3": "Create Credentials &rightarrow; OAuth client ID &rightarrow; Select \"Web application\"",
        "register_4": "Register your OAuth App with one of Authorized redirect URIs as <code>%s</code> (where <code>%s</code> is your hostname)",
        "register_5": "Copy and paste your ClientID and Client Secret above"
      },
      "Facebook": {
        "name": "Facebook OAuth"
      },
      "Twitter": {
        "name": "Twitter OAuth",
        "register_1": "Access <a href=\"%s\" target=\"_blank\">%s</a>",
        "register_2": "Sign in Twitter",
        "register_3": "Create Credentials &rightarrow; OAuth client ID &rightarrow; Select \"Web application\"",
        "register_4": "Register your OAuth App with one of Authorized redirect URIs as <code>%s</code> (where <code>%s</code> is your hostname)",
        "register_5": "Copy and paste your ClientID and Client Secret above"
      },
      "GitHub": {
        "name": "GitHub OAuth",
        "register_1": "Access <a href=\"%s\" target=\"_blank\">%s</a>",
        "register_2": "Register your OAuth App with \"Authorization callback URL\" as <code>%s</code> (where <code>%s</code> is your hostname)",
        "register_3": "Copy and paste your ClientID and Client Secret above"
      },
      "OIDC": {
        "name": "OpenID Connect",
        "id_detail": "Specification of the name of attribute which can identify the user in OIDC claims",
        "username_detail": "Specification of mappings for <code>username</code> when creating new users",
        "name_detail": "Specification of mappings for <code>name</code> when creating new users",
        "mapping_detail": "Specification of mappings for %s when creating new users",
        "register_1": "Contant to OIDC IdP Administrator",
        "register_2": "Register your OIDC App with \"Authorization callback URL\" as <code>%s</code> (where <code>%s</code> is your hostname)",
        "register_3": "Copy and paste your ClientID and Client Secret above"
      },
      "how_to": {
        "google": "How to configure Google OAuth?",
        "github": "How to configure GitHub OAuth?",
        "twitter": "How to configure Twitter OAuth?",
        "oidc": "How to configure OIDC?"
      }
    },
    "form_item_name": {
      "security:passport-saml:entryPoint": "Entry point",
      "security:passport-saml:issuer": "Issuer",
      "security:passport-saml:cert": "Certificate",
      "security:passport-saml:attrMapId": "ID",
      "security:passport-saml:attrMapUsername": "Username",
      "security:passport-saml:attrMapMail": "Mail Address",
      "security:passport-saml:attrMapFirstName": "First Name",
      "security:passport-saml:attrMapLastName": "Last Name"
    }
	},

  "markdown_setting": {
    "line_break_setting": "Line Break Setting",
    "line_break_setting_desc": "You can change line break settings.",
    "Enable Line Break": "Enable Line Break",
    "Enable Line Break desc": "Treat line break in the text page as <code>&lt;br&gt;</code> in HTML",
    "Enable Line Break for comment": "Enable Line Break in comment",
    "Enable Line Break for comment desc": "Treat line break in comment as <code>&lt;br&gt;</code> in HTML",
    "presentation_setting": "Presentation Setting",
    "presentation_setting_desc": "You can change presentation settings.",
    "Page break setting": "Page break Setting",
    "Preset one separator": "Preset 1",
    "Preset one separator desc": "3 Blank lines",
    "Preset one separator value": "\\n\\n\\n",
    "Preset two separator": "Preset 2",
    "Preset two separator desc": "5 Hyphens",
    "Preset two separator value": "-----",
    "Custom separator": "Custom",
    "Custom separator desc": "Regular Expression",
    "XSS_setting": "Prevent XSS(Cross Site Scripting) Setting",
    "XSS_setting_desc": "You can change the handling of HTML tags in markdown text.",
    "Enable XSS prevention": "Enable XSS Prevention",
    "Ignore all tags": "Ignore All Tags",
    "Ignore all tags desc": "Stripe all HTML tags and attributes",
    "Recommended setting": "Recommended Setting",
    "Custom Whitelist": "Custom Whitelist",
    "Tag names":"Tag names",
    "Tag attributes":"Tag attributes",
    "import_recommended": "Import recommended %s"
  },

  "notification_setting": {
    "notification_list": "List of Notification Settings",
    "add_notification": "Add New",
    "trigger_path": "Trigger Path",
    "trigger_path_help": "(expression with %s is supported)",
    "trigger_events": "Trigger Events",
    "notify_to": "Notify To",
    "back_to_list": "Go back to list",
    "notification_detail": "Notification Setting Details",
    "event_pageCreate": "When new page is \"CREATED\"",
    "event_pageEdit": "When page is \"EDITED\"",
    "event_pageDelete": "When page is \"DELETED\"",
    "event_pageMove": "When page is \"MOVED\" (renamed)",
    "event_pageLike": "When someone \"LIKES\" page",
    "event_comment": "When someone \"COMMENTS\" on page",
    "email": {
      "ifttt_link": "Create a new IFTTT applet with Email trigger"
    }
  },

  "customize_page": {
    "Behavior": "Behavior",
    "Layout": "Layout",
    "Function": "Function",
    "function_choose": "You can choose Valid/Invalid of the function",
    "Timeline function": "Timeline function",
    "Code Highlight": "Code Highlight",
    "Theme": "Theme",
    "subpage_display": "You can show the timeline of the subpages.",
    "performance_decrease": "If there are many subpages, performance decreases while page loading.",
    "list_page_display": "You can speed up list page display by invalidating.",
    "tab_switch": "Save tab-switching in the browser",
    "save_edit": "Save edit tab and history tab switching in the browser and make it object for forward/back command of the browser.",
    "by_invalidating": "By invalidating, you can make page transition as the only object for forward/back command of the browser.",
    "nocdn_desc": "This function is disabled when the environment variable <code>NO_CDN=true</code>.<br>Github style has been forcibly applied.",
    "custom_title": "Custom Title",
    "custom_title_detail": "You can customize <code>%s</code> tag.<br><code>%s</code> will be automatically replaced with the app name, and <code>%s</code> will be replaced with the page name/path.",
    "custom_header": "Custom HTML Header",
    "custom_header_detail": "You can customize HTML header that applies all pages. Your custom script will be inserted in <code>%s</code> but above other <code>%s</code> tags.<br>Relaod page to see changes.",
    "Custom CSS": "Custom CSS",
    "write_CSS": "You can write CSS that is applied to whole system.",
    "reflect_change": "You need to reload the page to reflect the change.",
    "ctrl_space": "Ctrl+Space to Autocomplete",
    "Custom script": "Custom script",
    "write_java": "You can write Javascript that is applied to whole system.",
    "attach_title_header": "Add h1 section when create new page automatically",
    "attach_title_header_desc": "Add page path to the first line as h1 section when create new page",
    "recent_created__n_draft_num_desc": "Number of Recently Created Pages & Drafts Displayed",
    "recently_created_n_draft_num_desc": "Number of recently created pages and drafts displayed on user page"
  },

  "user_management": {
    "target_user": "Target User",
    "invite_users": "Invite New Users",
    "emails": "Emails",
    "invite_thru_email": "Send Invitation Email",
    "invite": "Invite",
    "invited": "User was invited",
    "give_admin_access": "Give Admin Access",
    "remove_admin_access": "Remove Admin Access",
    "external_account": "External Account Management",
    "external_account_list": "External Account List",
    "back_to_user_management": "Back to User Management",
    "authentication_provider": "Authentication Provider",
    "manage": "Manage",
    "edit_menu": "Edit Menu",
    "password_setting": "Password Setting",
    "password_setting_help": "Is password set?",
    "set": "Yes",
    "unset": "No",
    "temporary_password": "The created user has a temporary password",
    "send_temporary_password": "Be sure to copy the temporary password ON THIS SCREEN and send it to the user.",
    "send_new_password": "Please send the new password to the user.",
    "password_never_seen": "The temporary password can never be retrieved after this screen is closed.",
    "reset_password": "Reset Password",
    "related_username": "Related user's <code>%s</code>",
    "accept": "Accept",
    "deactivate_account":"Deactivate Account",
    "your_own":"You cannot deactivate your own account",
    "administrator_menu":"Administrator Menu",
    "cannot_remove":"You cannot remove yourself from administrator",
    "cannot_invite_maximum_users": "Can not invite more than the maximum number of users.",
    "current_users": "Current users:"
  },

  "user_group_management": {
    "group_list": "Group List",
    "back_to_list": "Go Back to Group List",
    "create_group": "Create New Group",
    "group_example": "e.g. : Group1",
    "created_group": "Group was created",
    "add_user": "Add a User to the Created Group",
<<<<<<< HEAD
    "deny_create_group": "You can't create a new group with the current settings",
=======
    "deny_create_group": "You can't create a new group.",
    "is_loading_data": "Loading data...",
>>>>>>> 2121f505
    "choose_action": "Choose an action for private pages",
    "delete_group": "Delete Group",
    "group_name": "Group Name",
    "group_and_pages_not_retrievable": "Once deleted, the deleted group and its private pages cannot be retrieved",
    "publish_pages": "Publish All",
    "delete_pages": "Delete All",
    "transfer_pages": "Transfer to another group",
    "select_group": "Select a group",
    "no_groups": "No groups to select",
    "no_pages": "There are no pages the group has view permission",
    "how_to_add1": "Enter a username to add",
    "how_to_add2": "Select a user from user list",
    "remove_from_group": "Remove this user"
  },

  "importer_management": {
    "import_from": "Import from %s",
    "esa_settings": {
      "team_name": "Team name",
      "access_token": "Access token",
      "test_connection": "Test connection to esa"
    },
    "qiita_settings": {
      "team_name": "Team name",
      "access_token": "Access token",
      "test_connection": "Test connection to qiita:team"
    },
    "import": "Import",
    "page_skip": "Pages with a name that already exists on GROWI are not imported",
    "Directory_hierarchy_tag": "Directory Hierarchy Tag"
  },

  "full_text_search_management":{
    "elasticsearch_management":"Elasticsearch Management",
    "build_button":"Rebuild Index",
    "rebuild_description_1":"Force rebuild index.",
    "rebuild_description_2":"Click 'Build Now' to delete and create mapping file and add all pages.",
    "rebuild_description_3":"This may take a while."
  }
}<|MERGE_RESOLUTION|>--- conflicted
+++ resolved
@@ -706,12 +706,7 @@
     "group_example": "e.g. : Group1",
     "created_group": "Group was created",
     "add_user": "Add a User to the Created Group",
-<<<<<<< HEAD
     "deny_create_group": "You can't create a new group with the current settings",
-=======
-    "deny_create_group": "You can't create a new group.",
-    "is_loading_data": "Loading data...",
->>>>>>> 2121f505
     "choose_action": "Choose an action for private pages",
     "delete_group": "Delete Group",
     "group_name": "Group Name",
