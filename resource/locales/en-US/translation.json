--- conflicted
+++ resolved
@@ -681,12 +681,9 @@
     "update_layout_success": "Succeeded to update layout",
     "update_behavior_success": "Succeeded to update behavior",
     "update_function_success": "Succeeded to update function",
-<<<<<<< HEAD
     "update_highlight_success": "Succeeded to update code highlight",
-=======
     "update_customCss_success": "Succeeded to update customize css",
     "update_script_success": "Succeeded to update custom script",
->>>>>>> c462955c
     "layout_description":{
       "growi_title":"Simple and Clear",
       "growi_text1":"Full screen layout and thin margins/paddings",
