

module.exports = function(crowi, app) {
  const debug = require('debug')('growi:crowi:express-init');
  const path = require('path');
  const express = require('express');
  const helmet = require('helmet');
  const bodyParser = require('body-parser');
  const cookieParser = require('cookie-parser');
  const methodOverride = require('method-override');
  const passport = require('passport');
  const expressSession = require('express-session');
  const sanitizer = require('express-sanitizer');
  const basicAuth = require('basic-auth-connect');
  const flash = require('connect-flash');
  const swig = require('swig-templates');
  const webpackAssets = require('express-webpack-assets');
  const i18next = require('i18next');
  const i18nFsBackend = require('i18next-node-fs-backend');
  const i18nSprintf = require('i18next-sprintf-postprocessor');
  const i18nMiddleware = require('i18next-express-middleware');

  const avoidSessionRoutes = require('../routes/avoid-session-routes');
  const i18nUserSettingDetector = require('../util/i18nUserSettingDetector');
<<<<<<< HEAD
  const env = crowi.node_env;
=======
  const middleware = require('../util/middlewares');
>>>>>>> 73aacb8f

  const env = crowi.node_env;

  // Old type config API
  const Config = crowi.model('Config');
  // New type config API
  const configManager = crowi.configManager;
  const getConfig = configManager.getConfig;

  const User = crowi.model('User');
  const lngDetector = new i18nMiddleware.LanguageDetector();
  lngDetector.addDetector(i18nUserSettingDetector);

  i18next
    .use(lngDetector)
    .use(i18nFsBackend)
    .use(i18nSprintf)
    .init({
      // debug: true,
      fallbackLng: [User.LANG_EN_US],
      whitelist: Object.keys(User.getLanguageLabels()).map((k) => { return User[k] }),
      backend: {
        loadPath: `${crowi.localeDir}{{lng}}/translation.json`,
      },
      detection: {
        order: ['userSettingDetector', 'header', 'navigator'],
      },
      overloadTranslationOptionHandler: i18nSprintf.overloadTranslationOptionHandler,

      // change nsSeparator from ':' to '::' because ':' is used in config keys and these are used in i18n keys
      nsSeparator: '::',
    });

  app.use(helmet());

  app.use((req, res, next) => {
    const now = new Date();
    const tzoffset = -(getConfig('crowi', 'app:timezone') || 9) * 60;
    // for datez

    const Page = crowi.model('Page');
    const User = crowi.model('User');
    const Config = crowi.model('Config');
    app.set('tzoffset', tzoffset);

    // req.config = config;
    req.csrfToken = null;

    res.locals.req = req;
    res.locals.baseUrl = crowi.appService.getSiteUrl();
    // res.locals.config = config;
    res.locals.env = env;
    res.locals.now = now;
    res.locals.tzoffset = tzoffset;
    res.locals.consts = {
      pageGrants: Page.getGrantLabels(),
      userStatus: User.getUserStatusLabels(),
      language:   User.getLanguageLabels(),
      restrictGuestMode: Config.getRestrictGuestModeLabels(),
      registrationMode: Config.getRegistrationModeLabels(),
    };
    res.locals.local_config = Config.getLocalconfig(); // config for browser context

    next();
  });

  app.set('port', crowi.port);
  const staticOption = (crowi.node_env === 'production') ? { maxAge: '30d' } : {};
  app.use(express.static(crowi.publicDir, staticOption));
  app.engine('html', swig.renderFile);
  app.use(webpackAssets(
    path.join(crowi.publicDir, 'manifest.json'),
    { devMode: (crowi.node_env === 'development') },
  ));
  // app.set('view cache', false);  // Default: true in production, otherwise undefined. -- 2017.07.04 Yuki Takei
  app.set('view engine', 'html');
  app.set('views', crowi.viewsDir);
  app.use(methodOverride());
  app.use(bodyParser.urlencoded({ extended: true, limit: '50mb' }));
  app.use(bodyParser.json({ limit: '50mb' }));
  app.use(sanitizer());
  app.use(cookieParser());

  // configure express-session
  app.use((req, res, next) => {
    // test whether the route is listed in avoidSessionTroutes
    for (const regex of avoidSessionRoutes) {
      if (regex.test(req.path)) {
        return next();
      }
    }

    expressSession(crowi.sessionConfig)(req, res, next);
  });

  // Set basic auth middleware
  app.use((req, res, next) => {
    if (req.query.access_token || req.body.access_token) {
      return next();
    }

    // FIXME:
    //   healthcheck endpoint exclude from basic authentication.
    //   however, hard coding is not desirable.
    //   need refactoring (ex. setting basic authentication for each routes)
    if (req.path === '/_api/v3/healthcheck') {
      return next();
    }

    const basicName = getConfig('crowi', 'security:basicName');
    const basicSecret = getConfig('crowi', 'security:basicSecret');
    if (basicName && basicSecret) {
      return basicAuth(basicName, basicSecret)(req, res, next);
    }

    next();
  });

  // passport
  if (getConfig('crowi', 'security:isEnabledPassport')) {
    debug('initialize Passport');
    app.use(passport.initialize());
    app.use(passport.session());
  }

  app.use(flash());

  const middlewares = require('../util/middlewares')(crowi, app);

  app.use(middlewares.swigFilters(swig));
  app.use(middlewares.swigFunctions());

  app.use(middlewares.csrfKeyGenerator());

  // switch loginChecker
  if (getConfig('crowi', 'security:isEnabledPassport')) {
    app.use(middlewares.loginCheckerForPassport);
  }
  else {
    app.use(middlewares.loginChecker);
  }

  app.use(i18nMiddleware.handle(i18next));
};<|MERGE_RESOLUTION|>--- conflicted
+++ resolved
@@ -22,11 +22,7 @@
 
   const avoidSessionRoutes = require('../routes/avoid-session-routes');
   const i18nUserSettingDetector = require('../util/i18nUserSettingDetector');
-<<<<<<< HEAD
-  const env = crowi.node_env;
-=======
   const middleware = require('../util/middlewares');
->>>>>>> 73aacb8f
 
   const env = crowi.node_env;
 
