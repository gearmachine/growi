--- conflicted
+++ resolved
@@ -44,16 +44,8 @@
     });
   };
 
-<<<<<<< HEAD
   const convertMarkdownToMarkdown = function(body) {
     const url = crowi.configManager.getSiteUrl();
-=======
-  const convertMarkdownToMrkdwn = function(body) {
-    let url = '';
-    if (config.crowi && config.crowi['app:siteUrl:fixed']) {
-      url = config.crowi['app:siteUrl:fixed'];
-    }
->>>>>>> 0e2b8267
 
     body = body
       .replace(/\n\*\s(.+)/g, '\n• $1')
