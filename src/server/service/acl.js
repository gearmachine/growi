const logger = require('@alias/logger')('growi:service:AclService'); // eslint-disable-line no-unused-vars

/**
 * the service class of AclService
 */
class AclService {

  constructor(configManager) {
    this.configManager = configManager;
    this.labels = {
      SECURITY_RESTRICT_GUEST_MODE_DENY: 'Deny',
      SECURITY_RESTRICT_GUEST_MODE_READONLY: 'Readonly',
      SECURITY_REGISTRATION_MODE_OPEN: 'Open',
      SECURITY_REGISTRATION_MODE_RESTRICTED: 'Restricted',
      SECURITY_REGISTRATION_MODE_CLOSED: 'Closed',
    };
  }

  isAclEnabled() {
    const isPublicWikiOnly = this.configManager.getConfig('crowi', 'security:isPublicWikiOnly');
    const isPrivateWikiOnly = this.configManager.getConfig('crowi', 'security:isPrivateWikiOnly');

    return !(isPublicWikiOnly || isPrivateWikiOnly);
  }

  getIsPrivateWikiOnly() {
    const privateWikiOnly = process.env.PRIVATE_WIKI_ONLY;
    return !!privateWikiOnly;
  }

  getIsGuestAllowedToRead() {
<<<<<<< HEAD
    // return false if private wiki mode
    if (this.getIsPrivateWikiOnly()) {
      return false;
    }

=======
    const isPublicWikiOnly = this.configManager.getConfig('crowi', 'security:isPublicWikiOnly');
    const isPrivateWikiOnly = this.configManager.getConfig('crowi', 'security:isPrivateWikiOnly');

    // return false if private wiki mode
    if (isPrivateWikiOnly) {
      return false;
    }
>>>>>>> ac07af29
    // return true if puclic wiki mode
    if (isPublicWikiOnly) {
      return true;
    }

    const guestMode = this.configManager.getConfig('crowi', 'security:restrictGuestMode');

    // 'Readonly' => returns true (allow access to guests)
    // 'Deny', null, undefined, '', ... everything else => returns false (requires login)
    return guestMode === this.labels.SECURITY_RESTRICT_GUEST_MODE_READONLY;
  }

  getRestrictGuestModeLabels() {
    const labels = {};
    labels[this.labels.SECURITY_RESTRICT_GUEST_MODE_DENY] = 'security_setting.guest_mode.deny';
    labels[this.labels.SECURITY_RESTRICT_GUEST_MODE_READONLY] = 'security_setting.guest_mode.readonly';

    return labels;
  }

  getRegistrationModeLabels() {
    const labels = {};
    labels[this.labels.SECURITY_REGISTRATION_MODE_OPEN] = 'security_setting.registration_mode.open';
    labels[this.labels.SECURITY_REGISTRATION_MODE_RESTRICTED] = 'security_setting.registration_mode.restricted';
    labels[this.labels.SECURITY_REGISTRATION_MODE_CLOSED] = 'security_setting.registration_mode.closed';

    return labels;
  }

  userUpperLimit() {
    // const limit = this.configManager.getConfig('crowi', 'USER_UPPER_LIMIT');
    const limit = process.env.USER_UPPER_LIMIT;

    if (limit) {
      return Number(limit);
    }

    return 0;
  }

}

module.exports = AclService;<|MERGE_RESOLUTION|>--- conflicted
+++ resolved
@@ -23,19 +23,7 @@
     return !(isPublicWikiOnly || isPrivateWikiOnly);
   }
 
-  getIsPrivateWikiOnly() {
-    const privateWikiOnly = process.env.PRIVATE_WIKI_ONLY;
-    return !!privateWikiOnly;
-  }
-
   getIsGuestAllowedToRead() {
-<<<<<<< HEAD
-    // return false if private wiki mode
-    if (this.getIsPrivateWikiOnly()) {
-      return false;
-    }
-
-=======
     const isPublicWikiOnly = this.configManager.getConfig('crowi', 'security:isPublicWikiOnly');
     const isPrivateWikiOnly = this.configManager.getConfig('crowi', 'security:isPrivateWikiOnly');
 
@@ -43,7 +31,6 @@
     if (isPrivateWikiOnly) {
       return false;
     }
->>>>>>> ac07af29
     // return true if puclic wiki mode
     if (isPublicWikiOnly) {
       return true;
