--- conflicted
+++ resolved
@@ -105,65 +105,6 @@
  *            description: enable hide by group
  *      LdapAuthSetting:
  *        type: object
-<<<<<<< HEAD
- *          GeneralSetting:
- *            type:object
- *            properties:
- *              restrictGuestMode:
- *                type: string
- *                description: type of restrictGuestMode
- *              pageCompleteDeletionAuthority:
- *                type: string
- *                description: type of pageDeletionAuthority
- *              hideRestrictedByOwner:
- *                type: boolean
- *                description: enable hide by owner
- *              hideRestrictedByGroup:
- *                 type: boolean
- *                 description: enable hide by group
- *          BasicAuthSetting:
- *            type:object
- *              isSameUsernameTreatedAsIdenticalUser
- *                type: boolean
- *                description: enable hide by owner
- *              hideRestrictedByGroup:
- *                type: boolean
- *                description: enable hide by group
- *                description: local account automatically linked the email matched
- *          GitHubOAuthSetting:
- *            type:object
- *              githubClientId:
- *                type: string
- *                description: key of comsumer
- *              githubClientSecret:
- *                type: string
- *                description: password of comsumer
- *              isSameUsernameTreatedAsIdenticalUser
- *                type: boolean
- *                description: local account automatically linked the email matched
- *          GoogleOAuthSetting:
- *            type:object
- *              googleClientId:
- *                type: string
- *                description: key of comsumer
- *              googleClientSecret:
- *                type: string
- *                description: password of comsumer
- *              isSameUsernameTreatedAsIdenticalUser
- *                type: boolean
- *                description: local account automatically linked the email matched
- *          TwitterOAuthSetting:
- *            type:object
- *              twitterConsumerKey:
- *                type: string
- *                description: key of comsumer
- *              twitterConsumerSecret:
- *                type: string
- *                description: password of comsumer
- *              isSameUsernameTreatedAsIdenticalUser
- *                type: boolean
- *                description: local account automatically linked the email matched
-=======
  *        properties:
  *          serverUrl:
  *            type: string
@@ -309,7 +250,6 @@
  *          isSameUsernameTreatedAsIdenticalUser:
  *            type: boolean
  *            description: local account automatically linked the email matched
->>>>>>> 0f3c3335
  */
 module.exports = (crowi) => {
   const loginRequiredStrictly = require('../../middleware/login-required')(crowi);
