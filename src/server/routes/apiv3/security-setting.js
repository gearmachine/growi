--- conflicted
+++ resolved
@@ -55,23 +55,6 @@
  *        type: object
  *          GeneralSetting:
  *            type:object
-<<<<<<< HEAD
- *              restrictGuestMode:
- *                type: string
- *                description: type of restrictGuestMode
- *              pageCompleteDeletionAuthority:
- *                type: string
- *                description: type of pageDeletionAuthority
- *              wikiMode:
- *                type: string
- *                description: type of wikiMode
- *              hideRestrictedByOwner:
- *                type: boolean
- *                description: enable hide by owner
- *              hideRestrictedByGroup:
- *                type: boolean
- *                description: enable hide by group
-=======
  *              GuestModeParams:
  *                type: object
  *                properties:
@@ -97,8 +80,11 @@
  *            type:object
  *              isSameUsernameTreatedAsIdenticalUser
  *                type: boolean
+ *                description: enable hide by owner
+ *              hideRestrictedByGroup:
+ *                type: boolean
+ *                description: enable hide by group
  *                description: local account automatically linked the email matched
->>>>>>> 522a8fa0
  *          GitHubOAuthSetting:
  *            type:object
  *              githubClientId:
