--- conflicted
+++ resolved
@@ -40,13 +40,11 @@
       body('isEnabledAttachTitleHeader').isBoolean(),
       body('recentCreatedLimit').isInt(),
     ],
-<<<<<<< HEAD
+    customizeCss: [
+      body('customizeCss').isString(),
+    ],
     customizeScript: [
       body('customizeScript').isString(),
-=======
-    customizeCss: [
-      body('customizeCss').isString(),
->>>>>>> 09840dfd
     ],
   };
 
@@ -211,83 +209,92 @@
   /**
    * @swagger
    *
-<<<<<<< HEAD
+   *    /customize-setting/customizeCss:
+   *      put:
+   *        tags: [CustomizeSetting]
+   *        description: Update customizeCss
+   *        requestBody:
+   *          required: true
+   *          content:
+   *            application/json:
+   *              schama:
+   *                type: object
+   *                properties:
+   *                  customizeCss:
+   *                    description: customize css
+   *                    type: string
+   *      responses:
+   *        200:
+   *          description: Succeeded to update customize css
+   *          content:
+   *            application/json:
+   *              schema:
+   *                properties:
+   *                  customizedParams:
+   *                    $ref: '#/components/schemas/CustomizeStatus'
+   */
+  router.put('/customize-css', loginRequiredStrictly, adminRequired, csrf, validator.customizeCss, ApiV3FormValidator, async(req, res) => {
+    const requestParams = {
+      'customize:css': req.body.customizeCss,
+    };
+    try {
+      await crowi.configManager.updateConfigsInTheSameNamespace('crowi', requestParams);
+      const customizedParams = {
+        customizeCss: await crowi.configManager.getConfig('crowi', 'customize:css'),
+      };
+      return res.apiv3({ customizedParams });
+    }
+    catch (err) {
+      const msg = 'Error occurred in updating customizeCss';
+      logger.error('Error', err);
+      return res.apiv3Err(new ErrorV3(msg, 'update-customizeCss-failed'));
+    }
+  });
+
+    /**
+   * @swagger
+   *
    *    /customize-setting/customizeScript:
    *      put:
    *        tags: [CustomizeSetting]
    *        description: Update customizeScript
-=======
-   *    /customize-setting/customizeCss:
-   *      put:
-   *        tags: [CustomizeSetting]
-   *        description: Update customizeCss
->>>>>>> 09840dfd
-   *        requestBody:
-   *          required: true
-   *          content:
-   *            application/json:
-   *              schama:
-   *                type: object
-   *                properties:
-<<<<<<< HEAD
+   *        requestBody:
+   *          required: true
+   *          content:
+   *            application/json:
+   *              schama:
+   *                type: object
+   *                properties:
    *                  customizeScript:
    *                    description: customize script
    *                    type: string
    *      responses:
    *        200:
    *          description: Succeeded to update customize script
-=======
-   *                  customizeCss:
-   *                    description: customize css
-   *                    type: string
-   *      responses:
-   *        200:
-   *          description: Succeeded to update customize css
->>>>>>> 09840dfd
-   *          content:
-   *            application/json:
-   *              schema:
-   *                properties:
-   *                  customizedParams:
-   *                    $ref: '#/components/schemas/CustomizeStatus'
-   */
-<<<<<<< HEAD
+   *          content:
+   *            application/json:
+   *              schema:
+   *                properties:
+   *                  customizedParams:
+   *                    $ref: '#/components/schemas/CustomizeStatus'
+   */
   router.put('/customize-script', loginRequiredStrictly, adminRequired, csrf, validator.customizeScript, ApiV3FormValidator, async(req, res) => {
     const requestParams = {
       'customize:script': req.body.customizeScript,
-=======
-  router.put('/customize-css', loginRequiredStrictly, adminRequired, csrf, validator.customizeCss, ApiV3FormValidator, async(req, res) => {
-    const requestParams = {
-      'customize:css': req.body.customizeCss,
->>>>>>> 09840dfd
-    };
-    try {
-      await crowi.configManager.updateConfigsInTheSameNamespace('crowi', requestParams);
-      const customizedParams = {
-<<<<<<< HEAD
+    };
+    try {
+      await crowi.configManager.updateConfigsInTheSameNamespace('crowi', requestParams);
+      const customizedParams = {
         customizeScript: await crowi.configManager.getConfig('crowi', 'customize:script'),
-=======
-        customizeCss: await crowi.configManager.getConfig('crowi', 'customize:css'),
->>>>>>> 09840dfd
-      };
-      return res.apiv3({ customizedParams });
-    }
-    catch (err) {
-<<<<<<< HEAD
+      };
+      return res.apiv3({ customizedParams });
+    }
+    catch (err) {
       const msg = 'Error occurred in updating customizeScript';
       logger.error('Error', err);
       return res.apiv3Err(new ErrorV3(msg, 'update-customizeScript-failed'));
     }
   });
 
-
-=======
-      const msg = 'Error occurred in updating customizeCss';
-      logger.error('Error', err);
-      return res.apiv3Err(new ErrorV3(msg, 'update-customizeCss-failed'));
-    }
-  });
-
->>>>>>> 09840dfd
   return router;
 };