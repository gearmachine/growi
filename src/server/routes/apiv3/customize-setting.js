/* eslint-disable no-unused-vars */
const loggerFactory = require('@alias/logger');

const logger = loggerFactory('growi:routes:apiv3:customize-setting');

const express = require('express');

const router = express.Router();

const { body } = require('express-validator/check');
const ErrorV3 = require('../../models/vo/error-apiv3');

/**
 * @swagger
 *  tags:
 *    name: CustomizeSetting
 */

/**
 * @swagger
 *
 *  components:
 *    schemas:
 *      CustomizeLayoutTheme:
 *        description: CustomizeLayoutTheme
 *        type: object
 *        properties:
 *          layoutType:
 *            type: string
 *          themeType:
 *            type: string
 *      CustomizeBehavior:
 *        description: CustomizeBehavior
 *        type: object
 *        properties:
 *          behaviorType:
 *            type: string
 *      CustomizeFunction:
 *        description: CustomizeFunction
 *        type: object
 *        properties:
 *          isEnabledTimeline:
 *            type: boolean
 *          isSavedStatesOfTabChanges:
 *            type: boolean
 *          isEnabledAttachTitleHeader:
 *            type: boolean
 *          recentCreatedLimit:
 *            type: number
 *          isEnabledStaleNotification:
 *            type: boolean
 *      CustomizeHighlight:
 *        description: CustomizeHighlight
 *        type: object
 *        properties:
 *          styleName:
 *            type: string
 *          styleBorder:
 *            type: boolean
 *      CustomizeTitle:
 *        description: CustomizeTitle
 *        type: object
 *        properties:
 *          customizeTitle:
 *            type: string
 *      CustomizeHeader:
 *        description: CustomizeHeader
 *        type: object
 *        properties:
 *          customizeHeader:
 *            type: string
 *      CustomizeCss:
 *        description: CustomizeCss
 *        type: object
 *        properties:
 *          customizeCss:
 *            type: string
 *      CustomizeScript:
 *        description: CustomizeScript
 *        type: object
 *        properties:
 *          customizeScript:
 *            type: string
 */
module.exports = (crowi) => {
  const loginRequiredStrictly = require('../../middleware/login-required')(crowi);
  const adminRequired = require('../../middleware/admin-required')(crowi);
  const csrf = require('../../middleware/csrf')(crowi);
  const { customizeService } = crowi;


  const { ApiV3FormValidator } = crowi.middlewares;

  const validator = {
    layoutTheme: [
      body('layoutType').isString().isIn(['growi', 'kibela', 'crowi']),
      body('themeType').isString().isIn([
        'default', 'nature', 'mono-blue', 'wood', 'island', 'christmas', 'antarctic', 'default-dark', 'future', 'blue-night', 'halloween',
      ]),
    ],
    behavior: [
      body('behaviorType').isString().isIn(['growi', 'crowi-plus']),
    ],
    function: [
      body('isEnabledTimeline').isBoolean(),
      body('isSavedStatesOfTabChanges').isBoolean(),
      body('isEnabledAttachTitleHeader').isBoolean(),
      body('recentCreatedLimit').isInt().isInt({ min: 1, max: 1000 }),
      body('isEnabledStaleNotification').isBoolean(),
    ],
    customizeTitle: [
      body('customizeTitle').isString(),
    ],
    customizeHeader: [
      body('customizeHeader').isString(),
    ],
    highlight: [
      body('highlightJsStyle').isString().isIn([
        'github', 'github-gist', 'atom-one-light', 'xcode', 'vs', 'atom-one-dark', 'hybrid', 'monokai', 'tororrow-night', 'vs2015',
      ]),
      body('highlightJsStyleBorder').isBoolean(),
    ],
    customizeCss: [
      body('customizeCss').isString(),
    ],
    customizeScript: [
      body('customizeScript').isString(),
    ],
  };

  /**
   * @swagger
   *
   *    /_api/v3/customize-setting:
   *      get:
<<<<<<< HEAD
   *        tags: [CustomizeSetting]
   *        description: Get customize paramaters
=======
   *        tags: [CustomizeSetting, apiv3]
   *        operationId: getCustomizeSetting
   *        summary: /_api/v3/customize-setting
   *        description: Get customize paramators
>>>>>>> 413246f8
   *        responses:
   *          200:
   *            description: params of customize
   *            content:
   *              application/json:
   *                schema:
   *                  properties:
   *                    customizeParams:
   *                      type: object
   *                      description: customize params
   */
  router.get('/', loginRequiredStrictly, adminRequired, async(req, res) => {

    const customizeParams = {
      layoutType: await crowi.configManager.getConfig('crowi', 'customize:layout'),
      themeType: await crowi.configManager.getConfig('crowi', 'customize:theme'),
      behaviorType: await crowi.configManager.getConfig('crowi', 'customize:behavior'),
      isEnabledTimeline: await crowi.configManager.getConfig('crowi', 'customize:isEnabledTimeline'),
      isSavedStatesOfTabChanges: await crowi.configManager.getConfig('crowi', 'customize:isSavedStatesOfTabChanges'),
      isEnabledAttachTitleHeader: await crowi.configManager.getConfig('crowi', 'customize:isEnabledAttachTitleHeader'),
      recentCreatedLimit: await crowi.configManager.getConfig('crowi', 'customize:showRecentCreatedNumber'),
      isEnabledStaleNotification: await crowi.configManager.getConfig('crowi', 'customize:isEnabledStaleNotification'),
      styleName: await crowi.configManager.getConfig('crowi', 'customize:highlightJsStyle'),
      styleBorder: await crowi.configManager.getConfig('crowi', 'customize:highlightJsStyleBorder'),
      customizeTitle: await crowi.configManager.getConfig('crowi', 'customize:title'),
      customizeHeader: await crowi.configManager.getConfig('crowi', 'customize:header'),
      customizeCss: await crowi.configManager.getConfig('crowi', 'customize:header'),
      customizeScript: await crowi.configManager.getConfig('crowi', 'customize:script'),
    };

    return res.apiv3({ customizeParams });
  });

  /**
   * @swagger
   *
   *    /_api/v3/customize-setting/layoutTheme:
   *      put:
   *        tags: [CustomizeSetting, apiv3]
   *        operationId: updateLayoutThemeCustomizeSetting
   *        summary: /_api/v3/customize-setting/layoutTheme
   *        description: Update layout and theme
   *        requestBody:
   *          required: true
   *          content:
   *            application/json:
   *              schema:
   *                $ref: '#/components/schemas/CustomizeLayoutTheme'
   *        responses:
   *          200:
   *            description: Succeeded to update layout and theme
   *            content:
   *              application/json:
   *                schema:
   *                  $ref: '#/components/schemas/CustomizeLayoutTheme'
   */
  router.put('/layoutTheme', loginRequiredStrictly, adminRequired, csrf, validator.layoutTheme, ApiV3FormValidator, async(req, res) => {
    const requestParams = {
      'customize:layout': req.body.layoutType,
      'customize:theme': req.body.themeType,
    };

    try {
      await crowi.configManager.updateConfigsInTheSameNamespace('crowi', requestParams);
      const customizedParams = {
        layoutType: await crowi.configManager.getConfig('crowi', 'customize:layout'),
        themeType: await crowi.configManager.getConfig('crowi', 'customize:theme'),
      };
      return res.apiv3({ customizedParams });
    }
    catch (err) {
      const msg = 'Error occurred in updating layout and theme';
      logger.error('Error', err);
      return res.apiv3Err(new ErrorV3(msg, 'update-layoutTheme-failed'));
    }
  });

  /**
   * @swagger
   *
   *    /_api/v3/customize-setting/behavior:
   *      put:
   *        tags: [CustomizeSetting, apiv3]
   *        operationId: updateBehaviorCustomizeSetting
   *        summary: /_api/v3/customize-setting/behavior
   *        description: Update behavior
   *        requestBody:
   *          required: true
   *          content:
   *            application/json:
   *              schema:
   *                $ref: '#/components/schemas/CustomizeBehavior'
   *        responses:
   *          200:
   *            description: Succeeded to update behavior
   *            content:
   *              application/json:
   *                schema:
   *                  $ref: '#/components/schemas/CustomizeBehavior'
   */
  router.put('/behavior', loginRequiredStrictly, adminRequired, csrf, validator.behavior, ApiV3FormValidator, async(req, res) => {
    const requestParams = {
      'customize:behavior': req.body.behaviorType,
    };

    try {
      await crowi.configManager.updateConfigsInTheSameNamespace('crowi', requestParams);
      const customizedParams = {
        behaviorType: await crowi.configManager.getConfig('crowi', 'customize:behavior'),
      };
      return res.apiv3({ customizedParams });
    }
    catch (err) {
      const msg = 'Error occurred in updating behavior';
      logger.error('Error', err);
      return res.apiv3Err(new ErrorV3(msg, 'update-behavior-failed'));
    }
  });

  /**
   * @swagger
   *
   *    /_api/v3/customize-setting/function:
   *      put:
   *        tags: [CustomizeSetting, apiv3]
   *        operationId: updateFunctionCustomizeSetting
   *        summary: /_api/v3/customize-setting/function
   *        description: Update function
   *        requestBody:
   *          required: true
   *          content:
   *            application/json:
   *              schema:
   *                $ref: '#/components/schemas/CustomizeFunction'
   *        responses:
   *          200:
   *            description: Succeeded to update function
   *            content:
   *              application/json:
   *                schema:
   *                  $ref: '#/components/schemas/CustomizeFunction'
   */
  router.put('/function', loginRequiredStrictly, adminRequired, csrf, validator.function, ApiV3FormValidator, async(req, res) => {
    const requestParams = {
      'customize:isEnabledTimeline': req.body.isEnabledTimeline,
      'customize:isSavedStatesOfTabChanges': req.body.isSavedStatesOfTabChanges,
      'customize:isEnabledAttachTitleHeader': req.body.isEnabledAttachTitleHeader,
      'customize:showRecentCreatedNumber': req.body.recentCreatedLimit,
      'customize:isEnabledStaleNotification': req.body.isEnabledStaleNotification,
    };

    try {
      await crowi.configManager.updateConfigsInTheSameNamespace('crowi', requestParams);
      const customizedParams = {
        isEnabledTimeline: await crowi.configManager.getConfig('crowi', 'customize:isEnabledTimeline'),
        isSavedStatesOfTabChanges: await crowi.configManager.getConfig('crowi', 'customize:isSavedStatesOfTabChanges'),
        isEnabledAttachTitleHeader: await crowi.configManager.getConfig('crowi', 'customize:isEnabledAttachTitleHeader'),
        recentCreatedLimit: await crowi.configManager.getConfig('crowi', 'customize:showRecentCreatedNumber'),
        isEnabledStaleNotification: await crowi.configManager.getConfig('crowi', 'customize:isEnabledStaleNotification'),
      };
      return res.apiv3({ customizedParams });
    }
    catch (err) {
      const msg = 'Error occurred in updating function';
      logger.error('Error', err);
      return res.apiv3Err(new ErrorV3(msg, 'update-function-failed'));
    }
  });

  /**
   * @swagger
   *
   *    /_api/v3/customize-setting/highlight:
   *      put:
   *        tags: [CustomizeSetting, apiv3]
   *        operationId: updateHighlightCustomizeSetting
   *        summary: /_api/v3/customize-setting/highlight
   *        description: Update highlight
   *        requestBody:
   *          required: true
   *          content:
   *            application/json:
   *              schema:
   *                $ref: '#/components/schemas/CustomizeHighlight'
   *        responses:
   *          200:
   *            description: Succeeded to update highlight
   *            content:
   *              application/json:
   *                schema:
   *                  $ref: '#/components/schemas/CustomizeHighlight'
   */
  router.put('/highlight', loginRequiredStrictly, adminRequired, csrf, validator.highlight, ApiV3FormValidator, async(req, res) => {
    const requestParams = {
      'customize:highlightJsStyle': req.body.highlightJsStyle,
      'customize:highlightJsStyleBorder': req.body.highlightJsStyleBorder,
    };

    try {
      await crowi.configManager.updateConfigsInTheSameNamespace('crowi', requestParams);
      const customizedParams = {
        styleName: await crowi.configManager.getConfig('crowi', 'customize:highlightJsStyle'),
        styleBorder: await crowi.configManager.getConfig('crowi', 'customize:highlightJsStyleBorder'),
      };
      return res.apiv3({ customizedParams });
    }
    catch (err) {
      const msg = 'Error occurred in updating highlight';
      logger.error('Error', err);
      return res.apiv3Err(new ErrorV3(msg, 'update-highlight-failed'));
    }
  });

  /**
   * @swagger
   *
   *    /_api/v3/customize-setting/customizeTitle:
   *      put:
   *        tags: [CustomizeSetting, apiv3]
   *        operationId: updateCustomizeTitleCustomizeSetting
   *        summary: /_api/v3/customize-setting/customizeTitle
   *        description: Update customizeTitle
   *        requestBody:
   *          required: true
   *          content:
   *            application/json:
   *              schema:
   *                $ref: '#/components/schemas/CustomizeTitle'
   *        responses:
   *          200:
   *            description: Succeeded to update customizeTitle
   *            content:
   *              application/json:
   *                schema:
   *                  $ref: '#/components/schemas/CustomizeTitle'
   */
  router.put('/customize-title', loginRequiredStrictly, adminRequired, csrf, validator.customizeTitle, ApiV3FormValidator, async(req, res) => {
    const requestParams = {
      'customize:title': req.body.customizeTitle,
    };

    try {
      await crowi.configManager.updateConfigsInTheSameNamespace('crowi', requestParams);
      const customizedParams = {
        customizeTitle: await crowi.configManager.getConfig('crowi', 'customize:title'),
      };
      customizeService.initCustomTitle();
      return res.apiv3({ customizedParams });
    }
    catch (err) {
      const msg = 'Error occurred in updating customizeTitle';
      logger.error('Error', err);
      return res.apiv3Err(new ErrorV3(msg, 'update-customizeTitle-failed'));
    }
  });

  /**
   * @swagger
   *
   *    /_api/v3/customize-setting/customizeHeader:
   *      put:
   *        tags: [CustomizeSetting, apiv3]
   *        operationId: updateCustomizeHeaderCustomizeSetting
   *        summary: /_api/v3/customize-setting/customizeHeader
   *        description: Update customizeHeader
   *        requestBody:
   *          required: true
   *          content:
   *            application/json:
   *              schema:
   *                $ref: '#/components/schemas/CustomizeHeader'
   *        responses:
   *          200:
   *            description: Succeeded to update customize header
   *            content:
   *              application/json:
   *                schema:
   *                  $ref: '#/components/schemas/CustomizeHeader'
   */
  router.put('/customize-header', loginRequiredStrictly, adminRequired, csrf, validator.customizeHeader, ApiV3FormValidator, async(req, res) => {
    const requestParams = {
      'customize:header': req.body.customizeHeader,
    };
    try {
      await crowi.configManager.updateConfigsInTheSameNamespace('crowi', requestParams);
      const customizedParams = {
        customizeHeader: await crowi.configManager.getConfig('crowi', 'customize:header'),
      };
      return res.apiv3({ customizedParams });
    }
    catch (err) {
      const msg = 'Error occurred in updating customizeHeader';
      logger.error('Error', err);
      return res.apiv3Err(new ErrorV3(msg, 'update-customizeHeader-failed'));
    }
  });

  /**
   * @swagger
   *
   *    /_api/v3/customize-setting/customizeCss:
   *      put:
   *        tags: [CustomizeSetting, apiv3]
   *        operationId: updateCustomizeCssCustomizeSetting
   *        summary: /_api/v3/customize-setting/customizeCss
   *        description: Update customizeCss
   *        requestBody:
   *          required: true
   *          content:
   *            application/json:
   *              schema:
   *                $ref: '#/components/schemas/CustomizeCss'
   *        responses:
   *          200:
   *            description: Succeeded to update customize css
   *            content:
   *              application/json:
   *                schema:
   *                  $ref: '#/components/schemas/CustomizeCss'
   */
  router.put('/customize-css', loginRequiredStrictly, adminRequired, csrf, validator.customizeCss, ApiV3FormValidator, async(req, res) => {
    const requestParams = {
      'customize:css': req.body.customizeCss,
    };
    try {
      await crowi.configManager.updateConfigsInTheSameNamespace('crowi', requestParams);
      const customizedParams = {
        customizeCss: await crowi.configManager.getConfig('crowi', 'customize:css'),
      };
      customizeService.initCustomCss();
      return res.apiv3({ customizedParams });
    }
    catch (err) {
      const msg = 'Error occurred in updating customizeCss';
      logger.error('Error', err);
      return res.apiv3Err(new ErrorV3(msg, 'update-customizeCss-failed'));
    }
  });

  /**
   * @swagger
   *
   *    /_api/v3/customize-setting/customizeScript:
   *      put:
   *        tags: [CustomizeSetting, apiv3]
   *        operationId: updateCustomizeScriptCustomizeSetting
   *        summary: /_api/v3/customize-setting/customizeScript
   *        description: Update customizeScript
   *        requestBody:
   *          required: true
   *          content:
   *            application/json:
   *              schema:
   *                $ref: '#/components/schemas/CustomizeScript'
   *        responses:
   *          200:
   *            description: Succeeded to update customize script
   *            content:
   *              application/json:
   *                schema:
   *                  $ref: '#/components/schemas/CustomizeScript'
   */
  router.put('/customize-script', loginRequiredStrictly, adminRequired, csrf, validator.customizeScript, ApiV3FormValidator, async(req, res) => {
    const requestParams = {
      'customize:script': req.body.customizeScript,
    };
    try {
      await crowi.configManager.updateConfigsInTheSameNamespace('crowi', requestParams);
      const customizedParams = {
        customizeScript: await crowi.configManager.getConfig('crowi', 'customize:script'),
      };
      return res.apiv3({ customizedParams });
    }
    catch (err) {
      const msg = 'Error occurred in updating customizeScript';
      logger.error('Error', err);
      return res.apiv3Err(new ErrorV3(msg, 'update-customizeScript-failed'));
    }
  });

  return router;
};<|MERGE_RESOLUTION|>--- conflicted
+++ resolved
@@ -133,15 +133,10 @@
    *
    *    /_api/v3/customize-setting:
    *      get:
-<<<<<<< HEAD
-   *        tags: [CustomizeSetting]
-   *        description: Get customize paramaters
-=======
    *        tags: [CustomizeSetting, apiv3]
    *        operationId: getCustomizeSetting
    *        summary: /_api/v3/customize-setting
-   *        description: Get customize paramators
->>>>>>> 413246f8
+   *        description: Get customize paramaters
    *        responses:
    *          200:
    *            description: params of customize
