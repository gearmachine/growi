--- conflicted
+++ resolved
@@ -42,6 +42,12 @@
  *            type: boolean
  *          recentCreatedLimit:
  *            type: number
+ *      CustomizeHighlight:
+ *        type: object
+ *          styleName:
+ *            type: string
+ *          styleBorder:
+ *            type: boolean
  *      CustomizeHeader:
  *        type: object
  *          customizeHeader:
@@ -77,14 +83,12 @@
       body('isEnabledAttachTitleHeader').isBoolean(),
       body('recentCreatedLimit').isInt(),
     ],
-<<<<<<< HEAD
     customizeHeader: [
       body('customizeHeader').isString(),
-=======
+    ],
     highlight: [
       body('highlightJsStyle').isString(),
       body('highlightJsStyleBorder').isBoolean(),
->>>>>>> 13bc66c0
     ],
     customizeCss: [
       body('customizeCss').isString(),
@@ -262,47 +266,17 @@
   /**
    * @swagger
    *
-<<<<<<< HEAD
-   *    /customize-setting/customizeHeader:
-   *      put:
-   *        tags: [CustomizeSetting]
-   *        description: Update customizeHeader
-=======
    *    /customize-setting/highlight:
    *      put:
    *        tags: [CustomizeSetting]
    *        description: Update highlight
->>>>>>> 13bc66c0
-   *        requestBody:
-   *          required: true
-   *          content:
-   *            application/json:
-   *              schama:
-   *                type: object
-   *                properties:
-<<<<<<< HEAD
-   *                  customizeHeader:
-   *                    description: customize header
-   *                    type: string
-   *      responses:
-   *        200:
-   *          description: Succeeded to update customize header
-   *          content:
-   *            application/json:
-   *              schema:
-   *                properties:
-   *                  customizedParams:
-   *                    $ref: '#/components/schemas/CustomizeHeader'
-   */
-  router.put('/customize-header', loginRequiredStrictly, adminRequired, csrf, validator.customizeHeader, ApiV3FormValidator, async(req, res) => {
-    const requestParams = {
-      'customize:header': req.body.customizeHeader,
-    };
-    try {
-      await crowi.configManager.updateConfigsInTheSameNamespace('crowi', requestParams);
-      const customizedParams = {
-        customizeCss: await crowi.configManager.getConfig('crowi', 'customize:header'),
-=======
+   *        requestBody:
+   *          required: true
+   *          content:
+   *            application/json:
+   *              schama:
+   *                type: object
+   *                properties:
    *                  highlightJsStyle:
    *                    description: style name of highlight
    *                    type: string
@@ -317,7 +291,7 @@
    *                schema:
    *                  properties:
    *                    customizedParams:
-   *                      $ref: '#/components/schemas/CustomizeStatus'
+   *                      $ref: '#/components/schemas/CustomizeHighlight'
    */
   router.put('/highlight', loginRequiredStrictly, adminRequired, csrf, validator.highlight, ApiV3FormValidator, async(req, res) => {
     const requestParams = {
@@ -330,20 +304,58 @@
       const customizedParams = {
         styleName: await crowi.configManager.getConfig('crowi', 'customize:highlightJsStyle'),
         styleBorder: await crowi.configManager.getConfig('crowi', 'customize:highlightJsStyleBorder'),
->>>>>>> 13bc66c0
-      };
-      return res.apiv3({ customizedParams });
-    }
-    catch (err) {
-<<<<<<< HEAD
+      };
+      return res.apiv3({ customizedParams });
+    }
+    catch (err) {
+      const msg = 'Error occurred in updating highlight';
+      logger.error('Error', err);
+      return res.apiv3Err(new ErrorV3(msg, 'update-highlight-failed'));
+    }
+  });
+
+  /**
+   * @swagger
+   *
+   *    /customize-setting/customizeHeader:
+   *      put:
+   *        tags: [CustomizeSetting]
+   *        description: Update customizeHeader
+   *        requestBody:
+   *          required: true
+   *          content:
+   *            application/json:
+   *              schama:
+   *                type: object
+   *                properties:
+   *                  customizeHeader:
+   *                    description: customize header
+   *                    type: string
+   *      responses:
+   *        200:
+   *          description: Succeeded to update customize header
+   *          content:
+   *            application/json:
+   *              schema:
+   *                properties:
+   *                  customizedParams:
+   *                    $ref: '#/components/schemas/CustomizeHeader'
+   */
+  router.put('/customize-header', loginRequiredStrictly, adminRequired, csrf, validator.customizeHeader, ApiV3FormValidator, async(req, res) => {
+    const requestParams = {
+      'customize:header': req.body.customizeHeader,
+    };
+    try {
+      await crowi.configManager.updateConfigsInTheSameNamespace('crowi', requestParams);
+      const customizedParams = {
+        customizeCss: await crowi.configManager.getConfig('crowi', 'customize:header'),
+      };
+      return res.apiv3({ customizedParams });
+    }
+    catch (err) {
       const msg = 'Error occurred in updating customizeHeader';
       logger.error('Error', err);
       return res.apiv3Err(new ErrorV3(msg, 'update-customizeHeader-failed'));
-=======
-      const msg = 'Error occurred in updating highlight';
-      logger.error('Error', err);
-      return res.apiv3Err(new ErrorV3(msg, 'update-highlight-failed'));
->>>>>>> 13bc66c0
     }
   });
 
