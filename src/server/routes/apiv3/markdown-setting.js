--- conflicted
+++ resolved
@@ -29,21 +29,68 @@
 
   const { ApiV3FormValidator } = crowi.middlewares;
 
-<<<<<<< HEAD
-  validator.presentationSetting = [
-    body('pageBreakSeparator').isInt().not().isEmpty(),
-=======
   validator.lineBreak = [
     body('isEnabledLinebreaks').isBoolean(),
     body('isEnabledLinebreaksInComments').isBoolean(),
->>>>>>> ca689c00
   ];
 
   /**
    * @swagger
    *
    *  paths:
-<<<<<<< HEAD
+   *    /_api/v3/markdown-setting/lineBreak:
+   *      put:
+   *        tags: [MarkDownSetting]
+   *        description: Update lineBreak
+   *        parameters:
+   *          - name: isEnabledLinebreaks
+   *            in: query
+   *            description: enable lineBreak
+   *            schema:
+   *              type: boolean
+   *          - name: isEnabledLinebreaksInComments
+   *            in: query
+   *            description: enable lineBreak in comment
+   *            schema:
+   *              type: boolean
+   *        responses:
+   *          200:
+   *            description: Updating lineBreak success
+   *            content:
+   *              application/json:
+   *                schema:
+   *                  properties:
+   *                    xssParams:
+   *                      type: object
+   *                      description: new lineBreak params
+   */
+  router.put('/lineBreak', loginRequiredStrictly, adminRequired, csrf, validator.lineBreak, ApiV3FormValidator, async(req, res) => {
+
+    const lineBreakParams = {
+      'markdown:isEnabledLinebreaks': req.body.isEnabledLinebreaks,
+      'markdown:isEnabledLinebreaksInComments': req.body.isEnabledLinebreaksInComments,
+    };
+
+    try {
+      await crowi.configManager.updateConfigsInTheSameNamespace('markdown', lineBreakParams);
+      return res.apiv3({ lineBreakParams });
+    }
+    catch (err) {
+      const msg = 'Error occurred in updating lineBreak';
+      logger.error('Error', err);
+      return res.apiv3Err(new ErrorV3(msg, 'update-lineBreak-failed'));
+    }
+
+  });
+
+  validator.presentationSetting = [
+    body('pageBreakSeparator').isInt().not().isEmpty(),
+  ];
+
+  /**
+   * @swagger
+   *
+   *  paths:
    *    /_api/v3/markdown-setting/presentation:
    *      put:
    *        tags: [Users]
@@ -57,35 +104,15 @@
    *          - name: markdown:presentation:option
    *            in: query
    *            description: presentation option
-=======
-   *    /_api/v3/markdown-setting/lineBreak:
-   *      put:
-   *        tags: [MarkDownSetting]
-   *        description: Update lineBreak
-   *        parameters:
-   *          - name: isEnabledLinebreaks
-   *            in: query
-   *            description: enable lineBreak
-   *            schema:
-   *              type: boolean
-   *          - name: isEnabledLinebreaksInComments
-   *            in: query
-   *            description: enable lineBreak in comment
->>>>>>> ca689c00
    *            schema:
    *              type: boolean
    *        responses:
    *          200:
-<<<<<<< HEAD
    *            description: Updating presentation success
-=======
-   *            description: Updating lineBreak success
->>>>>>> ca689c00
    *            content:
    *              application/json:
    *                schema:
    *                  properties:
-<<<<<<< HEAD
    *                    presentationParams:
    *                      type: object
    *                      description: new presentation params
@@ -112,32 +139,6 @@
 
   });
 
-
-=======
-   *                    xssParams:
-   *                      type: object
-   *                      description: new lineBreak params
-   */
-  router.put('/lineBreak', loginRequiredStrictly, adminRequired, csrf, validator.lineBreak, ApiV3FormValidator, async(req, res) => {
-
-    const lineBreakParams = {
-      'markdown:isEnabledLinebreaks': req.body.isEnabledLinebreaks,
-      'markdown:isEnabledLinebreaksInComments': req.body.isEnabledLinebreaksInComments,
-    };
-
-    try {
-      await crowi.configManager.updateConfigsInTheSameNamespace('markdown', lineBreakParams);
-      return res.apiv3({ lineBreakParams });
-    }
-    catch (err) {
-      const msg = 'Error occurred in updating lineBreak';
-      logger.error('Error', err);
-      return res.apiv3Err(new ErrorV3(msg, 'update-lineBreak-failed'));
-    }
-
-  });
-
->>>>>>> ca689c00
   validator.xssSetting = [
     body('isEnabledXss').isBoolean(),
     body('tagWhiteList').isArray(),
