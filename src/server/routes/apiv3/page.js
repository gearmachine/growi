--- conflicted
+++ resolved
@@ -289,17 +289,10 @@
       hasComment: isCommentDownload,
       hasAttachment: isAttachmentFileDownload,
     });
-<<<<<<< HEAD
     const searchWord = new RegExp(`^${rootPagePath}`);
     let archivePageData = await Page.find({ path: { $in: searchWord } });
     archivePageData = archivePageData.map(element => element.path);
     console.log(archivePageData);
-=======
-
-    console.log(createdPageArchive);
-    return res.apiv3({ });
-
->>>>>>> 7aab01fd
   });
 
   router.get('/count-children-pages', accessTokenParser, loginRequired, async(req, res) => {
