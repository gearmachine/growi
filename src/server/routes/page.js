/**
 * @swagger
 *  tags:
 *    name: Pages
 */

/**
 * @swagger
 *
 *  components:
 *    schemas:
 *      Page:
 *        description: Page
 *        type: object
 *        properties:
 *          _id:
 *            type: string
 *            description: page ID
 *            example: 5e07345972560e001761fa63
 *          __v:
 *            type: number
 *            description: DB record version
 *            example: 0
 *          commentCount:
 *            type: number
 *            description: count of comments
 *            example: 3
 *          createdAt:
 *            type: string
 *            description: date created at
 *            example: 2010-01-01T00:00:00.000Z
 *          creator:
 *            $ref: '#/components/schemas/User'
 *          extended:
 *            type: object
 *            description: extend data
 *            example: {}
 *          grant:
 *            type: number
 *            description: grant
 *            example: 1
 *          grantedUsers:
 *            type: array
 *            description: granted users
 *            items:
 *              type: string
 *              description: user ID
 *            example: ["5ae5fccfc5577b0004dbd8ab"]
 *          lastUpdateUser:
 *            $ref: '#/components/schemas/User'
 *          liker:
 *            type: array
 *            description: granted users
 *            items:
 *              type: string
 *              description: user ID
 *            example: []
 *          path:
 *            type: string
 *            description: page path
 *            example: /
 *          redirectTo:
 *            type: string
 *            description: redirect path
 *            example: ""
 *          revision:
 *            $ref: '#/components/schemas/Revision'
 *          seenUsers:
 *            type: array
 *            description: granted users
 *            items:
 *              type: string
 *              description: user ID
 *            example: ["5ae5fccfc5577b0004dbd8ab"]
 *          status:
 *            type: string
 *            description: status
 *            enum:
 *              - 'wip'
 *              - 'published'
 *              - 'deleted'
 *              - 'deprecated'
 *            example: published
 *          updatedAt:
 *            type: string
 *            description: date updated at
 *            example: 2010-01-01T00:00:00.000Z
 *
 *      UpdatePost:
 *        description: UpdatePost
 *        type: object
 *        properties:
 *          _id:
 *            type: string
 *            description: update post ID
 *            example: 5e0734e472560e001761fa68
 *          __v:
 *            type: number
 *            description: DB record version
 *            example: 0
 *          pathPattern:
 *            type: string
 *            description: path pattern
 *            example: /test
 *          patternPrefix:
 *            type: string
 *            description: patternPrefix prefix
 *            example: /
 *          patternPrefix2:
 *            type: string
 *            description: path
 *            example: test
 *          channel:
 *            type: string
 *            description: channel
 *            example: general
 *          provider:
 *            type: string
 *            description: provider
 *            enum:
 *              - slack
 *            example: slack
 *          creator:
 *            $ref: '#/components/schemas/User'
 *          createdAt:
 *            type: string
 *            description: date created at
 *            example: 2010-01-01T00:00:00.000Z
 */

/* eslint-disable no-use-before-define */
module.exports = function(crowi, app) {
  const debug = require('debug')('growi:routes:page');
  const logger = require('@alias/logger')('growi:routes:page');
  const swig = require('swig-templates');

  const pathUtils = require('growi-commons').pathUtils;

  const Page = crowi.model('Page');
  const User = crowi.model('User');
  const Bookmark = crowi.model('Bookmark');
  const PageTagRelation = crowi.model('PageTagRelation');
  const UpdatePost = crowi.model('UpdatePost');
  const GlobalNotificationSetting = crowi.model('GlobalNotificationSetting');
  const ShareLink = crowi.model('ShareLink');

  const ApiResponse = require('../util/apiResponse');
  const getToday = require('../util/getToday');

  const { slackNotificationService, configManager } = crowi;
  const interceptorManager = crowi.getInterceptorManager();
  const globalNotificationService = crowi.getGlobalNotificationService();

  const actions = {};

  // register page events

  const pageEvent = crowi.event('page');
  pageEvent.on('create', (page, user, socketClientId) => {
    page = serializeToObj(page); // eslint-disable-line no-param-reassign
    crowi.getIo().sockets.emit('page:create', { page, user, socketClientId });
  });
  pageEvent.on('update', (page, user, socketClientId) => {
    page = serializeToObj(page); // eslint-disable-line no-param-reassign
    crowi.getIo().sockets.emit('page:update', { page, user, socketClientId });
  });
  pageEvent.on('delete', (page, user, socketClientId) => {
    page = serializeToObj(page); // eslint-disable-line no-param-reassign
    crowi.getIo().sockets.emit('page:delete', { page, user, socketClientId });
  });


  function serializeToObj(page) {
    const returnObj = page.toObject();
    if (page.revisionHackmdSynced != null && page.revisionHackmdSynced._id != null) {
      returnObj.revisionHackmdSynced = page.revisionHackmdSynced._id;
    }

    if (page.lastUpdateUser != null && page.lastUpdateUser instanceof User) {
      returnObj.lastUpdateUser = page.lastUpdateUser.toObject();
    }
    if (page.creator != null && page.creator instanceof User) {
      returnObj.creator = page.creator.toObject();
    }

    return returnObj;
  }

  function getPathFromRequest(req) {
    return pathUtils.normalizePath(req.params[0] || '');
  }

  function isUserPage(path) {
    if (path.match(/^\/user\/[^/]+\/?$/)) {
      return true;
    }

    return false;
  }

  function generatePager(offset, limit, totalCount) {
    let prev = null;

    if (offset > 0) {
      prev = offset - limit;
      if (prev < 0) {
        prev = 0;
      }
    }

    let next = offset + limit;
    if (totalCount < next) {
      next = null;
    }

    return {
      prev,
      next,
      offset,
    };
  }

  // user notification
  // TODO create '/service/user-notification' module
  /**
   *
   * @param {Page} page
   * @param {User} user
   * @param {string} slackChannelsStr comma separated string. e.g. 'general,channel1,channel2'
   * @param {boolean} updateOrCreate
   * @param {string} previousRevision
   */
  async function notifyToSlackByUser(page, user, slackChannelsStr, updateOrCreate, previousRevision) {
    await page.updateSlackChannel(slackChannelsStr)
      .catch((err) => {
        logger.error('Error occured in updating slack channels: ', err);
      });


    if (slackNotificationService.hasSlackConfig()) {
      const slackChannels = slackChannelsStr != null ? slackChannelsStr.split(',') : [null];

      const promises = slackChannels.map((chan) => {
        return crowi.slack.postPage(page, user, chan, updateOrCreate, previousRevision);
      });

      Promise.all(promises)
        .catch((err) => {
          logger.error('Error occured in sending slack notification: ', err);
        });
    }
  }

  function addRendarVarsForPage(renderVars, page) {
    renderVars.page = page;
    renderVars.revision = page.revision;
    renderVars.author = page.revision.author;
    renderVars.pageIdOnHackmd = page.pageIdOnHackmd;
    renderVars.revisionHackmdSynced = page.revisionHackmdSynced;
    renderVars.hasDraftOnHackmd = page.hasDraftOnHackmd;
  }

  async function addRenderVarsForUserPage(renderVars, page, requestUser) {
    const userData = await User.findUserByUsername(User.getUsernameByPath(page.path));

    if (userData != null) {
      renderVars.pageUser = userData;
      renderVars.bookmarkList = await Bookmark.findByUser(userData, { limit: 10, populatePage: true, requestUser });
    }
  }

  function addRendarVarsForScope(renderVars, page) {
    renderVars.grant = page.grant;
    renderVars.grantedGroupId = page.grantedGroup ? page.grantedGroup.id : null;
    renderVars.grantedGroupName = page.grantedGroup ? page.grantedGroup.name : null;
  }

  async function addRenderVarsForSlack(renderVars, page) {
    renderVars.slack = await getSlackChannels(page);
  }

  async function addRenderVarsForDescendants(renderVars, path, requestUser, offset, limit, isRegExpEscapedFromPath) {
    const SEENER_THRESHOLD = 10;

    const queryOptions = {
      offset,
      limit,
      includeTrashed: path.startsWith('/trash/'),
      isRegExpEscapedFromPath,
    };
    const result = await Page.findListWithDescendants(path, requestUser, queryOptions);
    if (result.pages.length > limit) {
      result.pages.pop();
    }

    renderVars.viewConfig = {
      seener_threshold: SEENER_THRESHOLD,
    };
    renderVars.pager = generatePager(result.offset, result.limit, result.totalCount);
    renderVars.pages = result.pages;
  }

  function replacePlaceholdersOfTemplate(template, req) {
    if (req.user == null) {
      return '';
    }

    const definitions = {
      pagepath: getPathFromRequest(req),
      username: req.user.name,
      today: getToday(),
    };
    const compiledTemplate = swig.compile(template);

    return compiledTemplate(definitions);
  }

  async function showPageForPresentation(req, res, next) {
    const path = getPathFromRequest(req);
    const revisionId = req.query.revision;

    let page = await Page.findByPathAndViewer(path, req.user);

    if (page == null) {
      next();
    }

    const renderVars = {};

    // populate
    page = await page.populateDataToMakePresentation(revisionId);
    addRendarVarsForPage(renderVars, page);
    return res.render('page_presentation', renderVars);
  }

  async function showTopPage(req, res, next) {
    const portalPath = req.path;
    const revisionId = req.query.revision;
    const layoutName = configManager.getConfig('crowi', 'customize:layout');

    const view = `layout-${layoutName}/page_list`;
    const renderVars = { path: portalPath };

    let portalPage = await Page.findByPathAndViewer(portalPath, req.user);
    portalPage.initLatestRevisionField(revisionId);

    // populate
    portalPage = await portalPage.populateDataToShowRevision();

    addRendarVarsForPage(renderVars, portalPage);
    await addRenderVarsForSlack(renderVars, portalPage);

    const limit = 50;
    const offset = parseInt(req.query.offset) || 0;

    await addRenderVarsForDescendants(renderVars, portalPath, req.user, offset, limit);

    await interceptorManager.process('beforeRenderPage', req, res, renderVars);
    return res.render(view, renderVars);
  }

  async function showPageForGrowiBehavior(req, res, next) {
    const path = getPathFromRequest(req);
    const revisionId = req.query.revision;
    const layoutName = configManager.getConfig('crowi', 'customize:layout');

    let page = await Page.findByPathAndViewer(path, req.user);

    if (page == null) {
      // check the page is forbidden or just does not exist.
      req.isForbidden = await Page.count({ path }) > 0;
      return next();
    }
    if (page.redirectTo) {
      debug(`Redirect to '${page.redirectTo}'`);
      return res.redirect(`${encodeURI(page.redirectTo)}?redirectFrom=${encodeURIComponent(path)}`);
    }

    logger.debug('Page is found when processing pageShowForGrowiBehavior', page._id, page.path);

    const limit = 50;
    const offset = parseInt(req.query.offset) || 0;
    const renderVars = {};

    let view = `layout-${layoutName}/page`;

    page.initLatestRevisionField(revisionId);

    // populate
    page = await page.populateDataToShowRevision();
    addRendarVarsForPage(renderVars, page);
    addRendarVarsForScope(renderVars, page);

    await addRenderVarsForSlack(renderVars, page);
    await addRenderVarsForDescendants(renderVars, path, req.user, offset, limit, true);

    const sharelinksNumber = await ShareLink.countDocuments({ relatedPage: page._id });
    renderVars.sharelinksNumber = sharelinksNumber;

    if (isUserPage(page.path)) {
      // change template
      view = `layout-${layoutName}/user_page`;
      await addRenderVarsForUserPage(renderVars, page, req.user);
    }

    await interceptorManager.process('beforeRenderPage', req, res, renderVars);
    return res.render(view, renderVars);
  }

  const getSlackChannels = async(page) => {
    if (page.extended.slack) {
      return page.extended.slack;
    }

    const data = await UpdatePost.findSettingsByPath(page.path);
    const channels = data.map((e) => { return e.channel }).join(', ');
    return channels;
  };

  actions.showTopPage = function(req, res) {
    return showTopPage(req, res);
  };

  /**
   * Redirect to the page without trailing slash
   */
  actions.showPageWithEndOfSlash = function(req, res, next) {
    return res.redirect(pathUtils.removeTrailingSlash(req.path));
  };

  /**
   * switch action
   *   - presentation mode
   *   - by behaviorType
   */
  actions.showPage = async function(req, res, next) {
    // presentation mode
    if (req.query.presentation) {
      return showPageForPresentation(req, res, next);
    }
    // delegate to showPageForGrowiBehavior
    return showPageForGrowiBehavior(req, res, next);
  };

  actions.showSharedPage = async function(req, res, next) {
    const { linkId } = req.params;

    const layoutName = configManager.getConfig('crowi', 'customize:layout');
    const view = `layout-${layoutName}/shared_page`;

    const shareLink = await ShareLink.findOne({ _id: linkId }).populate('relatedPage');
<<<<<<< HEAD
    let page = shareLink.relatedPage;

    if (page == null) {
      // page is not found
      return res.render(`layout-${layoutName}/not_found_shared_page`);
    }

    // check if share link is expired
    if (shareLink.expiredAt.getTime() < new Date().getTime()) {
=======

    if (shareLink == null || shareLink.relatedPage == null) {
      // page or sharelink are not found
      return res.render(`layout-${layoutName}/not_found_shared_page`);
    }

    let page = shareLink.relatedPage;

    // check if share link is expired
    if (shareLink.isExpired()) {
>>>>>>> da69dbb1
      // page is not found
      return res.render(`layout-${layoutName}/expired_shared_page`);
    }

    const renderVars = {};

    renderVars.sharelink = shareLink;

    // populate
    page = await page.populateDataToShowRevision();
    addRendarVarsForPage(renderVars, page);
    addRendarVarsForScope(renderVars, page);

    await interceptorManager.process('beforeRenderPage', req, res, renderVars);
    return res.render(view, renderVars);
  };

  /**
   * switch action by behaviorType
   */
  /* eslint-disable no-else-return */
  actions.trashPageListShowWrapper = function(req, res) {
    // redirect to '/trash'
    return res.redirect('/trash');
  };
  /* eslint-enable no-else-return */

  /**
   * switch action by behaviorType
   */
  /* eslint-disable no-else-return */
  actions.trashPageShowWrapper = function(req, res) {
    // Crowi behavior for '/trash/*'
    return actions.deletedPageListShow(req, res);
  };
  /* eslint-enable no-else-return */

  /**
   * switch action by behaviorType
   */
  /* eslint-disable no-else-return */
  actions.deletedPageListShowWrapper = function(req, res) {
    const path = `/trash${getPathFromRequest(req)}`;
    return res.redirect(path);
  };
  /* eslint-enable no-else-return */

  actions.notFound = async function(req, res) {
    const path = getPathFromRequest(req);

    const isCreatable = Page.isCreatableName(path);
    const layoutName = configManager.getConfig('crowi', 'customize:layout');

    let view;
    const renderVars = { path };

    if (!isCreatable) {
      view = `layout-${layoutName}/not_creatable`;
    }
    else if (req.isForbidden) {
      view = `layout-${layoutName}/forbidden`;
    }
    else {
      view = `layout-${layoutName}/not_found`;

      // retrieve templates
      if (req.user != null) {
        const template = await Page.findTemplate(path);
        if (template.templateBody) {
          const body = replacePlaceholdersOfTemplate(template.templateBody, req);
          const tags = template.templateTags;
          renderVars.template = body;
          renderVars.templateTags = tags;
        }
      }

      // add scope variables by ancestor page
      const ancestor = await Page.findAncestorByPathAndViewer(path, req.user);
      if (ancestor != null) {
        await ancestor.populate('grantedGroup').execPopulate();
        addRendarVarsForScope(renderVars, ancestor);
      }
    }

    const limit = 50;
    const offset = parseInt(req.query.offset) || 0;
    await addRenderVarsForDescendants(renderVars, path, req.user, offset, limit, true);

    return res.render(view, renderVars);
  };

  actions.deletedPageListShow = async function(req, res) {
    // normalizePath makes '/trash/' -> '/trash'
    const path = pathUtils.normalizePath(`/trash${getPathFromRequest(req)}`);
    const layoutName = configManager.getConfig('crowi', 'customize:layout');

    const limit = 50;
    const offset = parseInt(req.query.offset) || 0;

    const queryOptions = {
      offset,
      limit,
      includeTrashed: true,
    };

    const renderVars = {
      page: null,
      path,
      pages: [],
    };

    const result = await Page.findListWithDescendants(path, req.user, queryOptions);

    if (result.pages.length > limit) {
      result.pages.pop();
    }

    renderVars.pager = generatePager(result.offset, result.limit, result.totalCount);
    renderVars.pages = result.pages;
    res.render(`layout-${layoutName}/page_list`, renderVars);
  };

  /**
   * redirector
   */
  actions.redirector = async function(req, res) {
    const id = req.params.id;

    const page = await Page.findByIdAndViewer(id, req.user);

    if (page != null) {
      return res.redirect(encodeURI(page.path));
    }

    return res.redirect('/');
  };


  const api = {};
  actions.api = api;

  /**
   * @swagger
   *
   *    /pages.list:
   *      get:
   *        tags: [Pages, CrowiCompatibles]
   *        operationId: listPages
   *        summary: /pages.list
   *        description: Get list of pages
   *        parameters:
   *          - in: query
   *            name: path
   *            schema:
   *              $ref: '#/components/schemas/Page/properties/path'
   *          - in: query
   *            name: user
   *            schema:
   *              $ref: '#/components/schemas/User/properties/username'
   *          - in: query
   *            name: limit
   *            schema:
   *              $ref: '#/components/schemas/V1PaginateResult/properties/meta/properties/limit'
   *          - in: query
   *            name: offset
   *            schema:
   *              $ref: '#/components/schemas/V1PaginateResult/properties/meta/properties/offset'
   *        responses:
   *          200:
   *            description: Succeeded to get list of pages.
   *            content:
   *              application/json:
   *                schema:
   *                  properties:
   *                    ok:
   *                      $ref: '#/components/schemas/V1Response/properties/ok'
   *                    pages:
   *                      type: array
   *                      items:
   *                        $ref: '#/components/schemas/Page'
   *                      description: page list
   *          403:
   *            $ref: '#/components/responses/403'
   *          500:
   *            $ref: '#/components/responses/500'
   */
  /**
   * @api {get} /pages.list List pages by user
   * @apiName ListPage
   * @apiGroup Page
   *
   * @apiParam {String} path
   * @apiParam {String} user
   */
  api.list = async function(req, res) {
    const username = req.query.user || null;
    const path = req.query.path || null;
    const limit = +req.query.limit || 50;
    const offset = parseInt(req.query.offset) || 0;

    const queryOptions = { offset, limit: limit + 1 };

    // Accepts only one of these
    if (username === null && path === null) {
      return res.json(ApiResponse.error('Parameter user or path is required.'));
    }
    if (username !== null && path !== null) {
      return res.json(ApiResponse.error('Parameter user or path is required.'));
    }

    try {
      let result = null;
      if (path == null) {
        const user = await User.findUserByUsername(username);
        if (user === null) {
          throw new Error('The user not found.');
        }
        result = await Page.findListByCreator(user, req.user, queryOptions);
      }
      else {
        result = await Page.findListByStartWith(path, req.user, queryOptions);
      }

      if (result.pages.length > limit) {
        result.pages.pop();
      }

      return res.json(ApiResponse.success(result));
    }
    catch (err) {
      return res.json(ApiResponse.error(err));
    }
  };

  /**
   * @swagger
   *
   *    /pages.create:
   *      post:
   *        tags: [Pages, CrowiCompatibles]
   *        operationId: createPage
   *        summary: /pages.create
   *        description: Create page
   *        requestBody:
   *          content:
   *            application/json:
   *              schema:
   *                properties:
   *                  body:
   *                    $ref: '#/components/schemas/Revision/properties/body'
   *                  path:
   *                    $ref: '#/components/schemas/Page/properties/path'
   *                  grant:
   *                    $ref: '#/components/schemas/Page/properties/grant'
   *                required:
   *                  - body
   *                  - path
   *        responses:
   *          200:
   *            description: Succeeded to create page.
   *            content:
   *              application/json:
   *                schema:
   *                  properties:
   *                    ok:
   *                      $ref: '#/components/schemas/V1Response/properties/ok'
   *                    page:
   *                      $ref: '#/components/schemas/Page'
   *          403:
   *            $ref: '#/components/responses/403'
   *          500:
   *            $ref: '#/components/responses/500'
   */
  /**
   * @api {post} /pages.create Create new page
   * @apiName CreatePage
   * @apiGroup Page
   *
   * @apiParam {String} body
   * @apiParam {String} path
   * @apiParam {String} grant
   * @apiParam {Array} pageTags
   */
  api.create = async function(req, res) {
    const body = req.body.body || null;
    let pagePath = req.body.path || null;
    const grant = req.body.grant || null;
    const grantUserGroupId = req.body.grantUserGroupId || null;
    const overwriteScopesOfDescendants = req.body.overwriteScopesOfDescendants || null;
    const isSlackEnabled = !!req.body.isSlackEnabled; // cast to boolean
    const slackChannels = req.body.slackChannels || null;
    const socketClientId = req.body.socketClientId || undefined;
    const pageTags = req.body.pageTags || undefined;

    if (body === null || pagePath === null) {
      return res.json(ApiResponse.error('Parameters body and path are required.'));
    }

    // check whether path starts slash
    pagePath = pathUtils.addHeadingSlash(pagePath);

    // check page existence
    const isExist = await Page.count({ path: pagePath }) > 0;
    if (isExist) {
      return res.json(ApiResponse.error('Page exists', 'already_exists'));
    }

    const options = { socketClientId };
    if (grant != null) {
      options.grant = grant;
      options.grantUserGroupId = grantUserGroupId;
    }

    const createdPage = await Page.create(pagePath, body, req.user, options);

    let savedTags;
    if (pageTags != null) {
      await PageTagRelation.updatePageTags(createdPage.id, pageTags);
      savedTags = await PageTagRelation.listTagNamesByPage(createdPage.id);
    }

    const result = { page: serializeToObj(createdPage), tags: savedTags };
    res.json(ApiResponse.success(result));

    // update scopes for descendants
    if (overwriteScopesOfDescendants) {
      Page.applyScopesToDescendantsAsyncronously(createdPage, req.user);
    }

    // global notification
    try {
      await globalNotificationService.fire(GlobalNotificationSetting.EVENT.PAGE_CREATE, createdPage, req.user);
    }
    catch (err) {
      logger.error('Create notification failed', err);
    }

    // user notification
    if (isSlackEnabled) {
      await notifyToSlackByUser(createdPage, req.user, slackChannels, 'create', false);
    }
  };

  /**
   * @swagger
   *
   *    /pages.update:
   *      post:
   *        tags: [Pages, CrowiCompatibles]
   *        operationId: updatePage
   *        summary: /pages.update
   *        description: Update page
   *        requestBody:
   *          content:
   *            application/json:
   *              schema:
   *                properties:
   *                  body:
   *                    $ref: '#/components/schemas/Revision/properties/body'
   *                  page_id:
   *                    $ref: '#/components/schemas/Page/properties/_id'
   *                  revision_id:
   *                    $ref: '#/components/schemas/Revision/properties/_id'
   *                  grant:
   *                    $ref: '#/components/schemas/Page/properties/grant'
   *                required:
   *                  - body
   *                  - page_id
   *                  - revision_id
   *        responses:
   *          200:
   *            description: Succeeded to update page.
   *            content:
   *              application/json:
   *                schema:
   *                  properties:
   *                    ok:
   *                      $ref: '#/components/schemas/V1Response/properties/ok'
   *                    page:
   *                      $ref: '#/components/schemas/Page'
   *          403:
   *            $ref: '#/components/responses/403'
   *          500:
   *            $ref: '#/components/responses/500'
   */
  /**
   * @api {post} /pages.update Update page
   * @apiName UpdatePage
   * @apiGroup Page
   *
   * @apiParam {String} body
   * @apiParam {String} page_id
   * @apiParam {String} revision_id
   * @apiParam {String} grant
   *
   * In the case of the page exists:
   * - If revision_id is specified => update the page,
   * - If revision_id is not specified => force update by the new contents.
   */
  api.update = async function(req, res) {
    const pageBody = req.body.body || null;
    const pageId = req.body.page_id || null;
    const revisionId = req.body.revision_id || null;
    const grant = req.body.grant || null;
    const grantUserGroupId = req.body.grantUserGroupId || null;
    const overwriteScopesOfDescendants = req.body.overwriteScopesOfDescendants || null;
    const isSlackEnabled = !!req.body.isSlackEnabled; // cast to boolean
    const slackChannels = req.body.slackChannels || null;
    const isSyncRevisionToHackmd = !!req.body.isSyncRevisionToHackmd; // cast to boolean
    const socketClientId = req.body.socketClientId || undefined;
    const pageTags = req.body.pageTags || undefined;

    if (pageId === null || pageBody === null || revisionId === null) {
      return res.json(ApiResponse.error('page_id, body and revision_id are required.'));
    }

    // check page existence
    const isExist = await Page.count({ _id: pageId }) > 0;
    if (!isExist) {
      return res.json(ApiResponse.error(`Page('${pageId}' is not found or forbidden`, 'notfound_or_forbidden'));
    }

    // check revision
    let page = await Page.findByIdAndViewer(pageId, req.user);
    if (page != null && revisionId != null && !page.isUpdatable(revisionId)) {
      return res.json(ApiResponse.error('Posted param "revisionId" is outdated.', 'outdated'));
    }

    const options = { isSyncRevisionToHackmd, socketClientId };
    if (grant != null) {
      options.grant = grant;
      options.grantUserGroupId = grantUserGroupId;
    }

    const Revision = crowi.model('Revision');
    const previousRevision = await Revision.findById(revisionId);
    try {
      page = await Page.updatePage(page, pageBody, previousRevision.body, req.user, options);
    }
    catch (err) {
      logger.error('error on _api/pages.update', err);
      return res.json(ApiResponse.error(err));
    }

    let savedTags;
    if (pageTags != null) {
      await PageTagRelation.updatePageTags(pageId, pageTags);
      savedTags = await PageTagRelation.listTagNamesByPage(pageId);
    }

    const result = { page: serializeToObj(page), tags: savedTags };
    res.json(ApiResponse.success(result));

    // update scopes for descendants
    if (overwriteScopesOfDescendants) {
      Page.applyScopesToDescendantsAsyncronously(page, req.user);
    }

    // global notification
    try {
      await globalNotificationService.fire(GlobalNotificationSetting.EVENT.PAGE_EDIT, page, req.user);
    }
    catch (err) {
      logger.error('Edit notification failed', err);
    }

    // user notification
    if (isSlackEnabled) {
      await notifyToSlackByUser(page, req.user, slackChannels, 'update', previousRevision);
    }
  };

  /**
   * @swagger
   *
   *    /pages.get:
   *      get:
   *        tags: [Pages, CrowiCompatibles]
   *        operationId: getPage
   *        summary: /pages.get
   *        description: Get page data
   *        parameters:
   *          - in: query
   *            name: page_id
   *            schema:
   *              $ref: '#/components/schemas/Page/properties/_id'
   *          - in: query
   *            name: path
   *            schema:
   *              $ref: '#/components/schemas/Page/properties/path'
   *          - in: query
   *            name: revision_id
   *            schema:
   *              $ref: '#/components/schemas/Revision/properties/_id'
   *        responses:
   *          200:
   *            description: Succeeded to get page data.
   *            content:
   *              application/json:
   *                schema:
   *                  properties:
   *                    ok:
   *                      $ref: '#/components/schemas/V1Response/properties/ok'
   *                    page:
   *                      $ref: '#/components/schemas/Page'
   *          403:
   *            $ref: '#/components/responses/403'
   *          500:
   *            $ref: '#/components/responses/500'
   */
  /**
   * @api {get} /pages.get Get page data
   * @apiName GetPage
   * @apiGroup Page
   *
   * @apiParam {String} page_id
   * @apiParam {String} path
   * @apiParam {String} revision_id
   */
  api.get = async function(req, res) {
    const pagePath = req.query.path || null;
    const pageId = req.query.page_id || null; // TODO: handling

    if (!pageId && !pagePath) {
      return res.json(ApiResponse.error(new Error('Parameter path or page_id is required.')));
    }

    let page;
    try {
      if (pageId) { // prioritized
        page = await Page.findByIdAndViewer(pageId, req.user);
      }
      else if (pagePath) {
        page = await Page.findByPathAndViewer(pagePath, req.user);
      }

      if (page == null) {
        throw new Error(`Page '${pageId || pagePath}' is not found or forbidden`, 'notfound_or_forbidden');
      }

      page.initLatestRevisionField();

      // populate
      page = await page.populateDataToShowRevision();
    }
    catch (err) {
      return res.json(ApiResponse.error(err));
    }

    const result = {};
    result.page = page; // TODO consider to use serializeToObj method -- 2018.08.06 Yuki Takei

    return res.json(ApiResponse.success(result));
  };

  /**
   * @swagger
   *
   *    /pages.exist:
   *      get:
   *        tags: [Pages]
   *        operationId: getPageExistence
   *        summary: /pages.exist
   *        description: Get page existence
   *        parameters:
   *          - in: query
   *            name: pagePaths
   *            schema:
   *              type: string
   *              description: Page path list in JSON Array format
   *              example: '["/", "/user/unknown"]'
   *        responses:
   *          200:
   *            description: Succeeded to get page existence.
   *            content:
   *              application/json:
   *                schema:
   *                  properties:
   *                    ok:
   *                      $ref: '#/components/schemas/V1Response/properties/ok'
   *                    pages:
   *                      type: string
   *                      description: Properties of page path and existence
   *                      example: '{"/": true, "/user/unknown": false}'
   *          403:
   *            $ref: '#/components/responses/403'
   *          500:
   *            $ref: '#/components/responses/500'
   */
  /**
   * @api {get} /pages.exist Get if page exists
   * @apiName GetPage
   * @apiGroup Page
   *
   * @apiParam {String} pages (stringified JSON)
   */
  api.exist = async function(req, res) {
    const pagePaths = JSON.parse(req.query.pagePaths || '[]');

    const pages = {};
    await Promise.all(pagePaths.map(async(path) => {
      // check page existence
      const isExist = await Page.count({ path }) > 0;
      pages[path] = isExist;
      return;
    }));

    const result = { pages };

    return res.json(ApiResponse.success(result));
  };

  /**
   * @swagger
   *
   *    /pages.getPageTag:
   *      get:
   *        tags: [Pages]
   *        operationId: getPageTag
   *        summary: /pages.getPageTag
   *        description: Get page tag
   *        parameters:
   *          - in: query
   *            name: pageId
   *            schema:
   *              $ref: '#/components/schemas/Page/properties/_id'
   *        responses:
   *          200:
   *            description: Succeeded to get page tags.
   *            content:
   *              application/json:
   *                schema:
   *                  properties:
   *                    ok:
   *                      $ref: '#/components/schemas/V1Response/properties/ok'
   *                    tags:
   *                      $ref: '#/components/schemas/Tags'
   *          403:
   *            $ref: '#/components/responses/403'
   *          500:
   *            $ref: '#/components/responses/500'
   */
  /**
   * @api {get} /pages.getPageTag get page tags
   * @apiName GetPageTag
   * @apiGroup Page
   *
   * @apiParam {String} pageId
   */
  api.getPageTag = async function(req, res) {
    const result = {};
    try {
      result.tags = await PageTagRelation.listTagNamesByPage(req.query.pageId);
    }
    catch (err) {
      return res.json(ApiResponse.error(err));
    }
    return res.json(ApiResponse.success(result));
  };

  /**
   * @swagger
   *
   *    /pages.seen:
   *      post:
   *        tags: [Pages, CrowiCompatibles]
   *        operationId: seenPage
   *        summary: /pages.seen
   *        description: Mark as seen user
   *        requestBody:
   *          content:
   *            application/json:
   *              schema:
   *                properties:
   *                  page_id:
   *                    $ref: '#/components/schemas/Page/properties/_id'
   *                required:
   *                  - page_id
   *        responses:
   *          200:
   *            description: Succeeded to be page seen.
   *            content:
   *              application/json:
   *                schema:
   *                  properties:
   *                    ok:
   *                      $ref: '#/components/schemas/V1Response/properties/ok'
   *                    seenUser:
   *                      $ref: '#/components/schemas/Page/properties/seenUsers'
   *          403:
   *            $ref: '#/components/responses/403'
   *          500:
   *            $ref: '#/components/responses/500'
   */
  /**
   * @api {post} /pages.seen Mark as seen user
   * @apiName SeenPage
   * @apiGroup Page
   *
   * @apiParam {String} page_id Page Id.
   */
  api.seen = async function(req, res) {
    const user = req.user;
    const pageId = req.body.page_id;
    if (!pageId) {
      return res.json(ApiResponse.error('page_id required'));
    }
    if (!req.user) {
      return res.json(ApiResponse.error('user required'));
    }

    let page;
    try {
      page = await Page.findByIdAndViewer(pageId, user);
      if (user != null) {
        page = await page.seen(user);
      }
    }
    catch (err) {
      debug('Seen user update error', err);
      return res.json(ApiResponse.error(err));
    }

    const result = {};
    result.seenUser = page.seenUsers;

    return res.json(ApiResponse.success(result));
  };

  /**
   * @swagger
   *
   *    /pages.updatePost:
   *      get:
   *        tags: [Pages, CrowiCompatibles]
   *        operationId: getUpdatePostPage
   *        summary: /pages.updatePost
   *        description: Get UpdatePost setting list
   *        parameters:
   *          - in: query
   *            name: path
   *            schema:
   *              $ref: '#/components/schemas/Page/properties/path'
   *        responses:
   *          200:
   *            description: Succeeded to get UpdatePost setting list.
   *            content:
   *              application/json:
   *                schema:
   *                  properties:
   *                    ok:
   *                      $ref: '#/components/schemas/V1Response/properties/ok'
   *                    updatePost:
   *                      $ref: '#/components/schemas/UpdatePost'
   *          403:
   *            $ref: '#/components/responses/403'
   *          500:
   *            $ref: '#/components/responses/500'
   */
  /**
   * @api {get} /pages.updatePost
   * @apiName Get UpdatePost setting list
   * @apiGroup Page
   *
   * @apiParam {String} path
   */
  api.getUpdatePost = function(req, res) {
    const path = req.query.path;
    const UpdatePost = crowi.model('UpdatePost');

    if (!path) {
      return res.json(ApiResponse.error({}));
    }

    UpdatePost.findSettingsByPath(path)
      .then((data) => {
        // eslint-disable-next-line no-param-reassign
        data = data.map((e) => {
          return e.channel;
        });
        debug('Found updatePost data', data);
        const result = { updatePost: data };
        return res.json(ApiResponse.success(result));
      })
      .catch((err) => {
        debug('Error occured while get setting', err);
        return res.json(ApiResponse.error({}));
      });
  };

  /**
   * @api {post} /pages.remove Remove page
   * @apiName RemovePage
   * @apiGroup Page
   *
   * @apiParam {String} page_id Page Id.
   * @apiParam {String} revision_id
   */
  api.remove = async function(req, res) {
    const pageId = req.body.page_id;
    const previousRevision = req.body.revision_id || null;
    const socketClientId = req.body.socketClientId || undefined;

    // get completely flag
    const isCompletely = (req.body.completely != null);
    // get recursively flag
    const isRecursively = (req.body.recursively != null);

    const options = { socketClientId };

    let page = await Page.findByIdAndViewer(pageId, req.user);

    if (page == null) {
      return res.json(ApiResponse.error(`Page '${pageId}' is not found or forbidden`, 'notfound_or_forbidden'));
    }

    debug('Delete page', page._id, page.path);

    try {
      if (isCompletely) {
        if (!req.user.canDeleteCompletely(page.creator)) {
          return res.json(ApiResponse.error('You can not delete completely', 'user_not_admin'));
        }
        if (isRecursively) {
          await Page.completelyDeletePageRecursively(page.path, req.user, options);
        }
        else {
          page = await Page.completelyDeletePage(page, req.user, options);
        }
      }
      else {
        if (!page.isUpdatable(previousRevision)) {
          return res.json(ApiResponse.error('Someone could update this page, so couldn\'t delete.', 'outdated'));
        }

        if (isRecursively) {
          page = await Page.deletePageRecursively(page, req.user, options);
        }
        else {
          page = await Page.deletePage(page, req.user, options);
        }
      }
    }
    catch (err) {
      logger.error('Error occured while get setting', err);
      return res.json(ApiResponse.error('Failed to delete page.', 'unknown'));
    }

    debug('Page deleted', page.path);
    const result = {};
    result.page = page; // TODO consider to use serializeToObj method -- 2018.08.06 Yuki Takei

    res.json(ApiResponse.success(result));

    try {
      // global notification
      await globalNotificationService.fire(GlobalNotificationSetting.EVENT.PAGE_DELETE, page, req.user);
    }
    catch (err) {
      logger.error('Delete notification failed', err);
    }
  };

  /**
   * @api {post} /pages.revertRemove Revert removed page
   * @apiName RevertRemovePage
   * @apiGroup Page
   *
   * @apiParam {String} page_id Page Id.
   */
  api.revertRemove = async function(req, res, options) {
    const pageId = req.body.page_id;
    const socketClientId = req.body.socketClientId || undefined;

    // get recursively flag
    const isRecursively = (req.body.recursively != null);

    let page;
    try {
      page = await Page.findByIdAndViewer(pageId, req.user);
      if (page == null) {
        throw new Error(`Page '${pageId}' is not found or forbidden`, 'notfound_or_forbidden');
      }

      if (isRecursively) {
        page = await Page.revertDeletedPageRecursively(page, req.user, { socketClientId });
      }
      else {
        page = await Page.revertDeletedPage(page, req.user, { socketClientId });
      }
    }
    catch (err) {
      logger.error('Error occured while get setting', err);
      return res.json(ApiResponse.error('Failed to revert deleted page.'));
    }

    const result = {};
    result.page = page; // TODO consider to use serializeToObj method -- 2018.08.06 Yuki Takei

    return res.json(ApiResponse.success(result));
  };

  /**
   * @swagger
   *
   *    /pages.rename:
   *      post:
   *        tags: [Pages, CrowiCompatibles]
   *        operationId: renamePage
   *        summary: /pages.rename
   *        description: Rename page
   *        requestBody:
   *          content:
   *            application/json:
   *              schema:
   *                properties:
   *                  page_id:
   *                    $ref: '#/components/schemas/Page/properties/_id'
   *                  path:
   *                    $ref: '#/components/schemas/Page/properties/path'
   *                  revision_id:
   *                    $ref: '#/components/schemas/Revision/properties/_id'
   *                  new_path:
   *                    type: string
   *                    description: new path
   *                    example: /user/alice/new_test
   *                  create_redirect:
   *                    type: boolean
   *                    description: whether redirect page
   *                required:
   *                  - page_id
   *        responses:
   *          200:
   *            description: Succeeded to rename page.
   *            content:
   *              application/json:
   *                schema:
   *                  properties:
   *                    ok:
   *                      $ref: '#/components/schemas/V1Response/properties/ok'
   *                    page:
   *                      $ref: '#/components/schemas/Page'
   *          403:
   *            $ref: '#/components/responses/403'
   *          500:
   *            $ref: '#/components/responses/500'
   */
  /**
   * @api {post} /pages.rename Rename page
   * @apiName RenamePage
   * @apiGroup Page
   *
   * @apiParam {String} page_id Page Id.
   * @apiParam {String} path
   * @apiParam {String} revision_id
   * @apiParam {String} new_path New path name.
   * @apiParam {Bool} create_redirect
   */
  api.rename = async function(req, res) {
    const pageId = req.body.page_id;
    const previousRevision = req.body.revision_id || null;
    let newPagePath = pathUtils.normalizePath(req.body.new_path);
    const options = {
      createRedirectPage: (req.body.create_redirect != null),
      updateMetadata: (req.body.remain_metadata == null),
      socketClientId: +req.body.socketClientId || undefined,
    };
    const isRecursively = (req.body.recursively != null);

    if (!Page.isCreatableName(newPagePath)) {
      return res.json(ApiResponse.error(`Could not use the path '${newPagePath})'`, 'invalid_path'));
    }

    // check whether path starts slash
    newPagePath = pathUtils.addHeadingSlash(newPagePath);

    const isExist = await Page.count({ path: newPagePath }) > 0;
    if (isExist) {
      // if page found, cannot cannot rename to that path
      return res.json(ApiResponse.error(`'new_path=${newPagePath}' already exists`, 'already_exists'));
    }

    let page;

    try {
      page = await Page.findByIdAndViewer(pageId, req.user);

      if (page == null) {
        return res.json(ApiResponse.error(`Page '${pageId}' is not found or forbidden`, 'notfound_or_forbidden'));
      }

      if (!page.isUpdatable(previousRevision)) {
        return res.json(ApiResponse.error('Someone could update this page, so couldn\'t delete.', 'outdated'));
      }

      if (isRecursively) {
        page = await Page.renameRecursively(page, newPagePath, req.user, options);
      }
      else {
        page = await Page.rename(page, newPagePath, req.user, options);
      }
    }
    catch (err) {
      logger.error(err);
      return res.json(ApiResponse.error('Failed to update page.', 'unknown'));
    }

    const result = {};
    result.page = page; // TODO consider to use serializeToObj method -- 2018.08.06 Yuki Takei

    res.json(ApiResponse.success(result));

    try {
      // global notification
      await globalNotificationService.fire(GlobalNotificationSetting.EVENT.PAGE_MOVE, page, req.user, {
        oldPath: req.body.path,
      });
    }
    catch (err) {
      logger.error('Move notification failed', err);
    }

    return page;
  };

  /**
   * @swagger
   *
   *    /pages.duplicate:
   *      post:
   *        tags: [Pages]
   *        operationId: duplicatePage
   *        summary: /pages.duplicate
   *        description: Duplicate page
   *        requestBody:
   *          content:
   *            application/json:
   *              schema:
   *                properties:
   *                  page_id:
   *                    $ref: '#/components/schemas/Page/properties/_id'
   *                  new_path:
   *                    $ref: '#/components/schemas/Page/properties/path'
   *                required:
   *                  - page_id
   *        responses:
   *          200:
   *            description: Succeeded to duplicate page.
   *            content:
   *              application/json:
   *                schema:
   *                  properties:
   *                    ok:
   *                      $ref: '#/components/schemas/V1Response/properties/ok'
   *                    page:
   *                      $ref: '#/components/schemas/Page'
   *                    tags:
   *                      $ref: '#/components/schemas/Tags'
   *          403:
   *            $ref: '#/components/responses/403'
   *          500:
   *            $ref: '#/components/responses/500'
   */
  /**
   * @api {post} /pages.duplicate Duplicate page
   * @apiName DuplicatePage
   * @apiGroup Page
   *
   * @apiParam {String} page_id Page Id.
   * @apiParam {String} new_path New path name.
   */
  api.duplicate = async function(req, res) {
    const pageId = req.body.page_id;
    let newPagePath = pathUtils.normalizePath(req.body.new_path);

    const page = await Page.findByIdAndViewer(pageId, req.user);

    if (page == null) {
      return res.json(ApiResponse.error(`Page '${pageId}' is not found or forbidden`, 'notfound_or_forbidden'));
    }

    // check whether path starts slash
    newPagePath = pathUtils.addHeadingSlash(newPagePath);

    await page.populateDataToShowRevision();
    const originTags = await page.findRelatedTagsById();

    req.body.path = newPagePath;
    req.body.body = page.revision.body;
    req.body.grant = page.grant;
    req.body.grantedUsers = page.grantedUsers;
    req.body.grantUserGroupId = page.grantedGroup;
    req.body.pageTags = originTags;

    return api.create(req, res);
  };

  /**
   * @api {post} /pages.unlink Remove the redirecting page
   * @apiName UnlinkPage
   * @apiGroup Page
   *
   * @apiParam {String} page_id Page Id.
   * @apiParam {String} revision_id
   */
  api.unlink = async function(req, res) {
    const path = req.body.path;

    try {
      await Page.removeRedirectOriginPageByPath(path);
      logger.debug('Redirect Page deleted', path);
    }
    catch (err) {
      logger.error('Error occured while get setting', err);
      return res.json(ApiResponse.error('Failed to delete redirect page.'));
    }

    const result = { path };
    return res.json(ApiResponse.success(result));
  };

  /**
   * @swagger
   *
   *    /pages.recentCreated:
   *      get:
   *        tags: [Pages]
   *        operationId: getRecentCreatedPages
   *        summary: /pages.recentCreated
   *        description: Get recent created page list
   *        parameters:
   *          - in: query
   *            name: page_id
   *            required: true
   *            schema:
   *              $ref: '#/components/schemas/Page/properties/_id'
   *          - in: query
   *            name: offset
   *            schema:
   *              $ref: '#/components/schemas/V1PaginateResult/properties/meta/properties/offset'
   *          - in: query
   *            name: limit
   *            schema:
   *              $ref: '#/components/schemas/V1PaginateResult/properties/meta/properties/limit'
   *        responses:
   *          200:
   *            description: Succeeded to get recent created page list.
   *            content:
   *              application/json:
   *                schema:
   *                  properties:
   *                    ok:
   *                      $ref: '#/components/schemas/V1Response/properties/ok'
   *                    pages:
   *                      type: array
   *                      description: recent created page list
   *                      items:
   *                        $ref: '#/components/schemas/Page'
   *                    totalCount:
   *                      $ref: '#/components/schemas/V1PaginateResult/properties/meta/properties/total'
   *                    offset:
   *                      $ref: '#/components/schemas/V1PaginateResult/properties/meta/properties/offset'
   *                    limit:
   *                      $ref: '#/components/schemas/V1PaginateResult/properties/meta/properties/limit'
   *          403:
   *            $ref: '#/components/responses/403'
   *          500:
   *            $ref: '#/components/responses/500'
   */
  api.recentCreated = async function(req, res) {
    const pageId = req.query.page_id;

    if (pageId == null) {
      return res.json(ApiResponse.error('param \'pageId\' must not be null'));
    }

    const page = await Page.findById(pageId);
    if (page == null) {
      return res.json(ApiResponse.error(`Page (id='${pageId}') does not exist`));
    }
    if (!isUserPage(page.path)) {
      return res.json(ApiResponse.error(`Page (id='${pageId}') is not a user home`));
    }

    const limit = +req.query.limit || 50;
    const offset = +req.query.offset || 0;
    const queryOptions = { offset, limit };

    try {
      const result = await Page.findListByCreator(page.creator, req.user, queryOptions);

      return res.json(ApiResponse.success(result));
    }
    catch (err) {
      return res.json(ApiResponse.error(err));
    }
  };

  return actions;
};<|MERGE_RESOLUTION|>--- conflicted
+++ resolved
@@ -449,17 +449,6 @@
     const view = `layout-${layoutName}/shared_page`;
 
     const shareLink = await ShareLink.findOne({ _id: linkId }).populate('relatedPage');
-<<<<<<< HEAD
-    let page = shareLink.relatedPage;
-
-    if (page == null) {
-      // page is not found
-      return res.render(`layout-${layoutName}/not_found_shared_page`);
-    }
-
-    // check if share link is expired
-    if (shareLink.expiredAt.getTime() < new Date().getTime()) {
-=======
 
     if (shareLink == null || shareLink.relatedPage == null) {
       // page or sharelink are not found
@@ -470,7 +459,6 @@
 
     // check if share link is expired
     if (shareLink.isExpired()) {
->>>>>>> da69dbb1
       // page is not found
       return res.render(`layout-${layoutName}/expired_shared_page`);
     }
