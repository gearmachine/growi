<!DOCTYPE html>
<html>
{% block html_head %}
<head>
  <meta charset="utf-8">
  <meta http-equiv="X-UA-Compatible" content="IE=edge,chrome=1">
  <title>{% block html_title %}{{ customizeService.generateCustomTitle(path) }}{% endblock %}</title>
  <meta name="description" content="">
  <meta name="author" content="">

  <meta name="viewport" content="width=device-width,initial-scale=1">

  <meta name="apple-mobile-web-app-title" content="{{ appService.getAppTitle() }}">

  {{ getConfig('crowi', 'customize:header') | default('') }}

  {% include '../widget/headers/favicon.html' %}
  {% include '../widget/headers/ie11-polyfills.html' %}

  {{ cdnScriptTagsByGroup('basis') }}

  {% if local_config.env.MATHJAX %}
    {% include '../widget/headers/mathjax.html' %}
  {% endif %}

  {% include '../widget/headers/scripts-for-dev.html' %}

  <script src="{{ webpack_asset('js/vendors.js') }}" defer></script>
  <script src="{{ webpack_asset('js/commons.js') }}" defer></script>
  {% if getConfig('crowi', 'plugin:isEnabledPlugins') %}
  <script src="{{ webpack_asset('js/plugin.js') }}" defer></script>
  {% endif %}
  {% block html_head_loading_legacy %}
    <script src="{{ webpack_asset('js/legacy.js') }}" defer></script>
  {% endblock %}
  {% block html_head_loading_app %}
    <script src="{{ webpack_asset('js/app.js') }}" defer></script>
  {% endblock %}

  <!-- styles -->
  {% include '../widget/headers/styles-for-app.html' %}
  {% if 'kibela' === getConfig('crowi', 'customize:layout') %}
    {% include '../widget/headers/styles-theme-kibela.html' %}
  {% else %}
    {% block theme_css_block %}
      {% set themeName = getConfig('crowi', 'customize:theme') %}
      {% include '../widget/headers/styles-theme.html' with {themeName: themeName} %}
    {% endblock %}
  {% endif %}

  {{ cdnStyleTagsByGroup('basis') }}
  {{ cdnHighlightJsStyleTag(getConfig('crowi', 'customize:highlightJsStyle')) }}

  {% block html_additional_headers %}{% endblock %}

  <style>
    {{ customizeService.getCustomCss() }}
  </style>
</head>
{% endblock %}

{% block html_body %}
<body
  class="{% block html_base_css %}{% endblock %}
      {% if !getConfig('crowi', 'customize:layout') || 'crowi' === getConfig('crowi', 'customize:layout') %}crowi{% elseif !getConfig('crowi', 'customize:layout') || 'kibela' === getConfig('crowi', 'customize:layout') %}kibela{% else %}growi{% endif %}"
  data-me="{{ user._id.toString() }}"
  data-is-admin="{{ user.admin }}"
  data-plugin-enabled="{{ getConfig('crowi', 'plugin:isEnabledPlugins') }}"
  {% block html_base_attr %}{% endblock %}
  data-csrftoken="{{ csrf() }}"
  data-current-username="{% if user %}{{ user.username }}{% endif %}"
  data-userlang="{% if user %}{{ user.lang }}{% endif %}"
 >

<div id="wrapper">
  <!-- Navigation -->
  {% block layout_head_nav %}
  <nav class="navbar grw-navbar navbar-expand-lg navbar-dark mb-0 p-0">
    <!-- 1 GROWI logo -->
    <div class="navbar-brand">
      <a class="logo d-block" href="/">
        <div class="logo-mark d-inline-block">{% include '../widget/logo.html' %}</div>
        {#
        <span class="logo-text mx-2">
          {% set appTitle = appService.getAppTitle() %}
          {% set appTitleFontSize = getAppTitleFontSize(appTitle) %}
          <text x="0" y="{{22+appTitleFontSize/2}}" font-size="{{appTitleFontSize}}">
            {% block title %}{{ appTitle }}{% endblock %}
          </text>
        </span>
        #}
      </a>
    </div>

    <ul class="navbar-nav mr-auto">
      {#
      <!-- 2 side nav open -->
      <a class="open-close d-none d-md-block mx-3 waves-effect waves-light">
        <i class="ti-menu"></i>
      </a>
      #}
      {#  disabled temporary -- 2019.05.13 Yuki Takei
      <li class="nav-item">
        <a class="nav-link" href="/tags">
          <i class="tag-icon icon-tag"></i><span>{{ t('Tags') }}</span>
        </a>
      </li>
      #}
      <form class="form-inline">
        {% if searchConfigured() %}
        <span class="navbar-form search-top" role="search" id="search-top"></span>
        {% endif %}
      </form>
    </ul>

    <!-- 5 user action -->
    <ul class="navbar-nav">
      {% if user and user.admin %}
      <li class="nav-item">
        <a class="nav-link" href="/admin">
          <i class="icon-settings mr-2"></i>
          <span class="d-none d-md-inline-block">{{ t('Admin') }}</span>
        </a>
      </li>
      {% endif %}

      {% if user %}
      <li class="nav-item">
        <a class="nav-link" href="#" data-target="#create-page" data-toggle="modal">
          <i class="icon-pencil mr-2"></i>
          <span class="d-none d-md-inline-block">{{ t('New') }}</span>
        </a>
      </li>
      <li class="nav-item dropdown">
        <a type="button" class="nav-link dropdown-toggle waves-effect waves-light" data-toggle="dropdown">
          <img src="{{ user|picture }}" class="picture rounded-circle" width="25" />
          <span class="user-name text-wrap ml-2">{{ user.name }}</span>
        </a>
        <div class="dropdown-menu dropdown-menu-right">
          <a class="dropdown-item" href="/user/{{ user.username }}"><i class="icon-fw icon-home"></i>{{ t('Home') }}</a>
          <a class="dropdown-item" href="/me"><i class="icon-fw icon-wrench"></i>{{ t('User Settings') }}</a>
          <div class="dropdown-divider"></div>
          <a class="dropdown-item" href="/user/{{ user.username }}#user-draft-list"><i class="icon-fw icon-docs"></i>{{ t('List Drafts') }}</a>
          <a class="dropdown-item" href="/trash"><i class="icon-fw icon-trash"></i>{{ t('Deleted Pages') }}</a>
          <div class="dropdown-divider"></div>
          <a class="dropdown-item" href="/logout"><i class="icon-fw icon-power"></i>{{ t('Sign out') }}</a>
        </div>
        <!-- /.dropdown-messages -->
      </li>
      {% else %}
      <li id="login-user" class="nav-item"><a class="nav-link" href="/login">Login</a></li>
      {% endif %}
      {% if getConfig('crowi', 'app:confidential') %}
      <li class="nav-item confidential text-light">{{ getConfig('crowi', 'app:confidential') }}</li>
      {% endif %}
    </ul>

<<<<<<< HEAD
=======
        {% if user %}
        <li class="nav-item-create-page">
          <a href="#" data-target="#create-page" data-toggle="modal" class="create-page">
            <i class="icon-pencil"></i><span>{{ t('New') }}</span>
          </a>
        </li>
        <li class="nav-item-help">
          <a href="https://docs.growi.org/" target="_blank">
            <i class="icon-question"></i><span>{{ t('Help') }}</span><span class="text-muted small"><i class="icon-share-alt"></i></span>
          </a>
        </li>
        <li class="dropdown">
          <a class="dropdown-toggle waves-effect waves-light" data-toggle="dropdown">
            <img src="{{ user|picture }}" class="picture img-circle" width="25" /> <span class="user-name">{{ user.name }}</span>
          </a>
          <ul class="dropdown-menu dropdown-menu-right">
            <li><a href="/user/{{ user.username }}"><i class="icon-fw icon-home"></i>{{ t('Home') }}</a></li>
            <li><a href="/me"><i class="icon-fw icon-wrench"></i>{{ t('User Settings') }}</a></li>
            <li role="separator" class="divider"></li>
            <li><a href="/user/{{ user.username }}#user-draft-list"><i class="icon-fw icon-docs"></i>{{ t('List Drafts') }}</a></li>
            <li><a href="/trash"><i class="icon-fw icon-trash"></i>{{ t('Deleted Pages') }}</a></li>
            <li role="separator" class="divider"></li>
            <li><a href="/logout"><i class="icon-fw icon-power"></i>{{ t('Sign out') }}</a></li>
          </ul>
          <!-- /.dropdown-messages -->
        </li>
        {% else %}
        <li id="login-user"><a href="/login">Login</a></li>
        {% endif %}
        {% if getConfig('crowi', 'app:confidential') %}
        <li class="confidential"><a href="#">{{ getConfig('crowi', 'app:confidential') }}</a></li>
        {% endif %}
      </ul>
    </div><!-- /.navbar-header -->
>>>>>>> 189298c6
  </nav>
  {% include '../modal/create_page.html' %}
  {% endblock  %} {# layout_head_nav #}

  <!-- 6 header widget area -->
  {% block head_warn_alert_siteurl_undefined %}{% include '../widget/alert_siteurl_undefined.html' %}{% endblock %}
  {% block head_warn_breaking_changes %}{% include '../widget/alert_breaking_changes.html' %}{% endblock %}

  {% block sidebar %}
  {% endblock %}

  <!-- 8 Page Content -->
  <div id="page-wrapper">
    {% block layout_main %}
    {% endblock %} {# layout_main #}
  </div><!-- /#page-wrapper -->

</div><!-- /#wrapper -->

<!-- /#staff-credit -->
<div id="staff-credit"></div>

{% include '../modal/shortcuts.html' %}

{% block body_end %}
{% endblock %}
</body>
{% endblock %}

<script type="application/json" id="crowi-context-hydrate">
{{ local_config|json|safe|preventXss }}
</script>

{% block custom_script %}
<script>
  {{ customizeService.getCustomScript() }}
</script>
{% endblock %}

</html><|MERGE_RESOLUTION|>--- conflicted
+++ resolved
@@ -75,7 +75,7 @@
 <div id="wrapper">
   <!-- Navigation -->
   {% block layout_head_nav %}
-  <nav class="navbar grw-navbar navbar-expand-lg navbar-dark mb-0 p-0">
+  <nav class="navbar grw-navbar navbar-expand-sm navbar-dark mb-0 p-0">
     <!-- 1 GROWI logo -->
     <div class="navbar-brand">
       <a class="logo d-block" href="/">
@@ -131,6 +131,11 @@
           <span class="d-none d-md-inline-block">{{ t('New') }}</span>
         </a>
       </li>
+      <li class="nav-item">
+        <a class="nav-link" href="https://docs.growi.org/" target="_blank">
+          <i class="icon-question"></i><span class="d-none d-md-inline-block">{{ t('Help') }}</span><span class="text-muted small"><i class="icon-share-alt"></i></span>
+        </a>
+      </li>
       <li class="nav-item dropdown">
         <a type="button" class="nav-link dropdown-toggle waves-effect waves-light" data-toggle="dropdown">
           <img src="{{ user|picture }}" class="picture rounded-circle" width="25" />
@@ -155,43 +160,6 @@
       {% endif %}
     </ul>
 
-<<<<<<< HEAD
-=======
-        {% if user %}
-        <li class="nav-item-create-page">
-          <a href="#" data-target="#create-page" data-toggle="modal" class="create-page">
-            <i class="icon-pencil"></i><span>{{ t('New') }}</span>
-          </a>
-        </li>
-        <li class="nav-item-help">
-          <a href="https://docs.growi.org/" target="_blank">
-            <i class="icon-question"></i><span>{{ t('Help') }}</span><span class="text-muted small"><i class="icon-share-alt"></i></span>
-          </a>
-        </li>
-        <li class="dropdown">
-          <a class="dropdown-toggle waves-effect waves-light" data-toggle="dropdown">
-            <img src="{{ user|picture }}" class="picture img-circle" width="25" /> <span class="user-name">{{ user.name }}</span>
-          </a>
-          <ul class="dropdown-menu dropdown-menu-right">
-            <li><a href="/user/{{ user.username }}"><i class="icon-fw icon-home"></i>{{ t('Home') }}</a></li>
-            <li><a href="/me"><i class="icon-fw icon-wrench"></i>{{ t('User Settings') }}</a></li>
-            <li role="separator" class="divider"></li>
-            <li><a href="/user/{{ user.username }}#user-draft-list"><i class="icon-fw icon-docs"></i>{{ t('List Drafts') }}</a></li>
-            <li><a href="/trash"><i class="icon-fw icon-trash"></i>{{ t('Deleted Pages') }}</a></li>
-            <li role="separator" class="divider"></li>
-            <li><a href="/logout"><i class="icon-fw icon-power"></i>{{ t('Sign out') }}</a></li>
-          </ul>
-          <!-- /.dropdown-messages -->
-        </li>
-        {% else %}
-        <li id="login-user"><a href="/login">Login</a></li>
-        {% endif %}
-        {% if getConfig('crowi', 'app:confidential') %}
-        <li class="confidential"><a href="#">{{ getConfig('crowi', 'app:confidential') }}</a></li>
-        {% endif %}
-      </ul>
-    </div><!-- /.navbar-header -->
->>>>>>> 189298c6
   </nav>
   {% include '../modal/create_page.html' %}
   {% endblock  %} {# layout_head_nav #}
