--- conflicted
+++ resolved
@@ -27,14 +27,8 @@
 
   <script src="{{ webpack_asset('js/vendors.js') }}" defer></script>
   <script src="{{ webpack_asset('js/commons.js') }}" defer></script>
-<<<<<<< HEAD
   {% if getConfig('crowi', 'plugin:isEnabledPlugins') %}
   <script src="{{ webpack_asset('js/plugin.js') }}" defer></script>
-=======
-
-  {% if isEnabledPlugins() %}
-    <script src="{{ webpack_asset('js/plugin.js') }}" defer></script>
->>>>>>> f06b7db6
   {% endif %}
   {% block html_head_loading_legacy %}
     <script src="{{ webpack_asset('js/legacy.js') }}" defer></script>
