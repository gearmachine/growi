--- conflicted
+++ resolved
@@ -11,11 +11,7 @@
   </li>
 
   {% if !isTrashPage() %}
-<<<<<<< HEAD
   <li class="nav-item grw-main-nav-item-left grw-nav-item-edit">
-    <a {% if user %}href="#edit" role="tab" data-toggle="tab" {% endif %} class="nav-link edit-button {% if not user %}edit-button-disabled{% endif %}">
-=======
-  <li class="nav-main-left-tab nav-tab-edit">
     <a
       {% if user %} href="#edit" data-toggle="tab" class="edit-button" {% endif %}
       {% if not user %}
@@ -23,16 +19,11 @@
         data-toggle="tooltip" data-placement="top" data-container="body" title="{{ t('Not available for guest') }}"
       {% endif %}
     >
->>>>>>> f6ca54fd
       <i class="icon-note"></i> {{ t('Edit') }}
     </a>
   </li>
   {% if isHackmdSetup() %}
-<<<<<<< HEAD
-  <li class="nav-item grw-main-nav-item-left grw-nav-item-hackmd">
-    <a {% if user %}href="#hackmd" role="tab" data-toggle="tab" {% endif %} class="nav-link {% if not user %}edit-button-disabled{% endif %}">
-=======
-  <li class="nav-main-left-tab nav-tab-hackmd">
+  <li class="nav-item grw-main-nav-item-left grw-nav-tab-hackmd">
     <a
       {% if user %} href="#hackmd" data-toggle="tab" class="edit-button" {% endif %}
       {% if not user %}
@@ -40,7 +31,6 @@
         data-toggle="tooltip" data-placement="top" data-container="body" title="{{ t('Not available for guest') }}"
       {% endif %}
     >
->>>>>>> f6ca54fd
       <i class="fa fa-file-text-o"></i> {{ t('HackMD') }}
     </a>
   </li>
@@ -59,11 +49,7 @@
 
   {% if !isTrashPage() %}
     {% if page.isPortal() %}
-<<<<<<< HEAD
     <li class="nav-item">
-      <a class="btn nav-link dropdown-toggle {% if not user %}dropdown-disabled{% endif %}" {% if user %}data-toggle="dropdown" {% endif %}>
-=======
-    <li class="nav-main-right-tab dropdown pull-right">
       <a
         {% if user %} role="button" class="dropdown-toggle" data-toggle="dropdown" {% endif %}
         {% if not user %}
@@ -71,7 +57,6 @@
           data-toggle="tooltip" data-placement="top" data-container="body" title="{{ t('Not available for guest') }}"
         {% endif %}
       >
->>>>>>> f6ca54fd
         <i class="icon-options-vertical"></i>
       </a>
       <div class="dropdown-menu dropdown-menu-right">
@@ -86,11 +71,7 @@
       </div>
     </li>
     {% else %}
-<<<<<<< HEAD
     <li class="nav-item dropdown">
-      <a class="btn nav-link dropdown-toggle {% if not user %}dropdown-disabled{% endif %}" {% if user %}data-toggle="dropdown"{% endif %}>
-=======
-    <li class="nav-main-right-tab dropdown pull-right">
       <a
         {% if user %} role="button" class="dropdown-toggle" data-toggle="dropdown" {% endif %}
         {% if not user %}
@@ -98,7 +79,6 @@
           data-toggle="tooltip" data-placement="top" data-container="body" title="{{ t('Not available for guest') }}"
         {% endif %}
       >
->>>>>>> f6ca54fd
         <i class="icon-options-vertical"></i>
       </a>
       <div class="dropdown-menu dropdown-menu-right">
