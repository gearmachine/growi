{% if page %}
<ul class="nav nav-tabs hidden-print" role="tablist">

  {#
    Left Tabs
  #}
  <li class="nav-item grw-main-nav-item-left">
    <a class="nav-link active" href="#revision-body" role="tab" data-toggle="tab">
      <i class="icon-control-play"></i> View
    </a>
  </li>

  {% if !isTrashPage() %}
    <li class="nav-item grw-main-nav-item-left grw-nav-item-edit">
      <a
        {% if user %} href="#edit" data-toggle="tab" class="nav-link edit-button" {% endif %}
        {% if not user %}
          class="edit-button edit-button-disabled"
          data-toggle="tooltip" data-placement="top" data-container="body" title="{{ t('Not available for guest') }}"
        {% endif %}
      >
        <i class="icon-note"></i> {{ t('Edit') }}
      </a>
    </li>

    {% if isHackmdSetup() %}
    <li class="nav-item grw-main-nav-item-left grw-nav-tab-hackmd">
      <a
        {% if user %} href="#hackmd" data-toggle="tab" class="nav-link edit-button" {% endif %}
        {% if not user %}
          class="edit-button edit-button-disabled"
          data-toggle="tooltip" data-placement="top" data-container="body" title="{{ t('Not available for guest') }}"
        {% endif %}
      >
        <i class="fa fa-file-text-o"></i> {{ t('HackMD') }}
      </a>
    </li>
    {% endif %}

    <div id="page-editor-path-nav" class="d-none d-edit-block ml-2"></div>
  {% endif %}

  {#
    Right Tabs
  #}

  {# to place right side #}
  <div class="mr-auto"></div>

  <!-- presentation -->
  {% if not page.isTopPage() %}
    <li class="nav-item">
      <a href="?presentation=1" class="nav-link toggle-presentation">
        <i class="icon-film"></i><span class="d-none d-md-inline"> {{ t('Presentation Mode') }}</span>
      </a>
    </li>
  {% endif %}

  <!-- revision-history -->
  <li class="nav-item">
    <a class="nav-link" href="#revision-history" role="tab" data-toggle="tab">
      <i class="icon-layers"></i><span class="d-none d-md-inline"> {{ t('History') }}</span>
    </a>
  </li>

  <!-- icon-options-vertical -->
  {% if !isTrashPage() %}
<<<<<<< HEAD
    {% if page.isTopPage() %}
    <li class="nav-item dropdown">
      <a
        {% if user %} role="button" class="nav-link dropdown-toggle dropdown-toggle-no-caret" href="#" data-toggle="dropdown" {% endif %}
        {% if not user %}
          class="nav-link dropdown-toggle dropdown-toggle-disabled dropdown-toggle-no-caret"
          data-toggle="tooltip" data-placement="top" data-container="body" title="{{ t('Not available for guest') }}"
        {% endif %}
      >
        <i class="icon-options-vertical"></i>
      </a>
      <div class="dropdown-menu dropdown-menu-right">
        <a class="dropdown-item" href="#" data-target="#create-template" data-toggle="modal"><i class="icon-fw icon-magic-wand"></i> {{ t('template.option_label.create/edit') }}</a>
      </div>
    </li>
    {% else %}
    <li class="nav-item dropdown">
      <a
        {% if user %} role="button" class="nav-link dropdown-toggle dropdown-toggle-no-caret" href="#" data-toggle="dropdown" {% endif %}
        {% if not user %}
          class="nav-link dropdown-toggle dropdown-toggle-disabled dropdown-toggle-no-caret"
          data-toggle="tooltip" data-placement="top" data-container="body" title="{{ t('Not available for guest') }}"
        {% endif %}
      >
        <i class="icon-options-vertical"></i>
      </a>
      <div class="dropdown-menu dropdown-menu-right">
        <!-- <a class="dropdown-item" href="#" data-target="#renamePage" data-toggle="modal"><i class="icon-fw icon-action-redo"></i> {{ t('Move/Rename') }}</a> -->
        <a class="dropdown-item" href="#" id="rename-modal" class="nav-item d-none d-md-block" data-toggle="modal"><i class="icon-fw icon-action-redo"></i> 名前変更</a>
        <a class="dropdown-item" href="#" data-target="#duplicatePage" data-toggle="modal"><i class="icon-fw icon-docs"></i> {{ t('Duplicate') }}</a>
        <div class="dropdown-divider"></div>
        <a class="dropdown-item" href="#" data-target="#create-template" data-toggle="modal"><i class="icon-fw icon-magic-wand"></i> {{ t('template.option_label.create/edit') }}</a>
        {% if isDeletablePage() %}
          <div class="dropdown-divider"></div>
          <a class="dropdown-item" href="#" data-target="#deletePage" data-toggle="modal"><i class="icon-fw icon-fire text-danger"></i> {{ t('Delete') }}</a>
        {% endif %}
      </u>
    </li>
    {% endif %}
=======
    <li id="page-management" class="nav-item dropdown"></li>
>>>>>>> dadec7c9
  {% endif %}
</ul>

{% endif %}<|MERGE_RESOLUTION|>--- conflicted
+++ resolved
@@ -65,49 +65,7 @@
 
   <!-- icon-options-vertical -->
   {% if !isTrashPage() %}
-<<<<<<< HEAD
-    {% if page.isTopPage() %}
-    <li class="nav-item dropdown">
-      <a
-        {% if user %} role="button" class="nav-link dropdown-toggle dropdown-toggle-no-caret" href="#" data-toggle="dropdown" {% endif %}
-        {% if not user %}
-          class="nav-link dropdown-toggle dropdown-toggle-disabled dropdown-toggle-no-caret"
-          data-toggle="tooltip" data-placement="top" data-container="body" title="{{ t('Not available for guest') }}"
-        {% endif %}
-      >
-        <i class="icon-options-vertical"></i>
-      </a>
-      <div class="dropdown-menu dropdown-menu-right">
-        <a class="dropdown-item" href="#" data-target="#create-template" data-toggle="modal"><i class="icon-fw icon-magic-wand"></i> {{ t('template.option_label.create/edit') }}</a>
-      </div>
-    </li>
-    {% else %}
-    <li class="nav-item dropdown">
-      <a
-        {% if user %} role="button" class="nav-link dropdown-toggle dropdown-toggle-no-caret" href="#" data-toggle="dropdown" {% endif %}
-        {% if not user %}
-          class="nav-link dropdown-toggle dropdown-toggle-disabled dropdown-toggle-no-caret"
-          data-toggle="tooltip" data-placement="top" data-container="body" title="{{ t('Not available for guest') }}"
-        {% endif %}
-      >
-        <i class="icon-options-vertical"></i>
-      </a>
-      <div class="dropdown-menu dropdown-menu-right">
-        <!-- <a class="dropdown-item" href="#" data-target="#renamePage" data-toggle="modal"><i class="icon-fw icon-action-redo"></i> {{ t('Move/Rename') }}</a> -->
-        <a class="dropdown-item" href="#" id="rename-modal" class="nav-item d-none d-md-block" data-toggle="modal"><i class="icon-fw icon-action-redo"></i> 名前変更</a>
-        <a class="dropdown-item" href="#" data-target="#duplicatePage" data-toggle="modal"><i class="icon-fw icon-docs"></i> {{ t('Duplicate') }}</a>
-        <div class="dropdown-divider"></div>
-        <a class="dropdown-item" href="#" data-target="#create-template" data-toggle="modal"><i class="icon-fw icon-magic-wand"></i> {{ t('template.option_label.create/edit') }}</a>
-        {% if isDeletablePage() %}
-          <div class="dropdown-divider"></div>
-          <a class="dropdown-item" href="#" data-target="#deletePage" data-toggle="modal"><i class="icon-fw icon-fire text-danger"></i> {{ t('Delete') }}</a>
-        {% endif %}
-      </u>
-    </li>
-    {% endif %}
-=======
     <li id="page-management" class="nav-item dropdown"></li>
->>>>>>> dadec7c9
   {% endif %}
 </ul>
 
