--- conflicted
+++ resolved
@@ -8,14 +8,8 @@
 {% endif %}
 
 <li>
-<<<<<<< HEAD
-  <img src="{{ page.lastUpdateUser.imageUrlCached }}" class="picture img-circle">
-  <a href="{{ page.path }}"
-=======
-  <!-- [TODO][GW-1942] add method for updating imageUrlCached -->
   <img src="{{ listPage.lastUpdateUser.imageUrlCached }}" class="picture img-circle">
   <a href="{{ listPage.path }}"
->>>>>>> 72b72277
     class="page-list-link"
     data-path="{{ listPage.path }}">{{ decodeURIComponent(listPage.path) }}
   </a>
