--- conflicted
+++ resolved
@@ -14,29 +14,25 @@
 {% endblock %}
 
 {% block content_main %}
-<<<<<<< HEAD
-  <div class="row" id="is-shared-page">
+  <div class="row" id="is-shared-page" data-share-link-expired-at="{{ sharelink.expiredAt|datetz('Y/m/d H:i:s')}}" data-share-link-created-at="{{ sharelink.createdAt|datetz('Y/m/d H:i:s')}}">
     {% block content_page %}
-=======
-  <div class="row" id="is-shared-page" data-share-link-expired-at="{{ sharelink.expiredAt|datetz('Y/m/d H:i:s')}}" data-share-link-created-at="{{ sharelink.createdAt|datetz('Y/m/d H:i:s')}}">
->>>>>>> c201f9a1
-    <div class="col grw-page-content-container">
-     <div id="share-link-alert"></div>
+      <div class="col grw-page-content-container">
+      <div id="share-link-alert"></div>
 
-      {% include '../widget/page_content.html' %}
-      {# force remove #revision-toc from #content_main of parent #}
-      <script>
-        $('#revision-toc').remove();
-      </script>
+        {% include '../widget/page_content.html' %}
+        {# force remove #revision-toc from #content_main of parent #}
+        <script>
+          $('#revision-toc').remove();
+        </script>
 
-    </div>
+      </div>
 
-    {# relocate #revision-toc #}
-    <div class="col-xl-2 col-lg-3 d-none d-lg-block revision-toc-container">
-      <div id="revision-toc" class="revision-toc mt-3 sps sps--abv" data-sps-offset="123">
-        <div id="revision-toc-content" class="revision-toc-content"></div>
+      {# relocate #revision-toc #}
+      <div class="col-xl-2 col-lg-3 d-none d-lg-block revision-toc-container">
+        <div id="revision-toc" class="revision-toc mt-3 sps sps--abv" data-sps-offset="123">
+          <div id="revision-toc-content" class="revision-toc-content"></div>
+        </div>
       </div>
-    </div>
     {% endblock %}
 
   </div>
