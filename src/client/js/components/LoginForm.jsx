import React from 'react';
import PropTypes from 'prop-types';

import { withTranslation } from 'react-i18next';

import { createSubscribedElement } from './UnstatedUtils';
import NoLoginContainer from '../services/NoLoginContainer';

class LoginForm extends React.Component {

  constructor(props) {
    super(props);

    this.state = {
      isRegistering: false,
    };

    this.switchForm = this.switchForm.bind(this);
    this.handleLoginWithExternalAuth = this.handleLoginWithExternalAuth.bind(this);
    this.renderLocalOrLdapLoginForm = this.renderLocalOrLdapLoginForm.bind(this);
    this.renderExternalAuthLoginForm = this.renderExternalAuthLoginForm.bind(this);
    this.renderExternalAuthInput = this.renderExternalAuthInput.bind(this);
    this.renderRegisterForm = this.renderRegisterForm.bind(this);

    const { hash } = window.location;
    if (hash === '#register') {
      this.state.isRegistering = true;
    }
  }

  switchForm() {
    this.setState({ isRegistering: !this.state.isRegistering });
  }

  handleLoginWithExternalAuth(e) {
    const auth = e.currentTarget.id;
    const csrf = this.props.noLoginContainer.csrfToken;
    window.location.href = `/passport/${auth}?_csrf=${csrf}`;
  }

  renderLocalOrLdapLoginForm() {
    const { t, noLoginContainer, isLdapStrategySetup } = this.props;

    return (
      <form role="form" action="/login" method="post">
        <div className="input-group mb-3">
          <div className="input-group-prepend">
            <span className="input-group-text">
              <i className="icon-user"></i>
            </span>
          </div>
          <input type="text" className="form-control" placeholder="Username or E-mail" name="loginForm[username]" />
          {isLdapStrategySetup && (
            <div className="input-group-append">
              <small className="input-group-text text-success">
                <i className="icon-fw icon-check"></i> LDAP
              </small>
            </div>
          )}
        </div>

        <div className="input-group mb-3">
          <div className="input-group-prepend">
            <span className="input-group-text">
              <i className="icon-lock"></i>
            </span>
          </div>
          <input type="password" className="form-control" placeholder="Password" name="loginForm[password]" />
        </div>

<<<<<<< HEAD
        <div className="input-group mt-5">
          <input type="hidden" name="_csrf" value={appContainer.csrfToken} />
          <button type="submit" id="login" className="btn btn-fill login mx-auto">
=======
        <div className="input-group justify-content-center d-flex mt-5">
          <input type="hidden" name="_csrf" value={noLoginContainer.csrfToken} />
          <button type="submit" id="login" className="btn btn-fill login px-0 py-2">
>>>>>>> 425e2b64
            <div className="eff"></div>
            <span className="btn-label">
              <i className="icon-login"></i>
            </span>
            <span className="btn-label-text">{t('Sign in')}</span>
          </button>
        </div>
      </form>
    );
  }

  renderExternalAuthInput(auth) {
    const { t } = this.props;
    const authIconNames = {
      google: 'google',
      github: 'github',
      facebook: 'facebook',
      twitter: 'twitter',
      oidc: 'openid',
      saml: 'key',
      basic: 'lock',
    };

    return (
      <div key={auth} className="col-6 mb-2">
        <button type="button" className="btn btn-fill" id={auth} onClick={this.handleLoginWithExternalAuth}>
          <div className="eff"></div>
          <span className="btn-label">
            <i className={`fa fa-${authIconNames[auth]}`}></i>
          </span>
          <span className="btn-label-text">{t('Sign in')}</span>
        </button>
        <div className="small text-right">by {auth} Account</div>
      </div>
    );
  }

  renderExternalAuthLoginForm() {
    const { isLocalStrategySetup, isLdapStrategySetup, objOfIsExternalAuthEnableds } = this.props;
    const isExternalAuthCollapsible = isLocalStrategySetup || isLdapStrategySetup;
    const collapsibleClass = isExternalAuthCollapsible ? 'collapse collapse-external-auth' : '';

    return (
      <>
        <div className="border-top border-bottom">
          <div id="external-auth" className={`external-auth ${collapsibleClass}`}>
            <div className="row mt-2">
              {Object.keys(objOfIsExternalAuthEnableds).map((auth) => {
                if (!objOfIsExternalAuthEnableds[auth]) {
                  return;
                }
                return this.renderExternalAuthInput(auth);
              })}
            </div>
          </div>
        </div>
        <div className="text-center">
          <button
            type="button"
<<<<<<< HEAD
            className="collapse-anchor btn btn-sm btn-collapse-external-auth mb-3"
=======
            className="btn btn-secondary btn-xs mb-3"
>>>>>>> 425e2b64
            data-toggle={isExternalAuthCollapsible ? 'collapse' : ''}
            data-target="#external-auth"
            aria-expanded="false"
            aria-controls="external-auth"
          >
            External Auth
          </button>
        </div>
      </>
    );
  }

  renderRegisterForm() {
    const {
      t,
<<<<<<< HEAD
      username,
      name,
      email,
      appContainer,
=======
      noLoginContainer,
>>>>>>> 425e2b64
      registrationMode,
      registrationWhiteList,
    } = this.props;

    return (
      <div className="back">
        {registrationMode === 'Restricted' && (
          <p className="alert alert-warning">
            {t('page_register.notice.restricted')}
            <br />
            {t('page_register.notice.restricted_defail')}
          </p>
        )}
        <form role="form" action="/register" method="post" id="register-form">
          <div className="input-group" id="input-group-username">
            <div className="input-group-prepend">
              <span className="input-group-text">
                <i className="icon-user"></i>
              </span>
            </div>
            <input type="text" className="form-control" placeholder={t('User ID')} name="registerForm[username]" defaultValue={username} required />
          </div>
          <p className="form-text text-danger">
            <span id="help-block-username"></span>
          </p>

          <div className="input-group">
            <div className="input-group-prepend">
              <span className="input-group-text">
                <i className="icon-tag"></i>
              </span>
            </div>
            <input type="text" className="form-control" placeholder={t('Name')} name="registerForm[name]" defaultValue={name} required />
          </div>

          <div className="input-group">
            <div className="input-group-prepend">
              <span className="input-group-text">
                <i className="icon-envelope"></i>
              </span>
            </div>
            <input type="email" className="form-control" placeholder={t('Email')} name="registerForm[email]" defaultValue={email} required />
          </div>

          {registrationWhiteList.length > 0 && (
            <>
              <p className="form-text">{t('page_register.form_help.email')}</p>
              <ul>
                {registrationWhiteList.map((elem) => {
                  return (
                    <li key={elem}>
                      <code>{elem}</code>
                    </li>
                  );
                })}
              </ul>
            </>
          )}

          <div className="input-group">
            <div className="input-group-prepend">
              <span className="input-group-text">
                <i className="icon-lock"></i>
              </span>
            </div>
            <input type="password" className="form-control" placeholder={t('Password')} name="registerForm[password]" required />
          </div>

          <div className="input-group justify-content-center mt-5">
<<<<<<< HEAD
            <input type="hidden" name="_csrf" value={appContainer.csrfToken} />
            <button type="submit" className="btn btn-fill" id="register">
=======
            <input type="hidden" name="_csrf" value={noLoginContainer.csrfToken} />
            <button type="submit" className="btn btn-fill px-0 py-2" id="register">
>>>>>>> 425e2b64
              <div className="eff"></div>
              <span className="btn-label">
                <i className="icon-user-follow"></i>
              </span>
              <span className="btn-label-text">{t('Sign up')}</span>
            </button>
          </div>
        </form>

        <div className="border-bottom mb-3"></div>

        <div className="row">
          <div className="text-right col-12 py-1">
            <a href="#login" id="login" className="link-switch" onClick={this.switchForm}>
              <i className="icon-fw icon-login"></i>
              {t('Sign in is here')}
            </a>
          </div>
        </div>
      </div>
    );
  }

  render() {
    const {
      t,
      isLocalStrategySetup,
      isLdapStrategySetup,
      isRegistrationEnabled,
      objOfIsExternalAuthEnableds,
    } = this.props;

    const isLocalOrLdapStrategiesEnabled = isLocalStrategySetup || isLdapStrategySetup;
    const registerFormClass = this.state.isRegistering ? 'to-flip' : '';
    const isSomeExternalAuthEnabled = Object.values(objOfIsExternalAuthEnableds).some(elem => elem);

    return (
      <div className={`login-dialog mx-auto flipper ${registerFormClass}`} id="login-dialog">
        <div className="row mx-0">
          <div className="col-12">
            <div className="front">
              {isLocalOrLdapStrategiesEnabled && this.renderLocalOrLdapLoginForm()}
              {isSomeExternalAuthEnabled && this.renderExternalAuthLoginForm()}
              {isRegistrationEnabled && (
                <div className="row">
                  <div className="col-12 text-right py-2">
                    <a href="#register" id="register" className="link-switch" onClick={this.switchForm}>
                      <i className="ti-check-box"></i> {t('Sign up is here')}
                    </a>
                  </div>
                </div>
              )}
            </div>
            {isRegistrationEnabled && this.renderRegisterForm()}
          </div>
        </div>
        <a href="https://growi.org" className="link-growi-org pl-3">
          <span className="growi">GROWI</span>.<span className="org">ORG</span>
        </a>
      </div>
    );
  }

}

/**
 * Wrapper component for using unstated
 */
const LoginFormWrapper = (props) => {
  return createSubscribedElement(LoginForm, props, [NoLoginContainer]);
};

LoginForm.propTypes = {
  // i18next
  t: PropTypes.func.isRequired,
  noLoginContainer: PropTypes.instanceOf(NoLoginContainer).isRequired,
  isRegistering: PropTypes.bool,
  username: PropTypes.string,
  name: PropTypes.string,
  email: PropTypes.string,
  isRegistrationEnabled: PropTypes.bool,
  registrationMode: PropTypes.string,
  registrationWhiteList: PropTypes.array,
  isLocalStrategySetup: PropTypes.bool,
  isLdapStrategySetup: PropTypes.bool,
  objOfIsExternalAuthEnableds: PropTypes.object,
};

export default withTranslation()(LoginFormWrapper);<|MERGE_RESOLUTION|>--- conflicted
+++ resolved
@@ -68,15 +68,9 @@
           <input type="password" className="form-control" placeholder="Password" name="loginForm[password]" />
         </div>
 
-<<<<<<< HEAD
         <div className="input-group mt-5">
-          <input type="hidden" name="_csrf" value={appContainer.csrfToken} />
+          <input type="hidden" name="_csrf" value={noLoginContainer.csrfToken} />
           <button type="submit" id="login" className="btn btn-fill login mx-auto">
-=======
-        <div className="input-group justify-content-center d-flex mt-5">
-          <input type="hidden" name="_csrf" value={noLoginContainer.csrfToken} />
-          <button type="submit" id="login" className="btn btn-fill login px-0 py-2">
->>>>>>> 425e2b64
             <div className="eff"></div>
             <span className="btn-label">
               <i className="icon-login"></i>
@@ -136,11 +130,7 @@
         <div className="text-center">
           <button
             type="button"
-<<<<<<< HEAD
-            className="collapse-anchor btn btn-sm btn-collapse-external-auth mb-3"
-=======
-            className="btn btn-secondary btn-xs mb-3"
->>>>>>> 425e2b64
+            className="btn btn-secondary btn-sm mb-3"
             data-toggle={isExternalAuthCollapsible ? 'collapse' : ''}
             data-target="#external-auth"
             aria-expanded="false"
@@ -156,14 +146,10 @@
   renderRegisterForm() {
     const {
       t,
-<<<<<<< HEAD
       username,
       name,
       email,
-      appContainer,
-=======
       noLoginContainer,
->>>>>>> 425e2b64
       registrationMode,
       registrationWhiteList,
     } = this.props;
@@ -233,13 +219,8 @@
           </div>
 
           <div className="input-group justify-content-center mt-5">
-<<<<<<< HEAD
-            <input type="hidden" name="_csrf" value={appContainer.csrfToken} />
+            <input type="hidden" name="_csrf" value={noLoginContainer.csrfToken} />
             <button type="submit" className="btn btn-fill" id="register">
-=======
-            <input type="hidden" name="_csrf" value={noLoginContainer.csrfToken} />
-            <button type="submit" className="btn btn-fill px-0 py-2" id="register">
->>>>>>> 425e2b64
               <div className="eff"></div>
               <span className="btn-label">
                 <i className="icon-user-follow"></i>
