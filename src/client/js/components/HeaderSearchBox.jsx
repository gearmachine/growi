--- conflicted
+++ resolved
@@ -2,15 +2,6 @@
 import PropTypes from 'prop-types';
 import { withTranslation } from 'react-i18next';
 
-<<<<<<< HEAD
-import {
-  Button,
-  InputGroup, InputGroupButtonDropdown, InputGroupAddon,
-  DropdownToggle, DropdownMenu, DropdownItem,
-} from 'reactstrap';
-
-=======
->>>>>>> abebae85
 import SearchForm from './SearchForm';
 
 
@@ -20,12 +11,10 @@
     super(props);
 
     this.state = {
-      dropdownOpen: false,
       text: '',
       isScopeChildren: false,
     };
 
-    this.toggle = this.toggle.bind(this);
     this.onInputChange = this.onInputChange.bind(this);
     this.onClickAllPages = this.onClickAllPages.bind(this);
     this.onClickChildren = this.onClickChildren.bind(this);
@@ -36,10 +25,6 @@
   }
 
   componentWillUnmount() {
-  }
-
-  toggle() {
-    this.setState({ dropdownOpen: !this.state.dropdownOpen });
   }
 
   onInputChange(text) {
@@ -75,17 +60,6 @@
       : 'All pages';
 
     return (
-<<<<<<< HEAD
-      <>
-        <InputGroup className="flex-nowrap">
-          <InputGroupButtonDropdown addonType="append" isOpen={this.state.dropdownOpen} toggle={this.toggle} className="btn-group-dropdown-scope">
-            <DropdownToggle caret>{scopeLabel}</DropdownToggle>
-            <DropdownMenu className="pl-3 py-0" title={scopeLabel}>
-              <DropdownItem onClick={this.onClickAllPages}>All pages</DropdownItem>
-              <DropdownItem onClick={this.onClickChildren}>{ t('header_search_box.item_label.This tree') }</DropdownItem>
-            </DropdownMenu>
-          </InputGroupButtonDropdown>
-=======
       <div className="form-group">
         <div className="input-group flex-nowrap">
           <div className="dropdown my-auto">
@@ -97,7 +71,6 @@
               <a className="dropdown-item" onClick={this.onClickChildren}>{ t('header_search_box.item_label.This tree') }</a>
             </div>
           </div>
->>>>>>> abebae85
           <SearchForm
             t={this.props.t}
             crowi={this.props.crowi}
@@ -105,15 +78,6 @@
             onSubmit={this.search}
             placeholder="Search ..."
           />
-<<<<<<< HEAD
-          <InputGroupAddon addonType="append" className="btn-group-submit-search">
-            <Button color="link" onClick={this.search}>
-              <i className="icon-magnifier"></i>
-            </Button>
-          </InputGroupAddon>
-        </InputGroup>
-      </>
-=======
           <div className="btn-group-submit-search mr-2 my-1">
             <span bsStyle="link" onClick={this.search}>
               <i className="icon-magnifier"></i>
@@ -121,7 +85,6 @@
           </div>
         </div>
       </div>
->>>>>>> abebae85
     );
   }
 
