import React from 'react';
import PropTypes from 'prop-types';

import {
  Modal, ModalHeader, ModalBody,
} from 'reactstrap';

import { withTranslation } from 'react-i18next';

import { withUnstatedContainers } from './UnstatedUtils';

import AppContainer from '../services/AppContainer';
import PageContainer from '../services/PageContainer';

import ShareLinkList from './ShareLinkList';
import ShareLinkForm from './ShareLinkForm';

class OutsideShareLinkModal extends React.Component {

  constructor() {
    super();
    this.state = {
      isOpenShareLinkForm: false,
    };

    this.toggleShareLinkFormHandler = this.toggleShareLinkFormHandler.bind(this);
  }

<<<<<<< HEAD
  return (
    <Modal size="xl" isOpen={props.isOpen} toggle={props.onClose}>
      <ModalHeader tag="h4" toggle={props.onClose} className="bg-primary text-light">Title
      </ModalHeader>
      <ModalBody>
        <div className="container">
          <div className="form-inline mb-3">
            <h4>Shared Link List</h4>
            <button className="ml-auto btn btn-danger" type="button">Delete all links</button>
          </div>
=======
  toggleShareLinkFormHandler() {
    this.setState({ isOpenShareLinkForm: !this.state.isOpenShareLinkForm });
  }

  render() {
    return (
      <Modal size="lg" isOpen={this.props.isOpen} toggle={this.props.onClose}>
        <ModalHeader tag="h4" toggle={this.props.onClose} className="bg-primary text-light">Title
        </ModalHeader>
        <ModalBody>
          <div className="container">
            <div className="form-inline mb-3">
              <h4>Shared Link List</h4>
              <button className="ml-auto btn btn-danger" type="button">Delete all links</button>
            </div>
>>>>>>> 4df579ce

            <div>
              <ShareLinkList />
              <button
                className="btn btn-outline-secondary d-block mx-auto px-5 mb-3"
                type="button"
                onClick={this.toggleShareLinkFormHandler}
              >
                {this.state.isOpenShareLinkForm ? 'Close' : 'New'}
              </button>
              {this.state.isOpenShareLinkForm && <ShareLinkForm onCloseForm={this.toggleShareLinkFormHandler} />}
            </div>
          </div>
        </ModalBody>
      </Modal>
    );
  }

}

/**
 * Wrapper component for using unstated
 */
const ModalControlWrapper = withUnstatedContainers(OutsideShareLinkModal, [AppContainer, PageContainer]);

OutsideShareLinkModal.propTypes = {
  t: PropTypes.func.isRequired, //  i18next
  appContainer: PropTypes.instanceOf(AppContainer).isRequired,
  pageContainer: PropTypes.instanceOf(PageContainer).isRequired,

  isOpen: PropTypes.bool.isRequired,
  onClose: PropTypes.func.isRequired,
};

export default withTranslation()(ModalControlWrapper);<|MERGE_RESOLUTION|>--- conflicted
+++ resolved
@@ -26,25 +26,13 @@
     this.toggleShareLinkFormHandler = this.toggleShareLinkFormHandler.bind(this);
   }
 
-<<<<<<< HEAD
-  return (
-    <Modal size="xl" isOpen={props.isOpen} toggle={props.onClose}>
-      <ModalHeader tag="h4" toggle={props.onClose} className="bg-primary text-light">Title
-      </ModalHeader>
-      <ModalBody>
-        <div className="container">
-          <div className="form-inline mb-3">
-            <h4>Shared Link List</h4>
-            <button className="ml-auto btn btn-danger" type="button">Delete all links</button>
-          </div>
-=======
   toggleShareLinkFormHandler() {
     this.setState({ isOpenShareLinkForm: !this.state.isOpenShareLinkForm });
   }
 
   render() {
     return (
-      <Modal size="lg" isOpen={this.props.isOpen} toggle={this.props.onClose}>
+      <Modal size="xl" isOpen={this.props.isOpen} toggle={this.props.onClose}>
         <ModalHeader tag="h4" toggle={this.props.onClose} className="bg-primary text-light">Title
         </ModalHeader>
         <ModalBody>
@@ -53,7 +41,6 @@
               <h4>Shared Link List</h4>
               <button className="ml-auto btn btn-danger" type="button">Delete all links</button>
             </div>
->>>>>>> 4df579ce
 
             <div>
               <ShareLinkList />
