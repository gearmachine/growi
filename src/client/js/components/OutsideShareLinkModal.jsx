--- conflicted
+++ resolved
@@ -89,13 +89,8 @@
   render() {
     const { t } = this.props;
     return (
-<<<<<<< HEAD
-      <Modal size="xl" isOpen={this.props.isOpen} toggle={this.props.onClose}>
-        <ModalHeader tag="h4" toggle={this.props.onClose} className="bg-primary text-light">Title
-=======
       <Modal size="lg" isOpen={this.props.isOpen} toggle={this.props.onClose}>
         <ModalHeader tag="h4" toggle={this.props.onClose} className="bg-primary text-light">{t('share_links.Shere this page link to public')}
->>>>>>> 646f03d9
         </ModalHeader>
         <ModalBody>
           <div className="container">
