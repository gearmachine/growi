import React from 'react';
import PropTypes from 'prop-types';

<<<<<<< HEAD
import OverlayTrigger from 'react-bootstrap/es/OverlayTrigger';
import Tooltip from 'react-bootstrap/es/Tooltip';
=======
import { createSubscribedElement } from '../UnstatedUtils';
import AppContainer from '../../services/AppContainer';
>>>>>>> e52eee65

import UserPicture from './UserPicture';

export default class UserPictureList extends React.Component {

  render() {
<<<<<<< HEAD
    const users = this.props.users.map((user) => {
      // create Tooltip
      const tooltip = <Tooltip id={`tooltip-${user._id}`}>@{user.username}<br />{user.name}</Tooltip>;

      return (
        <OverlayTrigger key={user._id} overlay={tooltip} placement="bottom">
          <span key={`span-${user._id}`}>{/* workaround from https://github.com/react-bootstrap/react-bootstrap/issues/2208#issuecomment-301737531 */}
            <UserPicture user={user} size="xs" ref={`userPicture-${user._id}`} />
          </span>
        </OverlayTrigger>
      );
    });

    return (
      <span>
        {users}
=======
    return this.state.users.map(user => (
      <span key={user._id}>
        <UserPicture user={user} size="xs" />
>>>>>>> e52eee65
      </span>
    ));
  }

}

UserPictureList.propTypes = {
  users: PropTypes.arrayOf(PropTypes.object),
};

UserPictureList.defaultProps = {
  users: [],
};<|MERGE_RESOLUTION|>--- conflicted
+++ resolved
@@ -1,41 +1,14 @@
 import React from 'react';
 import PropTypes from 'prop-types';
-
-<<<<<<< HEAD
-import OverlayTrigger from 'react-bootstrap/es/OverlayTrigger';
-import Tooltip from 'react-bootstrap/es/Tooltip';
-=======
-import { createSubscribedElement } from '../UnstatedUtils';
-import AppContainer from '../../services/AppContainer';
->>>>>>> e52eee65
 
 import UserPicture from './UserPicture';
 
 export default class UserPictureList extends React.Component {
 
   render() {
-<<<<<<< HEAD
-    const users = this.props.users.map((user) => {
-      // create Tooltip
-      const tooltip = <Tooltip id={`tooltip-${user._id}`}>@{user.username}<br />{user.name}</Tooltip>;
-
-      return (
-        <OverlayTrigger key={user._id} overlay={tooltip} placement="bottom">
-          <span key={`span-${user._id}`}>{/* workaround from https://github.com/react-bootstrap/react-bootstrap/issues/2208#issuecomment-301737531 */}
-            <UserPicture user={user} size="xs" ref={`userPicture-${user._id}`} />
-          </span>
-        </OverlayTrigger>
-      );
-    });
-
-    return (
-      <span>
-        {users}
-=======
     return this.state.users.map(user => (
       <span key={user._id}>
         <UserPicture user={user} size="xs" />
->>>>>>> e52eee65
       </span>
     ));
   }
