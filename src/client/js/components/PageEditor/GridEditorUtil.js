/**
 * Utility for grid editor
 */
class GridEditorUtil {
  constructor() {
<<<<<<< HEAD
    // regex101 の url
    this.linePartOfTableRE = /(<div>.*)(</div>)$/;
    this.isInRow = this.isInRow.bind(this);
=======
    // TODO url
    this.lineBeginPartOfGridRE = /(<[^/].*>)/;
    this.lineEndPartOfGridRE = /(<\/.*>)/;
    this.linePartOfGridRE = /(<[^/].*>)[\s\S]*<\/.*>$/;
>>>>>>> a6bcd5ed
    this.replaceGridWithHtmlWithEditor = this.replaceGridWithHtmlWithEditor.bind(this);
  }
  /**
   * return boolean value whether the cursor position is in a row
   */
  isInRow(editor) {
    const curPos = editor.getCursor();
    // return this.linePartOfTableRE.test(editor.getDoc().getLine(curPos.line));
    return this.linePartOfRow.test(editor.getDoc().getLine(curPos.line));
  }

  /**
   * return the postion of the BOD(beginning of grid)
   */
  getBog(editor) {
    const curPos = editor.getCursor();
    const firstLine = editor.getDoc().firstLine();

    let line = curPos.line - 1;
    let isFound = false;
    for (; line >= firstLine; line--) {
      const strLine = editor.getDoc().getLine(line);
      if (this.lineBeginPartOfGridRE.test(strLine)) {
        isFound = true;
        break;
      }

      if (this.lineBeginPartOfGridRE.test(strLine)) {
        isFound = false;
        break;
      }
    }

    if (!isFound) {
      return { line: curPos.line, ch: curPos.ch };
    }

    const bodLine = Math.max(firstLine, line);
    return { line: bodLine, ch: 0 };
  }

  /**
   * return the postion of the EOD(end of grid)
   */
  getEog(editor) {
    const curPos = editor.getCursor();
    const lastLine = editor.getDoc().lastLine();

    let line = curPos.line;
    let isFound = false;
    for (; line <= lastLine; line++) {
      const strLine = editor.getDoc().getLine(line);
      if (this.lineEndPartOfGridRE.test(strLine)) {
        isFound = true;
        break;
      }

      if (this.lineEndPartOfGridRE.test(strLine)) {
        isFound = false;
        break;
      }
    }

    if (!isFound) {
      return { line: curPos.line, ch: curPos.ch };
    }

    const eodLine = Math.min(line, lastLine);
    const lineLength = editor.getDoc().getLine(eodLine).length;
    return { line: eodLine, ch: lineLength };
    // return { line: lastLine, ch: curPos.ch };
  }

  replaceGridWithHtmlWithEditor(editor, grid) {
    const curPos = editor.getCursor();
    console.log('getBog');
    console.log(this.getBog(editor));
    console.log('getEog');
    console.log(this.getEog(editor));
    editor.getDoc().replaceRange(grid.toString(), this.getBog(editor), this.getEog(editor));
    editor.getDoc().setCursor(curPos.line + 1, 2);
  }
}
// singleton pattern
const instance = new GridEditorUtil();
Object.freeze(instance);
export default instance;<|MERGE_RESOLUTION|>--- conflicted
+++ resolved
@@ -3,16 +3,10 @@
  */
 class GridEditorUtil {
   constructor() {
-<<<<<<< HEAD
-    // regex101 の url
-    this.linePartOfTableRE = /(<div>.*)(</div>)$/;
-    this.isInRow = this.isInRow.bind(this);
-=======
     // TODO url
     this.lineBeginPartOfGridRE = /(<[^/].*>)/;
     this.lineEndPartOfGridRE = /(<\/.*>)/;
     this.linePartOfGridRE = /(<[^/].*>)[\s\S]*<\/.*>$/;
->>>>>>> a6bcd5ed
     this.replaceGridWithHtmlWithEditor = this.replaceGridWithHtmlWithEditor.bind(this);
   }
   /**
@@ -88,11 +82,6 @@
 
   replaceGridWithHtmlWithEditor(editor, grid) {
     const curPos = editor.getCursor();
-    console.log('getBog');
-    console.log(this.getBog(editor));
-    console.log('getEog');
-    console.log(this.getEog(editor));
-    editor.getDoc().replaceRange(grid.toString(), this.getBog(editor), this.getEog(editor));
     editor.getDoc().setCursor(curPos.line + 1, 2);
   }
 }
