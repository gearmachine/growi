import React from 'react';
import PropTypes from 'prop-types';
import { GlobalHotKeys } from 'react-hotkeys';

export default class HotkeysDetector extends React.Component {

  constructor(props) {
    super(props);
    this.hotkeyList = this.props.hotkeyList;
    this.state = {
      userCommand: [],
    };
    this.processingCommands = [];
    this.check = this.check.bind(this);
  }

  check(event) {
<<<<<<< HEAD
    this.processingCommands = this.hotkeyList;

    if (event.ctrlKey) {
      this.processingCommands = this.processingCommands.filter((value) => {
        return value.ctrlKey;
      });
    }
    else if (event.metaKey) {
      this.processingCommands = this.processingCommands.filter((value) => {
        return value.metaKey;
      });
    }
    else if (event.altKey) {
      this.processingCommands = this.processingCommands.filter((value) => {
        return value.altKey;
      });
    }
    else if (event.shiftKey) {
      this.processingCommands = this.processingCommands.filter((value) => {
        return value.shiftKey;
      });
    }
    else {
      this.processingCommands = this.processingCommands.filter((value) => {
        return ((!value.ctrlKey) && (!value.metaKey) && (!value.altKey) && (!value.shiftKey));
      });
    }
    this.setState({
      userCommand: this.state.userCommand.concat(event.key),
    });
    // filters the corresponding hotkeys(keys) that the user has pressed so far
    const tempUserCommand = this.state.userCommand;
    this.processingCommands = this.processingCommands.filter((value) => {
      return value.stroke.slice(0, tempUserCommand.length).toString() === tempUserCommand.toString();
    });
    this.processingCommands = this.processingCommands.map((value) => {
      return value.stroke;
    });

    // executes if there were keymap that matches what the user pressed fully.
    if ((this.processingCommands.length === 1) && (this.hotkeyList.find(obj => obj.stroke.toString() === this.state.userCommand.toString()))) {
      this.props.onDetected(this.processingCommands[0]);
      this.setState({
        userCommand: [],
      });
=======
    const target = event.target;
    // ignore when target dom is input
    const inputPattern = /^input|textinput|textarea$/i;
    if (inputPattern.test(target.tagName) || target.isContentEditable) {
      return;
>>>>>>> fceb1134
    }

    // don't fire when not needed
    if (!event.ctrlKey && !event.metaKey && !event.altKey && !event.shiftKey) {
      console.log(event.key);
      this.setState({
        userCommand: this.state.userCommand.concat(event.key),
      });

      // filters the corresponding hotkeys(keys) that the user has pressed so far
      const tempUserCommand = this.state.userCommand;
      this.processingCommands = this.hotkeyList.filter((value) => {
        return value.slice(0, tempUserCommand.length).toString() === tempUserCommand.toString();
      });

      // executes if there were keymap that matches what the user pressed fully.
      if ((this.processingCommands.length === 1) && (this.hotkeyList.find(ary => ary.toString() === this.state.userCommand.toString()))) {
        this.props.onDetected(this.processingCommands[0]);
        this.setState({
          userCommand: [],
        });
      }
      else if (this.processingCommands.toString() === [].toString()) {
        this.setState({
          userCommand: [],
        });
      }
    }
    return null;

  }

  render() {
    const keyMap = { check: this.props.keymap };
    const handlers = { check: (event) => { return this.check(event) } };
    return (
      <GlobalHotKeys keyMap={keyMap} handlers={handlers}>
      </GlobalHotKeys>
    );
  }

}

HotkeysDetector.propTypes = {
  onDetected: PropTypes.func.isRequired,
  keymap: PropTypes.array.isRequired,
  hotkeyList: PropTypes.array.isRequired,
};<|MERGE_RESOLUTION|>--- conflicted
+++ resolved
@@ -15,7 +15,13 @@
   }
 
   check(event) {
-<<<<<<< HEAD
+
+    const target = event.target;
+    // ignore when target dom is input
+    const inputPattern = /^input|textinput|textarea$/i;
+    if (inputPattern.test(target.tagName) || target.isContentEditable) {
+      return;
+    }
     this.processingCommands = this.hotkeyList;
 
     if (event.ctrlKey) {
@@ -61,14 +67,6 @@
       this.setState({
         userCommand: [],
       });
-=======
-    const target = event.target;
-    // ignore when target dom is input
-    const inputPattern = /^input|textinput|textarea$/i;
-    if (inputPattern.test(target.tagName) || target.isContentEditable) {
-      return;
->>>>>>> fceb1134
-    }
 
     // don't fire when not needed
     if (!event.ctrlKey && !event.metaKey && !event.altKey && !event.shiftKey) {
