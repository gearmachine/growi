
import React, { Fragment } from 'react';
import PropTypes from 'prop-types';
import { withTranslation } from 'react-i18next';

import { createSubscribedElement } from '../UnstatedUtils';
import { toastError } from '../../util/apiNotification';

import AppContainer from '../../services/AppContainer';
import PersonalContainer from '../../services/PersonalContainer';
import ExternalAccountRow from './ExternalAccountRow';
import AssociateModal from './AssociateModal';
import DisassociateModal from './DisassociateModal';

class ExternalAccountLinkedMe extends React.Component {

  constructor(props) {
    super(props);

    this.state = {
      isAssociateModalOpen: false,
      isDisassociateModalOpen: false,
      accountForDisassociate: null,
    };

    this.openAssociateModal = this.openAssociateModal.bind(this);
    this.closeAssociateModal = this.closeAssociateModal.bind(this);
    this.openDisassociateModal = this.openDisassociateModal.bind(this);
    this.closeDisassociateModal = this.closeDisassociateModal.bind(this);
  }

  async componentDidMount() {
    try {
      await this.props.personalContainer.retrieveExternalAccounts();
    }
    catch (err) {
      toastError(err);
    }
  }

  openAssociateModal() {
    this.setState({ isAssociateModalOpen: true });
  }

  closeAssociateModal() {
    this.setState({ isAssociateModalOpen: false });
  }

  /**
   * open disassociate modal, and props account
   * @param {object} account
   */
  openDisassociateModal(account) {
    this.setState({
      isDisassociateModalOpen: true,
      accountForDisassociate: account,
    });
  }

  closeDisassociateModal() {
    this.setState({ isDisassociateModalOpen: false });
  }

  render() {
    const { t, personalContainer } = this.props;
    const { externalAccounts } = personalContainer.state;

    return (
      <Fragment>
        <div className="container-fluid my-4">
          <h2 className="border-bottom">
            <button type="button" className="btn btn-outline-secondary btn-sm pull-right" onClick={this.openAssociateModal}>
              <i className="icon-plus" aria-hidden="true" />
            Add
            </button>
            { t('admin:user_management.external_accounts') }
          </h2>
        </div>

<<<<<<< HEAD
        <table className="table table-bordered table-user-list">
          <thead>
            <tr>
              <th width="120px">Authentication Provider</th>
              <th>
                <code>accountId</code>
              </th>
              <th width="200px">{ t('Created') }</th>
              <th width="150px">{ t('Admin') }</th>
            </tr>
          </thead>
          <tbody>
            {externalAccounts !== 0 && externalAccounts.map(account => (
              <ExternalAccountRow
                account={account}
                key={account._id}
                openDisassociateModal={this.openDisassociateModal}
              />
=======
        <div className="row">
          <div className="col-md-12">
            <table className="table table-bordered table-user-list">
              <thead>
                <tr>
                  <th width="120px">{ t('admin:user_management.authentication_provider') }</th>
                  <th>
                    <code>accountId</code>
                  </th>
                  <th width="200px">{ t('Created') }</th>
                  <th width="150px">{ t('Admin') }</th>
                </tr>
              </thead>
              <tbody>
                {externalAccounts !== 0 && externalAccounts.map(account => (
                  <ExternalAccountRow
                    account={account}
                    key={account._id}
                    openDisassociateModal={this.openDisassociateModal}
                  />
>>>>>>> bc2b4eb6
                ))}
          </tbody>
        </table>

        <AssociateModal
          isOpen={this.state.isAssociateModalOpen}
          onClose={this.closeAssociateModal}
        />

        {this.state.accountForDisassociate != null
        && (
        <DisassociateModal
          isOpen={this.state.isDisassociateModalOpen}
          onClose={this.closeDisassociateModal}
          accountForDisassociate={this.state.accountForDisassociate}
        />
        )}

      </Fragment>
    );
  }

}

const ExternalAccountLinkedMeWrapper = (props) => {
  return createSubscribedElement(ExternalAccountLinkedMe, props, [AppContainer, PersonalContainer]);
};

ExternalAccountLinkedMe.propTypes = {
  t: PropTypes.func.isRequired, // i18next
  appContainer: PropTypes.instanceOf(AppContainer).isRequired,
  personalContainer: PropTypes.instanceOf(PersonalContainer).isRequired,
};

export default withTranslation()(ExternalAccountLinkedMeWrapper);<|MERGE_RESOLUTION|>--- conflicted
+++ resolved
@@ -77,11 +77,10 @@
           </h2>
         </div>
 
-<<<<<<< HEAD
         <table className="table table-bordered table-user-list">
           <thead>
             <tr>
-              <th width="120px">Authentication Provider</th>
+              <th width="120px">{ t('admin:user_management.authentication_provider') }</th>
               <th>
                 <code>accountId</code>
               </th>
@@ -96,28 +95,6 @@
                 key={account._id}
                 openDisassociateModal={this.openDisassociateModal}
               />
-=======
-        <div className="row">
-          <div className="col-md-12">
-            <table className="table table-bordered table-user-list">
-              <thead>
-                <tr>
-                  <th width="120px">{ t('admin:user_management.authentication_provider') }</th>
-                  <th>
-                    <code>accountId</code>
-                  </th>
-                  <th width="200px">{ t('Created') }</th>
-                  <th width="150px">{ t('Admin') }</th>
-                </tr>
-              </thead>
-              <tbody>
-                {externalAccounts !== 0 && externalAccounts.map(account => (
-                  <ExternalAccountRow
-                    account={account}
-                    key={account._id}
-                    openDisassociateModal={this.openDisassociateModal}
-                  />
->>>>>>> bc2b4eb6
                 ))}
           </tbody>
         </table>
