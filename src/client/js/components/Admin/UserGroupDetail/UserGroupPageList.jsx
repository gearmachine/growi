--- conflicted
+++ resolved
@@ -2,68 +2,6 @@
 import PropTypes from 'prop-types';
 import { withTranslation } from 'react-i18next';
 
-<<<<<<< HEAD
-import UserPicture from '../../User/UserPicture';
-import PageListMeta from '../../PageList/PageListMeta';
-import PaginationWrapper from '../../PaginationWrapper';
-import { createSubscribedElement } from '../../UnstatedUtils';
-import AppContainer from '../../../services/AppContainer';
-import { toastError } from '../../../util/apiNotification';
-
-class UserGroupPageList extends React.Component {
-
-  constructor(props) {
-    super(props);
-
-    this.state = {
-      currentPages: [],
-      activePage: 1,
-      total: props.relatedPages.length,
-      pagingLimit: Infinity,
-    };
-
-    this.handlePageChange = this.handlePageChange.bind(this);
-    this.renderPageList = this.renderPageList.bind(this);
-  }
-
-  async componentDidMount() {
-    await this.handlePageChange(this.state.activePage);
-  }
-
-  async handlePageChange(pageNum) {
-    const limit = this.state.pagingLimit;
-    const offset = (pageNum - 1) * limit;
-
-    try {
-      const res = await this.props.appContainer.apiv3.get(`/user-groups/${this.props.userGroup._id}/pages`, { limit, offset });
-
-      this.setState({
-        currentPages: res.data.pages,
-        activePage: pageNum,
-      });
-    }
-    catch (err) {
-      toastError(err);
-    }
-  }
-
-  renderPageList(page) {
-    return (
-      <li key={page._id}>
-        <UserPicture user={page.lastUpdateUser} className="picture img-circle" />
-        <a
-          href={page.path}
-          className="page-list-link"
-          data-path={page.path}
-        >
-          {decodeURIComponent(page.path)}
-        </a>
-        <PageListMeta page={page} />
-      </li>
-    );
-  }
-
-=======
 import Page from '../../PageList/Page';
 import { createSubscribedElement } from '../../UnstatedUtils';
 import AppContainer from '../../../services/AppContainer';
@@ -71,32 +9,15 @@
 
 class UserGroupPageList extends React.Component {
 
->>>>>>> b3ba501f
   render() {
     const { t, userGroupDetailContainer } = this.props;
 
     return (
       <Fragment>
-<<<<<<< HEAD
-        <legend className="m-t-20">{ t('Page') }</legend>
-        <div className="page-list">
-          <ul className="page-list-ul page-list-ul-flat">
-            {this.state.currentPages.map((page) => { return this.renderPageList(page) })}
-          </ul>
-          {this.props.relatedPages.length === 0 ? <p>{ t('user_group_management.no_pages') }</p> : null}
-        </div>
-        <PaginationWrapper
-          activePage={this.state.activePage}
-          changePage={this.handlePageChange}
-          totalItemsCount={this.state.total}
-          pagingLimit={this.state.pagingLimit}
-        />
-=======
         <ul className="page-list-ul page-list-ul-flat">
           {userGroupDetailContainer.state.relatedPages.map((page) => { return <Page key={page._id} page={page} /> })}
         </ul>
         {userGroupDetailContainer.state.relatedPages.length === 0 ? <p>{ t('user_group_management.no_pages') }</p> : null}
->>>>>>> b3ba501f
       </Fragment>
     );
   }
@@ -106,12 +27,7 @@
 UserGroupPageList.propTypes = {
   t: PropTypes.func.isRequired, // i18next
   appContainer: PropTypes.instanceOf(AppContainer).isRequired,
-<<<<<<< HEAD
-  userGroup: PropTypes.object.isRequired,
-  relatedPages: PropTypes.arrayOf(PropTypes.object).isRequired,
-=======
   userGroupDetailContainer: PropTypes.instanceOf(UserGroupDetailContainer).isRequired,
->>>>>>> b3ba501f
 };
 
 /**
