import React from 'react';
import PropTypes from 'prop-types';
import { withTranslation } from 'react-i18next';

import UserGroupEditForm from './UserGroupEditForm';
import UserGroupUserTable from './UserGroupUserTable';
import UserGroupUserModal from './UserGroupUserModal';
import UserGroupPageList from './UserGroupPageList';
import { createSubscribedElement } from '../../UnstatedUtils';
import AppContainer from '../../../services/AppContainer';

class UserGroupDetailPage extends React.Component {

  render() {
    const { t } = this.props;

    return (
      <div>
        <a href="/admin/user-groups" className="btn btn-default">
          <i className="icon-fw ti-arrow-left" aria-hidden="true"></i>
        グループ一覧に戻る
        </a>
<<<<<<< HEAD
        <UserGroupEditForm
          userGroup={this.state.userGroup}
        />
        <UserGroupUserTable
          userGroupRelations={this.state.userGroupRelations}
          notRelatedUsers={this.state.notRelatedUsers}
          userGroup={this.state.userGroup}
        />
        <UserGroupPageList
          userGroup={this.state.userGroup}
          relatedPages={this.state.relatedPages}
        />
=======
        <div className="m-t-20 form-box">
          <UserGroupEditForm />
        </div>
        <legend className="m-t-20">{ t('User List') }</legend>
        <UserGroupUserTable />
        <UserGroupUserModal />
        <legend className="m-t-20">{ t('Page') }</legend>
        <div className="page-list">
          <UserGroupPageList />
        </div>
>>>>>>> b3ba501f
      </div>
    );
  }

}

UserGroupDetailPage.propTypes = {
  t: PropTypes.func.isRequired, // i18next
  appContainer: PropTypes.instanceOf(AppContainer).isRequired,
};

/**
 * Wrapper component for using unstated
 */
const UserGroupDetailPageWrapper = (props) => {
  return createSubscribedElement(UserGroupDetailPage, props, [AppContainer]);
};

export default withTranslation()(UserGroupDetailPageWrapper);<|MERGE_RESOLUTION|>--- conflicted
+++ resolved
@@ -20,20 +20,6 @@
           <i className="icon-fw ti-arrow-left" aria-hidden="true"></i>
         グループ一覧に戻る
         </a>
-<<<<<<< HEAD
-        <UserGroupEditForm
-          userGroup={this.state.userGroup}
-        />
-        <UserGroupUserTable
-          userGroupRelations={this.state.userGroupRelations}
-          notRelatedUsers={this.state.notRelatedUsers}
-          userGroup={this.state.userGroup}
-        />
-        <UserGroupPageList
-          userGroup={this.state.userGroup}
-          relatedPages={this.state.relatedPages}
-        />
-=======
         <div className="m-t-20 form-box">
           <UserGroupEditForm />
         </div>
@@ -44,7 +30,6 @@
         <div className="page-list">
           <UserGroupPageList />
         </div>
->>>>>>> b3ba501f
       </div>
     );
   }
