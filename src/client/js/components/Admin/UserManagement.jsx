--- conflicted
+++ resolved
@@ -90,11 +90,12 @@
           <div className="d-flex justify-content-start align-items-center my-2">
             <div>
               <i className="icon-magnifier mr-1"></i>
-<<<<<<< HEAD
-              <input type="text" name="name" />
+              <span className="search-typeahead">
+                <input type="text" name="name" onChange={this.handleChangeSearchText} />
+                { clearButton }
+              </span>
             </div>
 
-            {/* To do: when a label is clicked, the check button is checked */}
             <div className="mx-5">
               <input
                 type="checkbox"
@@ -135,60 +136,12 @@
                 onClick={() => { this.handleClick('Invited') }}
               />
               <label className="label label-info">Invited</label>
-=======
-              <span className="search-typeahead">
-                <input type="text" name="name" onChange={this.handleChangeSearchText} />
-                { clearButton }
-              </span>
-            </label>
-          </div>
-
-          <div className="col-md-7 py-2 my-2">
-            <input
-              type="checkbox"
-              className="mr-1"
-              checked={adminUsersContainer.isSelected('All')}
-              onClick={() => { this.handleClick('All') }}
-            />
-            <label className="mr-2">All</label>
-
-            <input
-              type="checkbox"
-              className="mr-1"
-              checked={adminUsersContainer.isSelected('Approval Pending')}
-              onClick={() => { this.handleClick('Approval Pending') }}
-            />
-            <label className="label label-info mr-2">Approval Pending</label>
-
-            <input
-              type="checkbox"
-              className="mr-1"
-              checked={adminUsersContainer.isSelected('Active')}
-              onClick={() => { this.handleClick('Active') }}
-            />
-            <label className="label label-success mr-2">Active</label>
-
-            <input
-              type="checkbox"
-              className="mr-1"
-              checked={adminUsersContainer.isSelected('Suspended')}
-              onClick={() => { this.handleClick('Suspended') }}
-            />
-            <label className="label label-warning mr-2">Suspended</label>
-
-            <input
-              type="checkbox"
-              className="mr-1"
-              checked={adminUsersContainer.isSelected('Invited')}
-              onClick={() => { this.handleClick('Invited') }}
-            />
-            <label className="label label-info mr-5">Invited</label>
+            </div>
 
             <div>
               <button type="button" className="btn btn-default btn-outline btn-sm">
-              Reset
+                Reset
               </button>
->>>>>>> 122c72f3
             </div>
           </div>
         </div>
