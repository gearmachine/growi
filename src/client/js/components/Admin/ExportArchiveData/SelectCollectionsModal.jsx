--- conflicted
+++ resolved
@@ -173,17 +173,10 @@
     const { t } = this.props;
 
     return (
-<<<<<<< HEAD
       <Modal isOpen={this.props.isOpen} toggle={this.props.onClose}>
         <ModalHeader toggle={this.props.onClose}>
-          {t('export_management.export_collections')}
+          {t('admin:export_management.export_collections')}
         </ModalHeader>
-=======
-      <Modal show={this.props.isOpen} onHide={this.props.onClose}>
-        <Modal.Header closeButton>
-          <Modal.Title>{t('admin:export_management.export_collections')}</Modal.Title>
-        </Modal.Header>
->>>>>>> 61297d3b
 
         <form onSubmit={this.export}>
           <ModalBody>
@@ -224,17 +217,10 @@
             </div>
           </ModalBody>
 
-<<<<<<< HEAD
           <ModalFooter>
-            <button type="button" className="btn btn-sm btn-default" onClick={this.props.onClose}>{t('export_management.cancel')}</button>
-            <button type="submit" className="btn btn-sm btn-primary" disabled={!this.validateForm()}>{t('export_management.export')}</button>
-          </ModalFooter>
-=======
-          <Modal.Footer>
             <button type="button" className="btn btn-sm btn-default" onClick={this.props.onClose}>{t('admin:export_management.cancel')}</button>
             <button type="submit" className="btn btn-sm btn-primary" disabled={!this.validateForm()}>{t('admin:export_management.export')}</button>
-          </Modal.Footer>
->>>>>>> 61297d3b
+          </ModalFooter>
         </form>
       </Modal>
     );
