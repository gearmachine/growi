import React from 'react';

import PropTypes from 'prop-types';
import { withTranslation } from 'react-i18next';
import loggerFactory from '@alias/logger';

import { createSubscribedElement } from '../../UnstatedUtils';
import { toastSuccess, toastError } from '../../../util/apiNotification';
import { tags, attrs } from '../../../../../lib/service/xss/recommended-whitelist';

import AppContainer from '../../../services/AppContainer';
import AdminMarkDownContainer from '../../../services/AdminMarkDownContainer';
import AdminUpdateButtonRow from '../Common/AdminUpdateButtonRow';

import WhiteListInput from './WhiteListInput';

const logger = loggerFactory('growi:importer');

class XssForm extends React.Component {

  constructor(props) {
    super(props);

    this.onClickSubmit = this.onClickSubmit.bind(this);
  }

  async onClickSubmit() {
    const { t } = this.props;

    try {
      await this.props.adminMarkDownContainer.updateXssSetting();
      toastSuccess(t('toaster.update_successed', { target: t('admin:markdown_setting.xss_header') }));
    }
    catch (err) {
      toastError(err);
      logger.error(err);
    }
  }

  xssOptions() {
    const { t, adminMarkDownContainer } = this.props;
    const { xssOption } = adminMarkDownContainer.state;

    return (
<<<<<<< HEAD
      <div className="form-group col-12 my-3">
        <div className="row">
          <div className="col-md-4 col-sm-12 align-self-start mb-4">
            <div className="custom-control custom-radio ">
              <input
                type="radio"
                className="custom-control-input"
                id="xssOption1"
                name="XssOption"
                checked={xssOption === 1}
                onChange={() => { adminMarkDownContainer.setState({ xssOption: 1 }) }}
              />
              <label className="custom-control-label w-100" htmlFor="xssOption1">
                <p className="font-weight-bold">{t('admin:markdown_setting.xss_options.ignore_all_tags')}</p>
                <div className="mt-4">
                  {t('admin:markdown_setting.xss_options.ignore_all_tags_desc')}
                </div>
              </label>
=======
      <fieldset className="row col-xs-12 my-3">
        <div className="col-xs-4 radio radio-primary">
          <input
            type="radio"
            id="xssOption1"
            name="XssOption"
            checked={xssOption === 1}
            onChange={() => { adminMarkDownContainer.setState({ xssOption: 1 }) }}
          />
          <label htmlFor="xssOption1">
            <p className="font-weight-bold">{t('admin:markdown_setting.xss_options.remove_all_tags')}</p>
            <div className="m-t-15">
              {t('admin:markdown_setting.xss_options.remove_all_tags_desc')}
>>>>>>> bc2b4eb6
            </div>
          </div>

          <div className="col-md-4 col-sm-12 align-self-start mb-4">
            <div className="custom-control custom-radio">
              <input
                type="radio"
                className="custom-control-input"
                id="xssOption2"
                name="XssOption"
                checked={xssOption === 2}
                onChange={() => { adminMarkDownContainer.setState({ xssOption: 2 }) }}
              />
              <label className="custom-control-label w-100" htmlFor="xssOption2">
                <p className="font-weight-bold">{t('admin:markdown_setting.xss_options.recommended_setting')}</p>
                <div className="m-t-15">
                  <div className="d-flex justify-content-between">
                    {t('admin:markdown_setting.xss_options.tag_names')}
                  </div>
                  <textarea
                    className="form-control xss-list"
                    name="recommendedTags"
                    rows="6"
                    cols="40"
                    readOnly
                    defaultValue={tags}
                  />
                </div>
                <div className="m-t-15">
                  <div className="d-flex justify-content-between">
                    {t('admin:markdown_setting.xss_options.tag_attributes')}
                  </div>
                  <textarea
                    className="form-control xss-list"
                    name="recommendedAttrs"
                    rows="6"
                    cols="40"
                    readOnly
                    defaultValue={attrs}
                  />
                </div>
              </label>
            </div>
          </div>

          <div className="col-md-4 col-sm-12 align-self-start mb-4">
            <div className="custom-control custom-radio">
              <input
                type="radio"
                className="custom-control-input"
                id="xssOption3"
                name="XssOption"
                checked={xssOption === 3}
                onChange={() => { adminMarkDownContainer.setState({ xssOption: 3 }) }}
              />
              <label className="custom-control-label w-100" htmlFor="xssOption3">
                <p className="font-weight-bold">{t('admin:markdown_setting.xss_options.custom_whitelist')}</p>
                <WhiteListInput customizable />
              </label>
            </div>
          </div>
        </div>
      </div>
    );
  }

  render() {
    const { t, adminMarkDownContainer } = this.props;
    const { isEnabledXss } = adminMarkDownContainer.state;

    return (
      <React.Fragment>
        <fieldset className="col-12">
          <div className="form-group">
            <div className="col-8 offset-4 my-3">
              <div className="custom-control custom-switch custom-checkbox-success">
                <input
                  type="checkbox"
                  className="custom-control-input"
                  id="XssEnable"
                  name="isEnabledXss"
                  checked={isEnabledXss}
                  onChange={adminMarkDownContainer.switchEnableXss}
                />
                <label className="custom-control-label w-100" htmlFor="XssEnable">
                  {t('admin:markdown_setting.xss_options.enable_xss_prevention')}
                </label>
              </div>
            </div>
          </div>

          <div className="col-12">
            {isEnabledXss && this.xssOptions()}
          </div>
        </fieldset>
        <AdminUpdateButtonRow onClick={this.onClickSubmit} disabled={adminMarkDownContainer.state.retrieveError != null} />
      </React.Fragment>
    );
  }

}

const XssFormWrapper = (props) => {
  return createSubscribedElement(XssForm, props, [AppContainer, AdminMarkDownContainer]);
};

XssForm.propTypes = {
  t: PropTypes.func.isRequired, // i18next
  appContainer: PropTypes.instanceOf(AppContainer).isRequired,
  adminMarkDownContainer: PropTypes.instanceOf(AdminMarkDownContainer).isRequired,
};

export default withTranslation()(XssFormWrapper);<|MERGE_RESOLUTION|>--- conflicted
+++ resolved
@@ -42,7 +42,6 @@
     const { xssOption } = adminMarkDownContainer.state;
 
     return (
-<<<<<<< HEAD
       <div className="form-group col-12 my-3">
         <div className="row">
           <div className="col-md-4 col-sm-12 align-self-start mb-4">
@@ -56,26 +55,11 @@
                 onChange={() => { adminMarkDownContainer.setState({ xssOption: 1 }) }}
               />
               <label className="custom-control-label w-100" htmlFor="xssOption1">
-                <p className="font-weight-bold">{t('admin:markdown_setting.xss_options.ignore_all_tags')}</p>
+                <p className="font-weight-bold">{t('admin:markdown_setting.xss_options.remove_all_tags')}</p>
                 <div className="mt-4">
-                  {t('admin:markdown_setting.xss_options.ignore_all_tags_desc')}
+                  {t('admin:markdown_setting.xss_options.remove_all_tags_desc')}
                 </div>
               </label>
-=======
-      <fieldset className="row col-xs-12 my-3">
-        <div className="col-xs-4 radio radio-primary">
-          <input
-            type="radio"
-            id="xssOption1"
-            name="XssOption"
-            checked={xssOption === 1}
-            onChange={() => { adminMarkDownContainer.setState({ xssOption: 1 }) }}
-          />
-          <label htmlFor="xssOption1">
-            <p className="font-weight-bold">{t('admin:markdown_setting.xss_options.remove_all_tags')}</p>
-            <div className="m-t-15">
-              {t('admin:markdown_setting.xss_options.remove_all_tags_desc')}
->>>>>>> bc2b4eb6
             </div>
           </div>
 
