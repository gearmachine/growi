import React from 'react';
import PropTypes from 'prop-types';
import { withTranslation } from 'react-i18next';
import loggerFactory from '@alias/logger';

import { createSubscribedElement } from '../../UnstatedUtils';
import { toastSuccess, toastError } from '../../../util/apiNotification';
import { tags, attrs } from '../../../../../lib/service/xss/recommended-whitelist';

import AppContainer from '../../../services/AppContainer';
import AdminMarkDownContainer from '../../../services/AdminMarkDownContainer';

import WhiteListInput from './WhiteListInput';

const logger = loggerFactory('growi:importer');

class XssForm extends React.Component {

  constructor(props) {
    super(props);

    this.onClickSubmit = this.onClickSubmit.bind(this);
  }

  async onClickSubmit() {
    const { t } = this.props;

    try {
      await this.props.adminMarkDownContainer.updateXssSetting();
      toastSuccess(t('toaster:update_successed', { target: 'XSS' }));
    }
    catch (err) {
      toastError(err);
      logger.error(err);
    }
  }

  xssOptions() {
    const { t, adminMarkDownContainer } = this.props;
    const { xssOption } = adminMarkDownContainer.state;

    return (
      <fieldset className="row col-xs-12 my-3">
        <div className="col-xs-4 radio radio-primary">
          <input
            type="radio"
            id="xssOption1"
            name="XssOption"
            checked={xssOption === 1}
            onChange={() => { adminMarkDownContainer.setState({ xssOption: 1 }) }}
          />
          <label htmlFor="xssOption1">
<<<<<<< HEAD
            <p className="font-weight-bold">{t('markdown_setting:xss_options.ignore_all_tags')}</p>
            <div className="m-t-15">
              {t('markdown_setting:xss_options.ignore_all_tags_desc')}
=======
            <p className="font-weight-bold">{t('markdown_setting.Ignore all tags')}</p>
            <div className="m-t-15">
              {t('markdown_setting.Ignore all tags desc')}
>>>>>>> 1616e538
            </div>
          </label>
        </div>

        <div className="col-xs-4 radio radio-primary">
          <input
            type="radio"
            id="xssOption2"
            name="XssOption"
            checked={xssOption === 2}
            onChange={() => { adminMarkDownContainer.setState({ xssOption: 2 }) }}
          />
          <label htmlFor="xssOption2">
<<<<<<< HEAD
            <p className="font-weight-bold">{t('markdown_setting:xss_options.recommended_setting')}</p>
            <WhiteListInput customizable={false} />
=======
            <p className="font-weight-bold">{t('markdown_setting.Recommended setting')}</p>
            <div className="m-t-15">
              <div className="d-flex justify-content-between">
                {t('markdown_setting.Tag names')}
              </div>
              <textarea
                className="form-control xss-list"
                name="recommendedTags"
                rows="6"
                cols="40"
                readOnly
                defaultValue={tags}
              />
            </div>
            <div className="m-t-15">
              <div className="d-flex justify-content-between">
                {t('markdown_setting.Tag attributes')}
              </div>
              <textarea
                className="form-control xss-list"
                name="recommendedAttrs"
                rows="6"
                cols="40"
                readOnly
                defaultValue={attrs}
              />
            </div>
>>>>>>> 1616e538
          </label>
        </div>

        <div className="col-xs-4 radio radio-primary">
          <input
            type="radio"
            id="xssOption3"
            name="XssOption"
            checked={xssOption === 3}
            onChange={() => { adminMarkDownContainer.setState({ xssOption: 3 }) }}
          />
          <label htmlFor="xssOption3">
<<<<<<< HEAD
            <p className="font-weight-bold">{t('markdown_setting:xss_options.custom_whitelist')}</p>
            <WhiteListInput customizable />
=======
            <p className="font-weight-bold">{t('markdown_setting.Custom Whitelist')}</p>
            <WhiteListInput />
>>>>>>> 1616e538
          </label>
        </div>
      </fieldset>
    );
  }

  render() {
    const { t, adminMarkDownContainer } = this.props;
    const { isEnabledXss } = adminMarkDownContainer.state;

    return (
      <React.Fragment>
        <form className="row">
          <div className="form-group">
            <div className="col-xs-offset-4 col-xs-4 text-left">
              <div className="checkbox checkbox-success">
                <input
                  type="checkbox"
                  id="XssEnable"
                  className="form-check-input"
                  name="isEnabledXss"
                  checked={isEnabledXss}
                  onChange={adminMarkDownContainer.switchEnableXss}
                />
                <label htmlFor="XssEnable">
<<<<<<< HEAD
                  {t('markdown_setting:xss_options.enable_xss_prevention')}
=======
                  {t('markdown_setting.Enable XSS prevention')}
>>>>>>> 1616e538
                </label>
              </div>
            </div>
            {isEnabledXss && this.xssOptions()}
          </div>
          <div className="form-group my-3">
            <div className="col-xs-offset-4 col-xs-5">
              <div className="btn btn-primary" onClick={this.onClickSubmit} disabled={adminMarkDownContainer.state.retrieveError != null}> {t('Update')}</div>
            </div>
          </div>
        </form>
      </React.Fragment>
    );
  }

}

const XssFormWrapper = (props) => {
  return createSubscribedElement(XssForm, props, [AppContainer, AdminMarkDownContainer]);
};

XssForm.propTypes = {
  t: PropTypes.func.isRequired, // i18next
  appContainer: PropTypes.instanceOf(AppContainer).isRequired,
  adminMarkDownContainer: PropTypes.instanceOf(AdminMarkDownContainer).isRequired,
};

export default withTranslation()(XssFormWrapper);<|MERGE_RESOLUTION|>--- conflicted
+++ resolved
@@ -50,15 +50,9 @@
             onChange={() => { adminMarkDownContainer.setState({ xssOption: 1 }) }}
           />
           <label htmlFor="xssOption1">
-<<<<<<< HEAD
             <p className="font-weight-bold">{t('markdown_setting:xss_options.ignore_all_tags')}</p>
             <div className="m-t-15">
               {t('markdown_setting:xss_options.ignore_all_tags_desc')}
-=======
-            <p className="font-weight-bold">{t('markdown_setting.Ignore all tags')}</p>
-            <div className="m-t-15">
-              {t('markdown_setting.Ignore all tags desc')}
->>>>>>> 1616e538
             </div>
           </label>
         </div>
@@ -72,14 +66,10 @@
             onChange={() => { adminMarkDownContainer.setState({ xssOption: 2 }) }}
           />
           <label htmlFor="xssOption2">
-<<<<<<< HEAD
             <p className="font-weight-bold">{t('markdown_setting:xss_options.recommended_setting')}</p>
-            <WhiteListInput customizable={false} />
-=======
-            <p className="font-weight-bold">{t('markdown_setting.Recommended setting')}</p>
             <div className="m-t-15">
               <div className="d-flex justify-content-between">
-                {t('markdown_setting.Tag names')}
+                {t('markdown_setting:xss_options.tag_names')}
               </div>
               <textarea
                 className="form-control xss-list"
@@ -92,7 +82,7 @@
             </div>
             <div className="m-t-15">
               <div className="d-flex justify-content-between">
-                {t('markdown_setting.Tag attributes')}
+                {t('markdown_setting:xss_options.tag_attributes')}
               </div>
               <textarea
                 className="form-control xss-list"
@@ -103,7 +93,6 @@
                 defaultValue={attrs}
               />
             </div>
->>>>>>> 1616e538
           </label>
         </div>
 
@@ -116,13 +105,8 @@
             onChange={() => { adminMarkDownContainer.setState({ xssOption: 3 }) }}
           />
           <label htmlFor="xssOption3">
-<<<<<<< HEAD
             <p className="font-weight-bold">{t('markdown_setting:xss_options.custom_whitelist')}</p>
-            <WhiteListInput customizable />
-=======
-            <p className="font-weight-bold">{t('markdown_setting.Custom Whitelist')}</p>
             <WhiteListInput />
->>>>>>> 1616e538
           </label>
         </div>
       </fieldset>
@@ -148,11 +132,7 @@
                   onChange={adminMarkDownContainer.switchEnableXss}
                 />
                 <label htmlFor="XssEnable">
-<<<<<<< HEAD
                   {t('markdown_setting:xss_options.enable_xss_prevention')}
-=======
-                  {t('markdown_setting.Enable XSS prevention')}
->>>>>>> 1616e538
                 </label>
               </div>
             </div>
