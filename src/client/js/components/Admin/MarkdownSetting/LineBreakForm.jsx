--- conflicted
+++ resolved
@@ -53,13 +53,8 @@
               checked={isEnabledLinebreaks}
               onChange={() => { adminMarkDownContainer.setState({ isEnabledLinebreaks: !isEnabledLinebreaks }) }}
             />
-<<<<<<< HEAD
             <label className="custom-control-label" htmlFor="isEnabledLinebreaks">
               { t('markdown_setting.Enable Line Break') }
-=======
-            <label htmlFor="isEnabledLinebreaks">
-              {t('markdown_setting.Enable Line Break')}
->>>>>>> 40194488
             </label>
           </div>
           <p className="help-block" dangerouslySetInnerHTML={helpLineBreak} />
@@ -85,13 +80,8 @@
               checked={isEnabledLinebreaksInComments}
               onChange={() => { adminMarkDownContainer.setState({ isEnabledLinebreaksInComments: !isEnabledLinebreaksInComments }) }}
             />
-<<<<<<< HEAD
             <label className="custom-control-label" htmlFor="isEnabledLinebreaksInComments">
               { t('markdown_setting.Enable Line Break for comment') }
-=======
-            <label htmlFor="isEnabledLinebreaksInComments">
-              {t('markdown_setting.Enable Line Break for comment')}
->>>>>>> 40194488
             </label>
           </div>
           <p className="help-block" dangerouslySetInnerHTML={helpLineBreakInComment} />
