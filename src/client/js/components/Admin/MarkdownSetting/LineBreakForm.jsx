--- conflicted
+++ resolved
@@ -54,13 +54,8 @@
               checked={isEnabledLinebreaks}
               onChange={() => { adminMarkDownContainer.setState({ isEnabledLinebreaks: !isEnabledLinebreaks }) }}
             />
-<<<<<<< HEAD
             <label className="custom-control-label" htmlFor="isEnabledLinebreaks">
-              { t('markdown_setting.Enable Line Break') }
-=======
-            <label htmlFor="isEnabledLinebreaks">
-              {t('admin:markdown_setting.lineBreak_options.enable_lineBreak')}
->>>>>>> 61297d3b
+              {t('admin:markdown_setting.lineBreak_options.enable_lineBreak') }
             </label>
           </div>
           <p className="help-block" dangerouslySetInnerHTML={helpLineBreak} />
@@ -86,13 +81,8 @@
               checked={isEnabledLinebreaksInComments}
               onChange={() => { adminMarkDownContainer.setState({ isEnabledLinebreaksInComments: !isEnabledLinebreaksInComments }) }}
             />
-<<<<<<< HEAD
             <label className="custom-control-label" htmlFor="isEnabledLinebreaksInComments">
-              { t('markdown_setting.Enable Line Break for comment') }
-=======
-            <label htmlFor="isEnabledLinebreaksInComments">
-              {t('admin:markdown_setting.lineBreak_options.enable_lineBreak')}
->>>>>>> 61297d3b
+              {t('admin:markdown_setting.lineBreak_options.enable_lineBreak') }
             </label>
           </div>
           <p className="help-block" dangerouslySetInnerHTML={helpLineBreakInComment} />
