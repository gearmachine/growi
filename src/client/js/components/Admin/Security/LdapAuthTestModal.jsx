--- conflicted
+++ resolved
@@ -47,33 +47,18 @@
   render() {
 
     return (
-<<<<<<< HEAD
       <Modal isOpen={this.props.isOpen} toggle={this.props.onClose}>
         <ModalHeader tag="h4" className="modal-header" toggle={this.props.onClose}>
           Test LDAP Account
         </ModalHeader>
         <ModalBody>
-=======
-      <Modal show={this.props.isOpen} onHide={this.props.onClose}>
-        <Modal.Header className="bg-info modal-header" closeButton>
-          <Modal.Title className="text-white">
-            Test LDAP Account
-          </Modal.Title>
-        </Modal.Header>
-        <Modal.Body>
->>>>>>> 0ec8e007
           <LdapAuthTest
             username={this.state.username}
             password={this.state.password}
             onChangeUsername={this.onChangeUsername}
             onChangePassword={this.onChangePassword}
           />
-<<<<<<< HEAD
         </ModalBody>
-        <ModalFooter />
-=======
-        </Modal.Body>
->>>>>>> 0ec8e007
       </Modal>
     );
   }
