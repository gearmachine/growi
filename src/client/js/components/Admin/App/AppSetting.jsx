import React from 'react';
import PropTypes from 'prop-types';
import { withTranslation } from 'react-i18next';
import loggerFactory from '@alias/logger';

import { createSubscribedElement } from '../../UnstatedUtils';
import { toastSuccess, toastError } from '../../../util/apiNotification';

import AppContainer from '../../../services/AppContainer';
import AdminAppContainer from '../../../services/AdminAppContainer';
import AdminUpdateButtonRow from '../Common/AdminUpdateButtonRow';

const logger = loggerFactory('growi:appSettings');

class AppSetting extends React.Component {

  constructor(props) {
    super(props);

    this.submitHandler = this.submitHandler.bind(this);
  }

  async submitHandler() {
    const { t, adminAppContainer } = this.props;

    try {
      await adminAppContainer.updateAppSettingHandler();
      toastSuccess(t('toaster.update_successed', { target: t('App Settings') }));
    }
    catch (err) {
      toastError(err);
      logger.error(err);
    }
  }

  render() {
    const { t, adminAppContainer } = this.props;

    return (
      <React.Fragment>
<<<<<<< HEAD
        <div className="row mb-5">
          <label className="col-xs-3 control-label">{t('app_setting:site_name')}</label>
=======
        <div className="row md-5">
          <label className="col-xs-3 control-label">{t('admin:app_setting.site_name')}</label>
>>>>>>> 6062218a
          <div className="col-xs-6">
            <input
              className="form-control"
              type="text"
              defaultValue={adminAppContainer.state.title}
              onChange={(e) => { adminAppContainer.changeTitle(e.target.value) }}
              placeholder="GROWI"
            />
            <p className="help-block">{t('admin:app_setting.sitename_change')}</p>
          </div>
        </div>

<<<<<<< HEAD
        <div className="row mb-5">
          <label className="col-xs-3 control-label">{t('app_setting:confidential_name')}</label>
=======
        <div className="row md-5">
          <label className="col-xs-3 control-label">{t('admin:app_setting.confidential_name')}</label>
>>>>>>> 6062218a
          <div className="col-xs-6">
            <input
              className="form-control"
              type="text"
              defaultValue={adminAppContainer.state.confidential}
              onChange={(e) => { adminAppContainer.changeConfidential(e.target.value) }}
              placeholder={t('admin:app_setting.confidential_example')}
            />
            <p className="help-block">{t('admin:app_setting.header_content')}</p>
          </div>
        </div>

<<<<<<< HEAD
        <div className="row mb-5">
          <label className="col-xs-3 control-label">{t('app_setting:default_language')}</label>
=======
        <div className="row md-5">
          <label className="col-xs-3 control-label">{t('admin:app_setting.default_language')}</label>
>>>>>>> 6062218a
          <div className="col-xs-6">
            <div className="radio radio-primary radio-inline">
              <input
                type="radio"
                id="radioLangEn"
                name="globalLang"
                value="en-US"
                checked={adminAppContainer.state.globalLang === 'en-US'}
                onChange={(e) => { adminAppContainer.changeGlobalLang(e.target.value) }}
              />
              <label htmlFor="radioLangEn">{t('English')}</label>
            </div>
            <div className="radio radio-primary radio-inline">
              <input
                type="radio"
                id="radioLangJa"
                name="globalLang"
                value="ja"
                checked={adminAppContainer.state.globalLang === 'ja'}
                onChange={(e) => { adminAppContainer.changeGlobalLang(e.target.value) }}
              />
              <label htmlFor="radioLangJa">{t('Japanese')}</label>
            </div>
          </div>
        </div>

<<<<<<< HEAD
        <div className="row mb-5">
          <label className="col-xs-3 control-label">{t('app_setting:file_uploading')}</label>
=======
        <div className="row md-5">
          <label className="col-xs-3 control-label">{t('admin:app_setting.file_uploading')}</label>
>>>>>>> 6062218a
          <div className="col-xs-6">
            <div className="checkbox checkbox-info">
              <input
                type="checkbox"
                id="cbFileUpload"
                name="fileUpload"
                checked={adminAppContainer.state.fileUpload}
                onChange={(e) => { adminAppContainer.changeFileUpload(e.target.checked) }}
              />
              <label htmlFor="cbFileUpload">{t('admin:app_setting.enable_files_except_image')}</label>
            </div>

            <p className="help-block">
              {t('admin:app_setting.enable_files_except_image')}
              <br />
              {t('admin:app_setting.attach_enable')}
            </p>
          </div>
        </div>

        <AdminUpdateButtonRow onClick={this.submitHandler} disabled={adminAppContainer.state.retrieveError != null} />
      </React.Fragment>
    );
  }

}

/**
 * Wrapper component for using unstated
 */
const AppSettingWrapper = (props) => {
  return createSubscribedElement(AppSetting, props, [AppContainer, AdminAppContainer]);
};

AppSetting.propTypes = {
  t: PropTypes.func.isRequired, // i18next
  appContainer: PropTypes.instanceOf(AppContainer).isRequired,
  adminAppContainer: PropTypes.instanceOf(AdminAppContainer).isRequired,
};

export default withTranslation()(AppSettingWrapper);<|MERGE_RESOLUTION|>--- conflicted
+++ resolved
@@ -38,13 +38,8 @@
 
     return (
       <React.Fragment>
-<<<<<<< HEAD
         <div className="row mb-5">
-          <label className="col-xs-3 control-label">{t('app_setting:site_name')}</label>
-=======
-        <div className="row md-5">
           <label className="col-xs-3 control-label">{t('admin:app_setting.site_name')}</label>
->>>>>>> 6062218a
           <div className="col-xs-6">
             <input
               className="form-control"
@@ -57,13 +52,8 @@
           </div>
         </div>
 
-<<<<<<< HEAD
         <div className="row mb-5">
-          <label className="col-xs-3 control-label">{t('app_setting:confidential_name')}</label>
-=======
-        <div className="row md-5">
           <label className="col-xs-3 control-label">{t('admin:app_setting.confidential_name')}</label>
->>>>>>> 6062218a
           <div className="col-xs-6">
             <input
               className="form-control"
@@ -76,13 +66,8 @@
           </div>
         </div>
 
-<<<<<<< HEAD
         <div className="row mb-5">
-          <label className="col-xs-3 control-label">{t('app_setting:default_language')}</label>
-=======
-        <div className="row md-5">
           <label className="col-xs-3 control-label">{t('admin:app_setting.default_language')}</label>
->>>>>>> 6062218a
           <div className="col-xs-6">
             <div className="radio radio-primary radio-inline">
               <input
@@ -109,13 +94,8 @@
           </div>
         </div>
 
-<<<<<<< HEAD
         <div className="row mb-5">
-          <label className="col-xs-3 control-label">{t('app_setting:file_uploading')}</label>
-=======
-        <div className="row md-5">
           <label className="col-xs-3 control-label">{t('admin:app_setting.file_uploading')}</label>
->>>>>>> 6062218a
           <div className="col-xs-6">
             <div className="checkbox checkbox-info">
               <input
