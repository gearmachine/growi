--- conflicted
+++ resolved
@@ -8,14 +8,10 @@
 import { toastSuccess, toastError } from '../../../util/apiNotification';
 
 import AppContainer from '../../../services/AppContainer';
+
+import CustomizeLayoutOptions from './CustomizeLayoutOptions';
+import CustomizeThemeOptions from './CustomizeThemeOptions';
 import AdminCustomizeContainer from '../../../services/AdminCustomizeContainer';
-
-<<<<<<< HEAD
-import CustomizeLayoutForm from './CustomizeLayoutForm';
-import CustomizeThemeForm from './CustomizeThemeForm';
-=======
-import CustomizeLayoutOptions from './CustomizeLayoutOptions';
->>>>>>> 7dc9eb4d
 
 const logger = loggerFactory('growi:importer');
 
@@ -45,27 +41,21 @@
     const { t } = this.props;
 
     return (
-<<<<<<< HEAD
       <React.Fragment>
         <h2>{t('customize_page.Layout')}</h2>
-        <CustomizeLayoutForm />
+        <CustomizeLayoutOptions />
         <h2>{ t('customize_page.Theme') }</h2>
         {/* TODO hide dev mode */}
         <div className="alert alert-warning">
           <strong>DEBUG MESSAGE:</strong> development build では、リアルタイムプレビューが無効になります
         </div>
-        <CustomizeThemeForm />
-=======
-      <form>
-        <CustomizeLayoutOptions />
-        {/* TODO GW-245 create themeForm Component */}
->>>>>>> 7dc9eb4d
+        <CustomizeThemeOptions />
         <div className="form-group my-3">
           <div className="col-xs-offset-4 col-xs-5">
             <div className="btn btn-primary" onClick={this.onClickSubmit}>{ t('Update') }</div>
           </div>
         </div>
-      </form>
+      </React.Fragment>
     );
   }
 
