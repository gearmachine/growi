--- conflicted
+++ resolved
@@ -40,28 +40,17 @@
         </p>
 
         <div className="row mb-5">
-<<<<<<< HEAD
-          <h2>{t('admin_top:system_information')}</h2>
-          <SystemInfomationTable />
-        </div>
-
-        <div className="row mb-5">
-          <h2>{t('admin_top:list_of_installed_plugins')}</h2>
-          <InstalledPluginTable />
-
-=======
           <div className="col-md-12">
-            <h2 className="admin-setting-header">{t('admin_top.System Information')}</h2>
+            <h2 className="admin-setting-header">{t('admin_top:system_information')}</h2>
             <SystemInfomationTable />
           </div>
         </div>
 
         <div className="row mb-5">
           <div className="col-md-12">
-            <h2 className="admin-setting-header">{t('admin_top.List of installed plugins')}</h2>
+            <h2 className="admin-setting-header">{t('admin_top:list_of_installed_plugins')}</h2>
             <InstalledPluginTable />
           </div>
->>>>>>> dcd377b6
         </div>
       </Fragment>
     );
