import React from 'react';
import PropTypes from 'prop-types';
import { withTranslation } from 'react-i18next';

import { CopyToClipboard } from 'react-copy-to-clipboard';

// import Button from 'react-bootstrap/es/Button';
import {
  Modal, ModalHeader, ModalBody, ModalFooter,
} from 'reactstrap';

import { toastSuccess, toastError } from '../../../util/apiNotification';

import { createSubscribedElement } from '../../UnstatedUtils';
import AppContainer from '../../../services/AppContainer';
import AdminUsersContainer from '../../../services/AdminUsersContainer';

class UserInviteModal extends React.Component {

  constructor(props) {
    super(props);

    this.state = {
      emailInputValue: '',
      sendEmail: false,
      invitedEmailList: null,
    };

    this.handleSubmit = this.handleSubmit.bind(this);
    this.handleInput = this.handleInput.bind(this);
    this.handleCheckBox = this.handleCheckBox.bind(this);
    this.onToggleModal = this.onToggleModal.bind(this);
  }

  onToggleModal() {
    this.props.adminUsersContainer.toggleUserInviteModal();
    this.setState({ invitedEmailList: null });
  }

  showToaster() {
    toastSuccess('Copied Mail and Password');
  }

  renderModalBody() {
    const { t } = this.props;

    return (
      <>
        <label> {t('admin:user_management.invite_modal.emails')}</label>
        <textarea
          className="form-control"
          placeholder="e.g. user@growi.org"
          style={{ height: '200px' }}
          value={this.state.emailInputValue}
          onChange={this.handleInput}
        />
        {!this.validEmail() && <p className="m-2 text-danger">{t('admin:user_management.invite_modal.valid_email')}</p>}
      </>
    );
  }

  renderCreatedModalBody() {
    const { t } = this.props;
    const { invitedEmailList } = this.state;

    return (
      <>
        <p>{t('admin:user_management.invite_modal.temporary_password')}</p>
        <p>{t('admin:user_management.invite_modal.send_new_password')}</p>
        {invitedEmailList.createdUserList.length > 0 && this.renderCreatedEmail(invitedEmailList.createdUserList)}
        {invitedEmailList.existingEmailList.length > 0 && this.renderExistingEmail(invitedEmailList.existingEmailList)}
      </>
    );
  }

  renderModalFooter() {
    const { t } = this.props;

    return (
      <>
        <div className="checkbox checkbox-success text-left" onChange={this.handleCheckBox} style={{ flex: 0.95 }}>
          <input type="checkbox" id="sendEmail" className="form-check-input" name="sendEmail" defaultChecked={this.state.sendEmail} />
          <label htmlFor="sendEmail">
            {t('admin:user_management.invite_modal.invite_thru_email')}
          </label>
        </div>
        <div>
<<<<<<< HEAD
          <button type="button" className="fcbtn btn btn-xs btn-outline-secondary" onClick={this.onToggleModal}>
            Cancel
          </button>
          <button
            type="button"
            className="fcbtn btn btn-primary btn-1b"
            onClick={this.handleSubmit}
            disabled={!this.validEmail()}
          >
            Invite
          </button>
=======
          <Button bsStyle="danger" className="fcbtn btn btn-xs btn-danger btn-outline btn-rounded" onClick={this.onToggleModal}>
            Cancel
          </Button>
          <Button
            bsStyle="primary"
            className="fcbtn btn btn-primary btn-outline btn-rounded btn-1b"
            onClick={this.handleSubmit}
            disabled={!this.validEmail()}
          >
            Done
          </Button>
>>>>>>> 61297d3b
        </div>
      </>
    );
  }

  renderCreatedModalFooter() {
    const { t } = this.props;

    return (
      <>
        <label className="mr-3 text-left text-danger" style={{ flex: 1 }}>
          {t('admin:user_management.invite_modal.send_temporary_password')}
        </label>
        <button
          type="button"
          className="fcbtn btn btn-primary"
          onClick={this.onToggleModal}
        >
          Close
        </button>
      </>
    );
  }

  renderCreatedEmail(userList) {
    return (
      <ul>
        {userList.map((user) => {
          const copyText = `Email:${user.email} Password:${user.password} `;
          return (
            <CopyToClipboard key={user.email} text={copyText} onCopy={this.showToaster}>
              <li key={user.email} className="btn">Email: <strong className="mr-3">{user.email}</strong> Password: <strong>{user.password}</strong></li>
            </CopyToClipboard>
          );
        })}
      </ul>
    );
  }

  renderExistingEmail(emailList) {
    const { t } = this.props;

    return (
      <>
        <p className="text-warning">{t('admin:user_management.existing_email')}</p>
        <ul>
          {emailList.map((user) => {
            return (
              <li key={user}><strong>{user}</strong></li>
            );
          })}
        </ul>
      </>
    );
  }

  validEmail() {
    return this.state.emailInputValue.match(/.+@.+\..+/) != null;
  }

  async handleSubmit() {
    const { adminUsersContainer } = this.props;

    const array = this.state.emailInputValue.split('\n');
    const emailList = array.filter((element) => { return element.match(/.+@.+\..+/) });
    const shapedEmailList = emailList.map((email) => { return email.trim() });

    try {
      const emailList = await adminUsersContainer.createUserInvited(shapedEmailList, this.state.sendEmail);
      this.setState({ emailInputValue: '' });
      this.setState({ invitedEmailList: emailList });
      toastSuccess('Inviting user success');
    }
    catch (err) {
      toastError(err);
    }
  }

  handleInput(event) {
    this.setState({ emailInputValue: event.target.value });
  }

  handleCheckBox() {
    this.setState({ sendEmail: !this.state.sendEmail });
  }

  render() {
    const { t, adminUsersContainer } = this.props;
    const { invitedEmailList } = this.state;


    return (
<<<<<<< HEAD
      <Modal isOpen={adminUsersContainer.state.isUserInviteModalShown} toggle={this.onToggleModal}>
        <ModalHeader toggle={this.onToggleModal} className="modal-header">
          { t('user_management.invite_users') }
        </ModalHeader>
        <ModalBody>
          {invitedEmailList == null ? this.renderModalBody()
           : this.renderCreatedModalBody()}
        </ModalBody>
        <ModalFooter className="d-flex">
          {invitedEmailList == null ? this.renderModalFooter()
           : this.renderCreatedModalFooter()}
        </ModalFooter>
=======
      <Modal show={adminUsersContainer.state.isUserInviteModalShown} onHide={this.onToggleModal}>
        <Modal.Header className="modal-header" closeButton>
          <Modal.Title>
            {t('admin:user_management.invite_users')}
          </Modal.Title>
        </Modal.Header>
        <Modal.Body>
          {invitedEmailList == null ? this.renderModalBody()
            : this.renderCreatedModalBody()}
        </Modal.Body>
        <Modal.Footer className="d-flex">
          {invitedEmailList == null ? this.renderModalFooter()
            : this.renderCreatedModalFooter()}
        </Modal.Footer>
>>>>>>> 61297d3b
      </Modal>
    );
  }

}

/**
 * Wrapper component for using unstated
 */
const UserInviteModalWrapper = (props) => {
  return createSubscribedElement(UserInviteModal, props, [AppContainer, AdminUsersContainer]);
};


UserInviteModal.propTypes = {
  t: PropTypes.func.isRequired, // i18next
  appContainer: PropTypes.instanceOf(AppContainer).isRequired,
  adminUsersContainer: PropTypes.instanceOf(AdminUsersContainer).isRequired,
};

export default withTranslation()(UserInviteModalWrapper);<|MERGE_RESOLUTION|>--- conflicted
+++ resolved
@@ -85,7 +85,6 @@
           </label>
         </div>
         <div>
-<<<<<<< HEAD
           <button type="button" className="fcbtn btn btn-xs btn-outline-secondary" onClick={this.onToggleModal}>
             Cancel
           </button>
@@ -97,19 +96,6 @@
           >
             Invite
           </button>
-=======
-          <Button bsStyle="danger" className="fcbtn btn btn-xs btn-danger btn-outline btn-rounded" onClick={this.onToggleModal}>
-            Cancel
-          </Button>
-          <Button
-            bsStyle="primary"
-            className="fcbtn btn btn-primary btn-outline btn-rounded btn-1b"
-            onClick={this.handleSubmit}
-            disabled={!this.validEmail()}
-          >
-            Done
-          </Button>
->>>>>>> 61297d3b
         </div>
       </>
     );
@@ -202,10 +188,9 @@
 
 
     return (
-<<<<<<< HEAD
       <Modal isOpen={adminUsersContainer.state.isUserInviteModalShown} toggle={this.onToggleModal}>
         <ModalHeader toggle={this.onToggleModal} className="modal-header">
-          { t('user_management.invite_users') }
+          {t('admin:user_management.invite_users') }
         </ModalHeader>
         <ModalBody>
           {invitedEmailList == null ? this.renderModalBody()
@@ -215,22 +200,6 @@
           {invitedEmailList == null ? this.renderModalFooter()
            : this.renderCreatedModalFooter()}
         </ModalFooter>
-=======
-      <Modal show={adminUsersContainer.state.isUserInviteModalShown} onHide={this.onToggleModal}>
-        <Modal.Header className="modal-header" closeButton>
-          <Modal.Title>
-            {t('admin:user_management.invite_users')}
-          </Modal.Title>
-        </Modal.Header>
-        <Modal.Body>
-          {invitedEmailList == null ? this.renderModalBody()
-            : this.renderCreatedModalBody()}
-        </Modal.Body>
-        <Modal.Footer className="d-flex">
-          {invitedEmailList == null ? this.renderModalFooter()
-            : this.renderCreatedModalFooter()}
-        </Modal.Footer>
->>>>>>> 61297d3b
       </Modal>
     );
   }
