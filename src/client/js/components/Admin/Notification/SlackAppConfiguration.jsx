--- conflicted
+++ resolved
@@ -116,13 +116,8 @@
               </div>
 
               <div className="row mb-5">
-<<<<<<< HEAD
-                <label className="col-md-3 text-left text-md-right">OAuth Access Token</label>
+                <label className="col-md-3 text-left text-md-right">OAuth access token</label>
                 <div className="col-md-6">
-=======
-                <label className="col-xs-3 text-right">OAuth access token</label>
-                <div className="col-xs-6">
->>>>>>> bc2b4eb6
                   <input
                     className="form-control"
                     type="text"
