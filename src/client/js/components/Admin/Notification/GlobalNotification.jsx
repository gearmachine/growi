import React from 'react';
import PropTypes from 'prop-types';
import { withTranslation } from 'react-i18next';

import loggerFactory from '@alias/logger';

import { createSubscribedElement } from '../../UnstatedUtils';
import { toastSuccess, toastError } from '../../../util/apiNotification';

import AppContainer from '../../../services/AppContainer';
import AdminNotificationContainer from '../../../services/AdminNotificationContainer';
import GlobalNotificationList from './GlobalNotificationList';

const logger = loggerFactory('growi:GlobalNotification');

class GlobalNotification extends React.Component {

  constructor() {
    super();

    this.onClickSubmit = this.onClickSubmit.bind(this);
  }

  async onClickSubmit() {
    const { t, adminNotificationContainer } = this.props;

    try {
      await adminNotificationContainer.updateGlobalNotificationForPages();
      toastSuccess(t('toaster.update_successed', { target: t('Notification Settings') }));
    }
    catch (err) {
      toastError(err);
      logger.error(err);
    }
  }

  render() {
    const { t, adminNotificationContainer } = this.props;
    const { globalNotifications } = adminNotificationContainer.state;
    return (
      <React.Fragment>

<<<<<<< HEAD
        <div className="my-3">
          <a href="/admin/global-notification/new">
            <button type="button" className="btn page-link text-dark d-inline-block">{t('notification_setting.add_notification')}</button>
          </a>
=======
        <h2 className="border-bottom">{t('notification_setting.valid_page')}</h2>

        <p className="well">
          {/* eslint-disable-next-line react/no-danger */}
          <span dangerouslySetInnerHTML={{ __html: t('notification_setting.link_notification_help') }} />
        </p>


        <div className="row mb-4">
          <div className="col-md-8 col-md-offset-2">
            <div className="checkbox checkbox-success">
              <input
                id="isNotificationForOwnerPageEnabled"
                type="checkbox"
                checked={adminNotificationContainer.state.isNotificationForOwnerPageEnabled || false}
                onChange={() => { adminNotificationContainer.switchIsNotificationForOwnerPageEnabled() }}
              />
              <label htmlFor="isNotificationForOwnerPageEnabled">
                {/* eslint-disable-next-line react/no-danger */}
                <span dangerouslySetInnerHTML={{ __html: t('notification_setting.just_me_notification_help') }} />

              </label>
            </div>
          </div>
        </div>


        <div className="row mb-4">
          <div className="col-md-8 col-md-offset-2">
            <div className="checkbox checkbox-success">
              <input
                id="isNotificationForGroupPageEnabled"
                type="checkbox"
                checked={adminNotificationContainer.state.isNotificationForGroupPageEnabled || false}
                onChange={() => { adminNotificationContainer.switchIsNotificationForGroupPageEnabled() }}
              />
              <label htmlFor="isNotificationForGroupPageEnabled">
                {/* eslint-disable-next-line react/no-danger */}
                <span dangerouslySetInnerHTML={{ __html: t('notification_setting.group_notification_help') }} />
              </label>
            </div>
          </div>
        </div>

        <div className="row my-3">
          <div className="col-xs-offset-4 col-xs-5">
            <button
              type="button"
              className="btn btn-primary"
              onClick={this.onClickSubmit}
              disabled={adminNotificationContainer.state.retrieveError}
            >{t('Update')}
            </button>
          </div>
>>>>>>> d0573f22
        </div>

        <h2 className="border-bottom mb-5">{t('notification_setting.notification_list')}
          <a href="/admin/global-notification/new">
            <p className="btn btn-default pull-right">{t('notification_setting.add_notification')}</p>
          </a>
        </h2>

        <table className="table table-bordered">
          <thead>
            <tr>
              <th>ON/OFF</th>
              {/* eslint-disable-next-line react/no-danger */}
              <th>{t('notification_setting.trigger_path')} <span dangerouslySetInnerHTML={{ __html: t('notification_setting.trigger_path_help') }} /></th>
              <th>{t('notification_setting.trigger_events')}</th>
              <th>{t('notification_setting.notify_to')}</th>
              <th></th>
            </tr>
          </thead>
          {globalNotifications.length !== 0 && (
            <tbody className="admin-notif-list">
              <GlobalNotificationList />
            </tbody>
          )}
        </table>

      </React.Fragment>
    );
  }

}

const GlobalNotificationWrapper = (props) => {
  return createSubscribedElement(GlobalNotification, props, [AppContainer, AdminNotificationContainer]);
};

GlobalNotification.propTypes = {
  t: PropTypes.func.isRequired, // i18next
  appContainer: PropTypes.instanceOf(AppContainer).isRequired,
  adminNotificationContainer: PropTypes.instanceOf(AdminNotificationContainer).isRequired,

};

export default withTranslation()(GlobalNotificationWrapper);<|MERGE_RESOLUTION|>--- conflicted
+++ resolved
@@ -40,12 +40,6 @@
     return (
       <React.Fragment>
 
-<<<<<<< HEAD
-        <div className="my-3">
-          <a href="/admin/global-notification/new">
-            <button type="button" className="btn page-link text-dark d-inline-block">{t('notification_setting.add_notification')}</button>
-          </a>
-=======
         <h2 className="border-bottom">{t('notification_setting.valid_page')}</h2>
 
         <p className="well">
@@ -100,7 +94,6 @@
             >{t('Update')}
             </button>
           </div>
->>>>>>> d0573f22
         </div>
 
         <h2 className="border-bottom mb-5">{t('notification_setting.notification_list')}
