import React from 'react';
import PropTypes from 'prop-types';

import { withTranslation } from 'react-i18next';

import { isTrashPage } from '@commons/util/path-utils';

import DevidedPagePath from '@commons/models/devided-page-path';
import LinkedPagePath from '@commons/models/linked-page-path';
import PagePathHierarchicalLink from '@commons/components/PagePathHierarchicalLink';

import { createSubscribedElement } from '../UnstatedUtils';
import AppContainer from '../../services/AppContainer';

import RevisionPathControls from '../Page/RevisionPathControls';
import PageContainer from '../../services/PageContainer';
import TagLabels from '../Page/TagLabels';
import LikeButton from '../LikeButton';
import BookmarkButton from '../BookmarkButton';

import PageCreator from './PageCreator';
import RevisionAuthor from './RevisionAuthor';

// eslint-disable-next-line react/prop-types
const PagePathNav = ({ pageId, pagePath, isPageForbidden }) => {

  const dPagePath = new DevidedPagePath(pagePath, false, true);

  let formerLink;
  let latterLink;

  // when the path is root or first level
  if (dPagePath.isRoot || dPagePath.isFormerRoot) {
    const linkedPagePath = new LinkedPagePath(pagePath);
    latterLink = <PagePathHierarchicalLink linkedPagePath={linkedPagePath} />;
  }
  // when the path is second level or deeper
  else {
    const linkedPagePathFormer = new LinkedPagePath(dPagePath.former);
    const linkedPagePathLatter = new LinkedPagePath(dPagePath.latter);
    formerLink = <PagePathHierarchicalLink linkedPagePath={linkedPagePathFormer} />;
    latterLink = <PagePathHierarchicalLink linkedPagePath={linkedPagePathLatter} basePath={dPagePath.former} />;
  }

  return (
    <div className="grw-page-path-nav">
      {formerLink}
      <span className="d-flex align-items-center flex-wrap">
        <h1 className="m-0">{latterLink}</h1>
        <RevisionPathControls
          pageId={pageId}
          pagePath={pagePath}
          isPageForbidden={isPageForbidden}
        />
      </span>
    </div>
  );
};

const GrowiSubNavigation = (props) => {
  const isPageForbidden = document.querySelector('#grw-subnav').getAttribute('data-is-forbidden-page') === 'true';
  const { appContainer, pageContainer } = props;
  const {
    pageId, path, createdAt, creator, updatedAt, revisionAuthor, isHeaderSticky, isSubnavCompact,
  } = pageContainer.state;

  const isPageNotFound = pageId == null;
  const isPageInTrash = isTrashPage(path);

<<<<<<< HEAD
  const dPagePath = new DevidedPagePath(pageContainer.state.path, false, true);
  const linkedPagePathFormer = new LinkedPagePath(dPagePath.former);
  const FormerLink = () => (
    <div className="grw-page-path-text-muted-container">
      <PagePathHierarchicalLink linkedPagePath={linkedPagePathFormer} />
    </div>
  );

=======
>>>>>>> 0d617957
  // Display only the RevisionPath
  if (isPageNotFound || isPageForbidden) {
    return (
      <div className="px-3 py-3 grw-subnavbar">
<<<<<<< HEAD
        { !dPagePath.isRoot && <FormerLink /> }
        <h1 className="m-0">
          <RevisionPath
            pageId={pageId}
            pagePath={pageContainer.state.path}
            isPageForbidden={isPageForbidden}
            isPageInTrash={isPageInTrash}
          />
        </h1>
=======
        <PagePathNav pageId={pageId} pagePath={path} isPageForbidden={isPageForbidden} />
>>>>>>> 0d617957
      </div>
    );
  }

  const additionalClassNames = ['grw-subnavbar'];
  const layoutType = appContainer.getConfig().layoutType;

  if (layoutType === 'growi') {
    if (isHeaderSticky) {
      additionalClassNames.push('grw-subnavbar-sticky');
    }
    if (isSubnavCompact) {
      additionalClassNames.push('grw-subnavbar-compact');
    }
  }

  return (
    <div className={`d-flex align-items-center justify-content-between px-3 py-1 ${additionalClassNames.join(' ')}`}>

      {/* Page Path */}
      <div>
<<<<<<< HEAD
        { !dPagePath.isRoot && <FormerLink /> }
        <h1 className="m-0">
          <RevisionPath pageId={pageId} pagePath={pageContainer.state.path} />
        </h1>
=======
        <PagePathNav pageId={pageId} pagePath={path} isPageForbidden={isPageForbidden} />
>>>>>>> 0d617957
        { !isPageNotFound && !isPageForbidden && (
          <TagLabels />
        ) }
      </div>

      <div className="d-flex align-items-center">
        { !isPageInTrash && (
          /* Header Button */
          <div className="mr-2">
            <LikeButton pageId={pageId} isLiked={pageContainer.state.isLiked} />
          </div>
        ) }
        { !isPageInTrash && (
          <div>
            <BookmarkButton pageId={pageId} crowi={appContainer} />
          </div>
        ) }

        {/* Page Authors */}
        <ul className="authors text-nowrap d-none d-lg-block d-edit-none">
          { creator != null && (
            <li>
              <PageCreator creator={creator} createdAt={createdAt} isCompactMode={isSubnavCompact} />
            </li>
          ) }
          { revisionAuthor != null && (
            <li className="mt-1">
              <RevisionAuthor revisionAuthor={revisionAuthor} updatedAt={updatedAt} isCompactMode={isSubnavCompact} />
            </li>
          ) }
        </ul>
      </div>

    </div>
  );

};

/**
 * Wrapper component for using unstated
 */
const GrowiSubNavigationWrapper = (props) => {
  return createSubscribedElement(GrowiSubNavigation, props, [AppContainer, PageContainer]);
};


GrowiSubNavigation.propTypes = {
  t: PropTypes.func.isRequired, //  i18next
  appContainer: PropTypes.instanceOf(AppContainer).isRequired,
  pageContainer: PropTypes.instanceOf(PageContainer).isRequired,
};

export default withTranslation()(GrowiSubNavigationWrapper);<|MERGE_RESOLUTION|>--- conflicted
+++ resolved
@@ -67,34 +67,11 @@
   const isPageNotFound = pageId == null;
   const isPageInTrash = isTrashPage(path);
 
-<<<<<<< HEAD
-  const dPagePath = new DevidedPagePath(pageContainer.state.path, false, true);
-  const linkedPagePathFormer = new LinkedPagePath(dPagePath.former);
-  const FormerLink = () => (
-    <div className="grw-page-path-text-muted-container">
-      <PagePathHierarchicalLink linkedPagePath={linkedPagePathFormer} />
-    </div>
-  );
-
-=======
->>>>>>> 0d617957
   // Display only the RevisionPath
   if (isPageNotFound || isPageForbidden) {
     return (
       <div className="px-3 py-3 grw-subnavbar">
-<<<<<<< HEAD
-        { !dPagePath.isRoot && <FormerLink /> }
-        <h1 className="m-0">
-          <RevisionPath
-            pageId={pageId}
-            pagePath={pageContainer.state.path}
-            isPageForbidden={isPageForbidden}
-            isPageInTrash={isPageInTrash}
-          />
-        </h1>
-=======
         <PagePathNav pageId={pageId} pagePath={path} isPageForbidden={isPageForbidden} />
->>>>>>> 0d617957
       </div>
     );
   }
@@ -116,14 +93,7 @@
 
       {/* Page Path */}
       <div>
-<<<<<<< HEAD
-        { !dPagePath.isRoot && <FormerLink /> }
-        <h1 className="m-0">
-          <RevisionPath pageId={pageId} pagePath={pageContainer.state.path} />
-        </h1>
-=======
         <PagePathNav pageId={pageId} pagePath={path} isPageForbidden={isPageForbidden} />
->>>>>>> 0d617957
         { !isPageNotFound && !isPageForbidden && (
           <TagLabels />
         ) }
