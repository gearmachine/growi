import React from 'react';
import ReactDOM from 'react-dom';
import { Provider } from 'unstated';
import { I18nextProvider } from 'react-i18next';

import loggerFactory from '@alias/logger';
import Xss from '@commons/service/xss';

import HeaderSearchBox from './components/HeaderSearchBox';
import SearchPage from './components/SearchPage';
import TagsList from './components/TagsList';
import PageEditor from './components/PageEditor';
// eslint-disable-next-line import/no-duplicates
import OptionsSelector from './components/PageEditor/OptionsSelector';
// eslint-disable-next-line import/no-duplicates
import { defaultEditorOptions, defaultPreviewOptions } from './components/PageEditor/OptionsSelector';
import SavePageControls from './components/SavePageControls';
import PageEditorByHackmd from './components/PageEditorByHackmd';
import Page from './components/Page';
import PageHistory from './components/PageHistory';
import PageComments from './components/PageComments';
import PageTimeline from './components/PageTimeline';
import CommentEditorLazyRenderer from './components/PageComment/CommentEditorLazyRenderer';
import PageAttachment from './components/PageAttachment';
import PageStatusAlert from './components/PageStatusAlert';
import RevisionPath from './components/Page/RevisionPath';
import TagLabels from './components/Page/TagLabels';
import BookmarkButton from './components/BookmarkButton';
import LikeButton from './components/LikeButton';
import PagePathAutoComplete from './components/PagePathAutoComplete';
import RecentCreated from './components/RecentCreated/RecentCreated';
import StaffCredit from './components/StaffCredit/StaffCredit';
import MyDraftList from './components/MyDraftList/MyDraftList';
import UserPictureList from './components/User/UserPictureList';
import TableOfContents from './components/TableOfContents';

import UserGroupDetailPage from './components/Admin/UserGroupDetail/UserGroupDetailPage';
import CustomHeaderEditor from './components/Admin/CustomHeaderEditor';
import MarkdownSetting from './components/Admin/MarkdownSetting/MarkDownSetting';
import UserManagement from './components/Admin/UserManagement';
import ManageExternalAccount from './components/Admin/ManageExternalAccount';
import UserGroupPage from './components/Admin/UserGroup/UserGroupPage';
import Customize from './components/Admin/Customize/Customize';
import ImportDataPage from './components/Admin/ImportDataPage';
import ExportArchiveDataPage from './components/Admin/ExportArchiveDataPage';
import FullTextSearchManagement from './components/Admin/FullTextSearchManagement';

import AppContainer from './services/AppContainer';
import PageContainer from './services/PageContainer';
import CommentContainer from './services/CommentContainer';
import EditorContainer from './services/EditorContainer';
import TagContainer from './services/TagContainer';
import AdminCustomizeContainer from './services/AdminCustomizeContainer';
import UserGroupDetailContainer from './services/UserGroupDetailContainer';
import AdminUsersContainer from './services/AdminUsersContainer';
import WebsocketContainer from './services/WebsocketContainer';
import MarkDownSettingContainer from './services/MarkDownSettingContainer';
import AdminExternalAccountsContainer from './services/AdminExternalAccountsContainer';

const logger = loggerFactory('growi:app');

if (!window) {
  window = {};
}

// setup xss library
const xss = new Xss();
window.xss = xss;

// create unstated container instance
const appContainer = new AppContainer();
const websocketContainer = new WebsocketContainer(appContainer);
const pageContainer = new PageContainer(appContainer);
const commentContainer = new CommentContainer(appContainer);
const editorContainer = new EditorContainer(appContainer, defaultEditorOptions, defaultPreviewOptions);
const tagContainer = new TagContainer(appContainer);
const injectableContainers = [
  appContainer, websocketContainer, pageContainer, commentContainer, editorContainer, tagContainer,
];

logger.info('unstated containers have been initialized');

appContainer.initPlugins();
appContainer.injectToWindow();

const i18n = appContainer.i18n;

/**
 * define components
 *  key: id of element
 *  value: React Element
 */
let componentMappings = {
  'search-top': <HeaderSearchBox crowi={appContainer} />,
  'search-sidebar': <HeaderSearchBox crowi={appContainer} />,
  'search-page': <SearchPage crowi={appContainer} />,

  // 'revision-history': <PageHistory pageId={pageId} />,
  'tags-page': <TagsList crowi={appContainer} />,

  'create-page-name-input': <PagePathAutoComplete crowi={appContainer} initializedPath={pageContainer.state.path} addTrailingSlash />,

  'page-editor': <PageEditor />,
  'page-editor-options-selector': <OptionsSelector crowi={appContainer} />,
  'page-status-alert': <PageStatusAlert />,
  'save-page-controls': <SavePageControls />,

  'user-created-list': <RecentCreated />,
  'user-draft-list': <MyDraftList />,

  'admin-full-text-search-management': <FullTextSearchManagement />,
<<<<<<< HEAD
  'admin-external-account-setting': <ManageExternalAccount />,
=======
  'admin-customize': <Customize />,
>>>>>>> bcc02518

  'staff-credit': <StaffCredit />,
  'admin-importer': <ImportDataPage />,
};

// additional definitions if data exists
if (pageContainer.state.pageId != null) {
  componentMappings = Object.assign({
    'page-editor-with-hackmd': <PageEditorByHackmd />,
    'page-comments-list': <PageComments />,
    'page-attachment':  <PageAttachment />,
    'page-timeline':  <PageTimeline />,
    'page-comment-write':  <CommentEditorLazyRenderer />,
    'revision-toc': <TableOfContents />,
    'like-button': <LikeButton pageId={pageContainer.state.pageId} isLiked={pageContainer.state.isLiked} />,
    'seen-user-list': <UserPictureList userIds={pageContainer.state.seenUserIds} />,
    'liker-list': <UserPictureList userIds={pageContainer.state.likerUserIds} />,
    'bookmark-button':  <BookmarkButton pageId={pageContainer.state.pageId} crowi={appContainer} />,
    'bookmark-button-lg':  <BookmarkButton pageId={pageContainer.state.pageId} crowi={appContainer} size="lg" />,
    'rename-page-name-input':  <PagePathAutoComplete crowi={appContainer} initializedPath={pageContainer.state.path} />,
    'duplicate-page-name-input':  <PagePathAutoComplete crowi={appContainer} initializedPath={pageContainer.state.path} />,
  }, componentMappings);
}
if (pageContainer.state.path != null) {
  componentMappings = Object.assign({
    // eslint-disable-next-line quote-props
    'page': <Page />,
    'revision-path': <RevisionPath behaviorType={appContainer.config.behaviorType} pageId={pageContainer.state.pageId} pagePath={pageContainer.state.path} />,
    'tag-label':  <TagLabels />,
  }, componentMappings);
}

Object.keys(componentMappings).forEach((key) => {
  const elem = document.getElementById(key);
  if (elem) {
    ReactDOM.render(
      <I18nextProvider i18n={i18n}>
        <Provider inject={injectableContainers}>
          {componentMappings[key]}
        </Provider>
      </I18nextProvider>,
      elem,
    );
  }
});

const adminCustomizeElem = document.getElementById('admin-customize');
if (adminCustomizeElem != null) {
  const adminCustomizeContainer = new AdminCustomizeContainer(appContainer);
  ReactDOM.render(
    <Provider inject={[injectableContainers, adminCustomizeContainer]}>
      <I18nextProvider i18n={i18n}>
        <Customize />
      </I18nextProvider>
    </Provider>,
    adminCustomizeElem,
  );
}

// render for admin
const adminUsersElem = document.getElementById('admin-user-page');
if (adminUsersElem != null) {
  const adminUsersContainer = new AdminUsersContainer(appContainer);
  ReactDOM.render(
    <Provider inject={[injectableContainers, adminUsersContainer]}>
      <I18nextProvider i18n={i18n}>
        <UserManagement />
      </I18nextProvider>
    </Provider>,
    adminUsersElem,
  );
}

const adminExternalAccountsElem = document.getElementById('admin-external-account-setting');
if (adminExternalAccountsElem != null) {
  const adminExternalAccountsContainer = new AdminExternalAccountsContainer(appContainer);
  ReactDOM.render(
    <Provider inject={[injectableContainers, adminExternalAccountsContainer]}>
      <I18nextProvider i18n={i18n}>
        <ManageExternalAccount />
      </I18nextProvider>
    </Provider>,
    adminExternalAccountsElem,
  );
}

const adminUserGroupDetailElem = document.getElementById('admin-user-group-detail');
if (adminUserGroupDetailElem != null) {
  const userGroupDetailContainer = new UserGroupDetailContainer(appContainer);
  ReactDOM.render(
    <Provider inject={[userGroupDetailContainer]}>
      <I18nextProvider i18n={i18n}>
        <UserGroupDetailPage />
      </I18nextProvider>
    </Provider>,
    adminUserGroupDetailElem,
  );
}

const adminMarkDownSettingElem = document.getElementById('admin-markdown-setting');
if (adminMarkDownSettingElem != null) {
  const markDownSettingContainer = new MarkDownSettingContainer(appContainer);
  ReactDOM.render(
    <Provider inject={[injectableContainers, markDownSettingContainer]}>
      <I18nextProvider i18n={i18n}>
        <MarkdownSetting />
      </I18nextProvider>
    </Provider>,
    adminMarkDownSettingElem,
  );
}

const customHeaderEditorElem = document.getElementById('custom-header-editor');
if (customHeaderEditorElem != null) {
  // get input[type=hidden] element
  const customHeaderInputElem = document.getElementById('inputCustomHeader');

  ReactDOM.render(
    <CustomHeaderEditor inputElem={customHeaderInputElem} />,
    customHeaderEditorElem,
  );
}

const adminUserGroupPageElem = document.getElementById('admin-user-group-page');
if (adminUserGroupPageElem != null) {
  const isAclEnabled = adminUserGroupPageElem.getAttribute('data-isAclEnabled') === 'true';

  ReactDOM.render(
    <Provider inject={[websocketContainer]}>
      <I18nextProvider i18n={i18n}>
        <UserGroupPage
          crowi={appContainer}
          isAclEnabled={isAclEnabled}
        />
      </I18nextProvider>
    </Provider>,
    adminUserGroupPageElem,
  );
}

const adminExportPageElem = document.getElementById('admin-export-page');
if (adminExportPageElem != null) {
  ReactDOM.render(
    <Provider inject={[appContainer, websocketContainer]}>
      <I18nextProvider i18n={i18n}>
        <ExportArchiveDataPage
          crowi={appContainer}
        />
      </I18nextProvider>
    </Provider>,
    adminExportPageElem,
  );
}

// うわーもうー (commented by Crowi team -- 2018.03.23 Yuki Takei)
$('a[data-toggle="tab"][href="#revision-history"]').on('show.bs.tab', () => {
  ReactDOM.render(
    <I18nextProvider i18n={i18n}>
      <PageHistory pageId={pageContainer.state.pageId} crowi={appContainer} />
    </I18nextProvider>, document.getElementById('revision-history'),
  );
});<|MERGE_RESOLUTION|>--- conflicted
+++ resolved
@@ -109,11 +109,6 @@
   'user-draft-list': <MyDraftList />,
 
   'admin-full-text-search-management': <FullTextSearchManagement />,
-<<<<<<< HEAD
-  'admin-external-account-setting': <ManageExternalAccount />,
-=======
-  'admin-customize': <Customize />,
->>>>>>> bcc02518
 
   'staff-credit': <StaffCredit />,
   'admin-importer': <ImportDataPage />,
