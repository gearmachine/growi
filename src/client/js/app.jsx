--- conflicted
+++ resolved
@@ -173,22 +173,6 @@
 const adminAppElem = document.getElementById('admin-app');
 if (adminAppElem != null) {
   const adminAppContainer = new AdminAppContainer(appContainer);
-<<<<<<< HEAD
-  ReactDOM.render(
-    <Provider inject={[injectableContainers, adminAppContainer]}>
-      <I18nextProvider i18n={i18n}>
-        <AppSettingPage />
-      </I18nextProvider>
-    </Provider>,
-    adminAppElem,
-  );
-}
-
-const adminUsersElem = document.getElementById('admin-user-page');
-if (adminUsersElem != null) {
-  const adminUsersContainer = new AdminUsersContainer(appContainer);
-=======
->>>>>>> 545e47a8
   ReactDOM.render(
     <Provider inject={[injectableContainers, adminAppContainer]}>
       <I18nextProvider i18n={i18n}>
