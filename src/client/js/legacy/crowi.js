/* eslint-disable react/jsx-filename-extension */

import { pathUtils } from 'growi-commons';

const entities = require('entities');
const escapeStringRegexp = require('escape-string-regexp');
require('jquery.cookie');

require('./thirdparty-js/waves');

const Crowi = {};

if (!window) {
  window = {};
}
window.Crowi = Crowi;

/**
 * set 'data-caret-line' attribute that will be processed when 'shown.bs.tab' event fired
 * @param {number} line
 */
Crowi.setCaretLineData = function(line) {
  const pageEditorDom = document.querySelector('#page-editor');
  pageEditorDom.setAttribute('data-caret-line', line);
};

/**
 * invoked when;
 *
 * 1. 'shown.bs.tab' event fired
 */
Crowi.setCaretLineAndFocusToEditor = function() {
  // get 'data-caret-line' attributes
  const pageEditorDom = document.querySelector('#page-editor');

  if (pageEditorDom == null) {
    return;
  }

  const { appContainer } = window;
  const editorContainer = appContainer.getContainer('EditorContainer');
  const line = pageEditorDom.getAttribute('data-caret-line') || 0;
  editorContainer.setCaretLine(+line);
  // reset data-caret-line attribute
  pageEditorDom.removeAttribute('data-caret-line');

  // focus
  editorContainer.focusToEditor();
};

// original: middleware.swigFilter
Crowi.userPicture = function(user) {
  if (!user) {
    return '/images/icons/user.svg';
  }

  return user.image || '/images/icons/user.svg';
};

Crowi.modifyScrollTop = function() {
  const offset = 10;

  const hash = window.location.hash;
  if (hash === '') {
    return;
  }

  const pageHeader = document.querySelector('#page-header');
  if (!pageHeader) {
    return;
  }
  const pageHeaderRect = pageHeader.getBoundingClientRect();

  const sectionHeader = Crowi.findSectionHeader(hash);
  if (sectionHeader === null) {
    return;
  }

  let timeout = 0;
  if (window.scrollY === 0) {
    timeout = 200;
  }
  setTimeout(() => {
    const sectionHeaderRect = sectionHeader.getBoundingClientRect();
    if (sectionHeaderRect.top >= pageHeaderRect.bottom) {
      return;
    }

    window.scrollTo(0, (window.scrollY - pageHeaderRect.height - offset));
  }, timeout);
};

Crowi.handleKeyEHandler = (event) => {
  // ignore when dom that has 'modal in' classes exists
  if (document.getElementsByClassName('modal in').length > 0) {
    return;
  }
  // show editor
  $('a[data-toggle="tab"][href="#edit"]').tab('show');
  event.preventDefault();
};

Crowi.handleKeyCHandler = (event) => {
  // ignore when dom that has 'modal in' classes exists
  if (document.getElementsByClassName('modal in').length > 0) {
    return;
  }
  // show modal to create a page
  $('#create-page').modal();
  event.preventDefault();
};

Crowi.handleKeyCtrlSlashHandler = (event) => {
  // show modal to create a page
  $('#shortcuts-modal').modal('toggle');
  event.preventDefault();
};

<<<<<<< HEAD
=======
Crowi.initAffix = () => {
  const $affixContent = $('#page-header');
  if ($affixContent.length > 0) {
    const $affixContentContainer = $('.row.bg-title');
    const containerHeight = $affixContentContainer.outerHeight(true);
    $affixContent.affix({
      offset: {
        top() {
          return $('.navbar').outerHeight(true) + containerHeight;
        },
      },
    });
    $('[data-affix-disable]').on('click', function(e) {
      const $elm = $($(this).data('affix-disable'));
      $(window).off('.affix');
      $elm.removeData('affix').removeClass('affix affix-top affix-bottom');
      return false;
    });
    $affixContentContainer.css({ minHeight: containerHeight });
  }
};

>>>>>>> 9d96a958
Crowi.initClassesByOS = function() {
  // add classes to cmd-key by OS
  const platform = navigator.platform.toLowerCase();
  const isMac = (platform.indexOf('mac') > -1);

  document.querySelectorAll('.system-version .cmd-key').forEach((element) => {
    if (isMac) {
      element.classList.add('mac');
    }
    else {
      element.classList.add('win');
    }
  });

  document.querySelectorAll('#shortcuts-modal .cmd-key').forEach((element) => {
    if (isMac) {
      element.classList.add('mac');
    }
    else {
      element.classList.add('win', 'key-longer');
    }
  });
};

Crowi.findHashFromUrl = function(url) {
  let match;
  /* eslint-disable no-cond-assign */
  if (match = url.match(/#(.+)$/)) {
    return `#${match[1]}`;
  }
  /* eslint-enable no-cond-assign */

  return '';
};

Crowi.findSectionHeader = function(hash) {
  if (hash.length === 0) {
    return;
  }

  // omit '#'
  const id = hash.replace('#', '');
  // don't use jQuery and document.querySelector
  //  because hash may containe Base64 encoded strings
  const elem = document.getElementById(id);
  if (elem != null && elem.tagName.match(/h\d+/i)) { // match h1, h2, h3...
    return elem;
  }

  return null;
};

Crowi.unhighlightSelectedSection = function(hash) {
  const elem = Crowi.findSectionHeader(hash);
  if (elem != null) {
    elem.classList.remove('highlighted');
  }
};

Crowi.highlightSelectedSection = function(hash) {
  const elem = Crowi.findSectionHeader(hash);
  if (elem != null) {
    elem.classList.add('highlighted');
  }
};

$(() => {
  const appContainer = window.appContainer;
  const websocketContainer = appContainer.getContainer('WebsocketContainer');
  const config = appContainer.getConfig();

  const pageId = $('#content-main').data('page-id');
  // const revisionId = $('#content-main').data('page-revision-id');
  // const revisionCreatedAt = $('#content-main').data('page-revision-created');
  // const currentUser = $('#content-main').data('current-user');
  const isSeen = $('#content-main').data('page-is-seen');
  const pagePath = $('#content-main').data('path');
  const isSavedStatesOfTabChanges = config.isSavedStatesOfTabChanges;

  $('[data-toggle="popover"]').popover();
  $('[data-toggle="tooltip"]').tooltip();
  $('[data-tooltip-stay]').tooltip('show');

  $('#toggle-crowi-sidebar').click((e) => {
    const $body = $('body');
    if ($body.hasClass('aside-hidden')) {
      $body.removeClass('aside-hidden');
      $.cookie('aside-hidden', 0, { expires: 30, path: '/' });
    }
    else {
      $body.addClass('aside-hidden');
      $.cookie('aside-hidden', 1, { expires: 30, path: '/' });
    }
    return false;
  });

  if ($.cookie('aside-hidden') === 1) {
    $('body').addClass('aside-hidden');
  }

  $('.copy-link').on('click', function() {
    $(this).select();
  });


  $('#create-page').on('shown.bs.modal', (e) => {
    // quick hack: replace from server side rendering "date" to client side "date"
    const today = new Date();
    const month = (`0${today.getMonth() + 1}`).slice(-2);
    const day = (`0${today.getDate()}`).slice(-2);
    const dateString = `${today.getFullYear()}/${month}/${day}`;
    $('#create-page-today .page-today-suffix').text(`/${dateString}/`);
    $('#create-page-today .page-today-input2').data('prefix', `/${dateString}/`);

    // focus
    $('#create-page-today .page-today-input2').eq(0).focus();
  });

  $('#create-page-today').submit(function(e) {
    let prefix1 = $('input.page-today-input1', this).data('prefix');
    let prefix2 = $('input.page-today-input2', this).data('prefix');
    const input1 = $('input.page-today-input1', this).val();
    const input2 = $('input.page-today-input2', this).val();
    if (input1 === '') {
      prefix1 = 'メモ';
    }
    if (input2 === '') {
      prefix2 = prefix2.slice(0, -1);
    }
    window.location.href = `${prefix1 + input1 + prefix2 + input2}#edit`;
    return false;
  });

  $('#create-page-under-tree').submit(function(e) {
    let name = $('input', this).val();
    if (!name.match(/^\//)) {
      name = `/${name}`;
    }
    if (name.match(/.+\/$/)) {
      name = name.substr(0, name.length - 1);
    }
    window.location.href = `${pathUtils.encodePagePath(name)}#edit`;
    return false;
  });

  // rename/unportalize
  $('#renamePage, #unportalize').on('shown.bs.modal', (e) => {
    $('#renamePage #newPageName').focus();
    $('#renamePage .msg, #unportalize .msg').hide();
  });
  $('#renamePageForm, #unportalize-form').submit(function(e) {
    // create name-value map
    const nameValueMap = {};
    $(this).serializeArray().forEach((obj) => {
      nameValueMap[obj.name] = obj.value; // nameValueMap.new_path is renamed page path
    });
    nameValueMap.socketClientId = websocketContainer.getSocketClientId();

    $.ajax({
      type: 'POST',
      url: '/_api/pages.rename',
      data: nameValueMap,
      dataType: 'json',
    })
      .done((res) => {
      // error
        if (!res.ok) {
          const linkPath = pathUtils.normalizePath(nameValueMap.new_path);
          $('#renamePage .msg, #unportalize .msg').hide();
          $(`#renamePage .msg-${res.code}, #unportalize .msg-${res.code}`).show();
          $('#renamePage #linkToNewPage, #unportalize #linkToNewPage').html(`
          <a href="${linkPath}">${linkPath} <i class="icon-login"></i></a>
        `);
        }
        else {
          const page = res.page;
          window.location.href = `${page.path}?renamed=${pagePath}`;
        }
      });

    return false;
  });

  // duplicate
  $('#duplicatePage').on('shown.bs.modal', (e) => {
    $('#duplicatePage #duplicatePageName').focus();
    $('#duplicatePage .msg').hide();
  });
  $('#duplicatePageForm, #unportalize-form').submit(function(e) {
    // create name-value map
    const nameValueMap = {};
    $(this).serializeArray().forEach((obj) => {
      nameValueMap[obj.name] = obj.value; // nameValueMap.new_path is duplicated page path
    });
    nameValueMap.socketClientId = websocketContainer.getSocketClientId();

    $.ajax({
      type: 'POST',
      url: '/_api/pages.duplicate',
      data: nameValueMap,
      dataType: 'json',
    }).done((res) => {
      // error
      if (!res.ok) {
        const linkPath = pathUtils.normalizePath(nameValueMap.new_path);
        $('#duplicatePage .msg').hide();
        $(`#duplicatePage .msg-${res.code}`).show();
        $('#duplicatePage #linkToNewPage').html(`
          <a href="${linkPath}">${linkPath} <i class="icon-login"></i></a>
        `);
      }
      else {
        const page = res.page;
        window.location.href = `${page.path}?duplicated=${pagePath}`;
      }
    });

    return false;
  });

  // empty trash
  $('#emptyTrash').on('shown.bs.modal', (e) => {
    $('#emptyTrash .msg').hide();
  });
  $('#empty-trash-form').submit((e) => {
    // create name-value map
    const nameValueMap = {};
    $('#empty-trash-form').serializeArray().forEach((obj) => {
      nameValueMap[obj.name] = obj.value;
    });
    $.ajax({
      type: 'DELETE',
      url: '/_api/v3/pages/empty-trash',
      data: nameValueMap,
      dataType: 'json',
    }).done((res) => {
      window.location.href = '/trash';
    }).fail((jqXHR, textStatus, errorThrown) => {
      $('#emptyTrash .msg').hide();
      $('#emptyTrash .msg-unknown').show();
    });

    return false;
  });
  // delete
  $('#deletePage').on('shown.bs.modal', (e) => {
    $('#deletePage .msg').hide();
  });
  $('#delete-page-form').submit((e) => {
    // create name-value map
    const nameValueMap = {};
    $('#delete-page-form').serializeArray().forEach((obj) => {
      nameValueMap[obj.name] = obj.value;
    });
    nameValueMap.socketClientId = websocketContainer.getSocketClientId();

    $.ajax({
      type: 'POST',
      url: '/_api/pages.remove',
      data: nameValueMap,
      dataType: 'json',
    }).done((res) => {
      // error
      if (!res.ok) {
        $('#deletePage .msg').hide();
        $(`#deletePage .msg-${res.code}`).show();
      }
      else {
        const page = res.page;
        window.location.href = page.path;
      }
    });

    return false;
  });

  // Put Back
  $('#putBackPage').on('shown.bs.modal', (e) => {
    $('#putBackPage .msg').hide();
  });
  $('#revert-delete-page-form').submit((e) => {
    $.ajax({
      type: 'POST',
      url: '/_api/pages.revertRemove',
      data: $('#revert-delete-page-form').serialize(),
      dataType: 'json',
    }).done((res) => {
      // error
      if (!res.ok) {
        $('#putBackPage .msg').hide();
        $(`#putBackPage .msg-${res.code}`).show();
      }
      else {
        const page = res.page;
        window.location.href = page.path;
      }
    });

    return false;
  });
  $('#unlink-page-form').submit((e) => {
    $.ajax({
      type: 'POST',
      url: '/_api/pages.unlink',
      data: $('#unlink-page-form').serialize(),
      dataType: 'json',
    })
      .done((res) => {
        if (!res.ok) {
          $('#delete-errors').html(`<i class="fa fa-times-circle"></i> ${res.error}`);
          $('#delete-errors').addClass('alert-danger');
        }
        else {
          window.location.href = `${res.path}?unlinked=true`;
        }
      });

    return false;
  });

  $('#create-portal-button').on('click', (e) => {
    $('a[data-toggle="tab"][href="#edit"]').tab('show');

    $('body').addClass('on-edit');
    $('body').addClass('builtin-editor');

    const path = $('.content-main').data('path');
    if (path !== '/' && $('.content-main').data('page-id') === '') {
      const upperPage = path.substr(0, path.length - 1);
      $.get('/_api/pages.get', { path: upperPage }, (res) => {
        if (res.ok && res.page) {
          $('#portal-warning-modal').modal('show');
        }
      });
    }
  });
  $('#portal-form-close').on('click', (e) => {
    $('#edit').removeClass('active');
    $('body').removeClass('on-edit');
    $('body').removeClass('builtin-editor');
    window.location.hash = '#';
  });

  /*
   * wrap short path with <strong></strong>
   */
  $('#view-list .page-list-ul-flat .page-list-link').each(function() {
    const $link = $(this);
    /* eslint-disable-next-line no-unused-vars */
    const text = $link.text();
    let path = decodeURIComponent($link.data('path'));
    const shortPath = decodeURIComponent($link.data('short-path')); // convert to string

    if (path == null || shortPath == null) {
      // continue
      return;
    }

    path = entities.encodeHTML(path);
    const pattern = `${escapeStringRegexp(entities.encodeHTML(shortPath))}(/)?$`;

    $link.html(path.replace(new RegExp(pattern), `<strong>${shortPath}$1</strong>`));
  });

  if (pageId) {
    // for Crowi Template LangProcessor
    $('.template-create-button', $('#revision-body')).on('click', function() {
      const path = $(this).data('path');
      const templateId = $(this).data('template');
      const template = $(`#${templateId}`).html();

      const editorContainer = appContainer.getContainer('EditorContainer');
      editorContainer.saveDraft(path, template);
      window.location.href = `${path}#edit`;
    });

    if (!isSeen) {
      $.post('/_api/pages.seen', { page_id: pageId }, (res) => {
        // ignore unless response has error
        if (res.ok && res.seenUser) {
          $('#content-main').data('page-is-seen', 1);
        }
      });
    }

    // presentation
    let presentaionInitialized = false;


    const $b = $('body');

    $(document).on('click', '.toggle-presentation', function(e) {
      const $a = $(this);

      e.preventDefault();
      $b.toggleClass('overlay-on');

      if (!presentaionInitialized) {
        presentaionInitialized = true;

        $('<iframe />').attr({
          src: $a.attr('href'),
        }).appendTo($('#presentation-container'));
      }
    }).on('click', '.fullscreen-layer', () => {
      $b.toggleClass('overlay-on');
    });
  } // end if pageId

  // tab changing handling
  $('a[href="#revision-body"]').on('show.bs.tab', () => {
    appContainer.setState({ editorMode: null });
  });
  $('a[href="#edit"]').on('show.bs.tab', () => {
    appContainer.setState({ editorMode: 'builtin' });
    $('body').addClass('on-edit');
    $('body').addClass('builtin-editor');
  });
  $('a[href="#edit"]').on('hide.bs.tab', () => {
    $('body').removeClass('on-edit');
    $('body').removeClass('builtin-editor');
  });
  $('a[href="#hackmd"]').on('show.bs.tab', () => {
    appContainer.setState({ editorMode: 'hackmd' });
    $('body').addClass('on-edit');
    $('body').addClass('hackmd');
  });

  $('a[href="#hackmd"]').on('hide.bs.tab', () => {
    $('body').removeClass('on-edit');
    $('body').removeClass('hackmd');
  });

  // hash handling
  if (isSavedStatesOfTabChanges) {
    $('a[data-toggle="tab"][href="#revision-history"]').on('show.bs.tab', () => {
      window.location.hash = '#revision-history';
      window.history.replaceState('', 'History', '#revision-history');
    });
    $('a[data-toggle="tab"][href="#edit"]').on('show.bs.tab', () => {
      window.location.hash = '#edit';
      window.history.replaceState('', 'Edit', '#edit');
    });
    $('a[data-toggle="tab"][href="#hackmd"]').on('show.bs.tab', () => {
      window.location.hash = '#hackmd';
      window.history.replaceState('', 'HackMD', '#hackmd');
    });
    $('a[data-toggle="tab"][href="#revision-body"]').on('show.bs.tab', () => {
      // couln't solve https://github.com/weseek/crowi-plus/issues/119 completely -- 2017.07.03 Yuki Takei
      window.location.hash = '#';
      window.history.replaceState('', '', window.location.href);
    });
  }
  else {
    $('a[data-toggle="tab"][href="#revision-history"]').on('show.bs.tab', () => {
      window.history.replaceState('', 'History', '#revision-history');
    });
    $('a[data-toggle="tab"][href="#edit"]').on('show.bs.tab', () => {
      window.history.replaceState('', 'Edit', '#edit');
    });
    $('a[data-toggle="tab"][href="#hackmd"]').on('show.bs.tab', () => {
      window.history.replaceState('', 'HackMD', '#hackmd');
    });
    $('a[data-toggle="tab"][href="#revision-body"]').on('show.bs.tab', () => {
      window.history.replaceState('', '', window.location.href.replace(window.location.hash, ''));
    });
    // replace all href="#edit" link behaviors
    $(document).on('click', 'a[href="#edit"]', () => {
      window.location.replace('#edit');
    });
  }

  // focus to editor when 'shown.bs.tab' event fired
  $('a[href="#edit"]').on('shown.bs.tab', (e) => {
    Crowi.setCaretLineAndFocusToEditor();
  });
});

window.addEventListener('load', (e) => {
  const { appContainer } = window;

  // do nothing if user is guest
  if (appContainer.currentUser == null) {
    return;
  }

  // hash on page
  if (window.location.hash) {
    if ((window.location.hash === '#edit' || window.location.hash === '#edit-form') && $('.tab-pane#edit').length > 0) {
      appContainer.setState({ editorMode: 'builtin' });

      $('a[data-toggle="tab"][href="#edit"]').tab('show');
      $('body').addClass('on-edit');
      $('body').addClass('builtin-editor');

      // focus
      Crowi.setCaretLineAndFocusToEditor();
    }
    else if (window.location.hash === '#hackmd' && $('.tab-pane#hackmd').length > 0) {
      appContainer.setState({ editorMode: 'hackmd' });

      $('a[data-toggle="tab"][href="#hackmd"]').tab('show');
      $('body').addClass('on-edit');
      $('body').addClass('hackmd');
    }
    else if (window.location.hash === '#revision-history' && $('.tab-pane#revision-history').length > 0) {
      $('a[data-toggle="tab"][href="#revision-history"]').tab('show');
    }
  }
});

window.addEventListener('load', (e) => {
  const crowi = window.crowi;
  if (crowi && crowi.users && crowi.users.length !== 0) {
    const totalUsers = crowi.users.length;
    const $listLiker = $('.page-list-liker');
    $listLiker.each((i, liker) => {
      const count = $(liker).data('count') || 0;
      if (count / totalUsers > 0.05) {
        $(liker).addClass('popular-page-high');
        // 5%
      }
      else if (count / totalUsers > 0.02) {
        $(liker).addClass('popular-page-mid');
        // 2%
      }
      else if (count / totalUsers > 0.005) {
        $(liker).addClass('popular-page-low');
        // 0.5%
      }
    });
    const $listSeer = $('.page-list-seer');
    $listSeer.each((i, seer) => {
      const count = $(seer).data('count') || 0;
      if (count / totalUsers > 0.10) {
        // 10%
        $(seer).addClass('popular-page-high');
      }
      else if (count / totalUsers > 0.05) {
        // 5%
        $(seer).addClass('popular-page-mid');
      }
      else if (count / totalUsers > 0.02) {
        // 2%
        $(seer).addClass('popular-page-low');
      }
    });
  }

  Crowi.highlightSelectedSection(window.location.hash);
  Crowi.modifyScrollTop();
  Crowi.initClassesByOS();
});

window.addEventListener('hashchange', (e) => {
  Crowi.unhighlightSelectedSection(Crowi.findHashFromUrl(e.oldURL));
  Crowi.highlightSelectedSection(Crowi.findHashFromUrl(e.newURL));
  Crowi.modifyScrollTop();

  // hash on page
  if (window.location.hash) {
    if (window.location.hash === '#edit') {
      $('a[data-toggle="tab"][href="#edit"]').tab('show');
    }
    else if (window.location.hash === '#hackmd') {
      $('a[data-toggle="tab"][href="#hackmd"]').tab('show');
    }
    else if (window.location.hash === '#revision-history') {
      $('a[data-toggle="tab"][href="#revision-history"]').tab('show');
    }
  }
  else {
    $('a[data-toggle="tab"][href="#revision-body"]').tab('show');
  }
});

window.addEventListener('keydown', (event) => {
  const target = event.target;

  // ignore when target dom is input
  const inputPattern = /^input|textinput|textarea$/i;
  if (inputPattern.test(target.tagName) || target.isContentEditable) {
    return;
  }

  switch (event.key) {
    case 'e':
      if (!event.ctrlKey && !event.metaKey && !event.altKey && !event.shiftKey) {
        Crowi.handleKeyEHandler(event);
      }
      break;
    case 'c':
      if (!event.ctrlKey && !event.metaKey && !event.altKey && !event.shiftKey) {
        Crowi.handleKeyCHandler(event);
      }
      break;
    case '/':
      if (event.ctrlKey || event.metaKey) {
        Crowi.handleKeyCtrlSlashHandler(event);
      }
      break;
    default:
  }
});

// adjust min-height of page for print temporarily
window.onbeforeprint = function() {
  $('#page-wrapper').css('min-height', '0px');
};<|MERGE_RESOLUTION|>--- conflicted
+++ resolved
@@ -116,31 +116,6 @@
   event.preventDefault();
 };
 
-<<<<<<< HEAD
-=======
-Crowi.initAffix = () => {
-  const $affixContent = $('#page-header');
-  if ($affixContent.length > 0) {
-    const $affixContentContainer = $('.row.bg-title');
-    const containerHeight = $affixContentContainer.outerHeight(true);
-    $affixContent.affix({
-      offset: {
-        top() {
-          return $('.navbar').outerHeight(true) + containerHeight;
-        },
-      },
-    });
-    $('[data-affix-disable]').on('click', function(e) {
-      const $elm = $($(this).data('affix-disable'));
-      $(window).off('.affix');
-      $elm.removeData('affix').removeClass('affix affix-top affix-bottom');
-      return false;
-    });
-    $affixContentContainer.css({ minHeight: containerHeight });
-  }
-};
-
->>>>>>> 9d96a958
 Crowi.initClassesByOS = function() {
   // add classes to cmd-key by OS
   const platform = navigator.platform.toLowerCase();
