import { Container } from 'unstated';

import loggerFactory from '@alias/logger';

// eslint-disable-next-line no-unused-vars
const logger = loggerFactory('growi:services:PersonalContainer');

/**
 * Service container for personal settings page (PersonalSettings.jsx)
 * @extends {Container} unstated Container
 */
export default class PersonalContainer extends Container {

  constructor(appContainer) {
    super();

    this.appContainer = appContainer;

    this.state = {
      retrieveError: null,
      name: '',
      email: '',
      registrationWhiteList: this.appContainer.getConfig().registrationWhiteList,
      isEmailPublished: false,
      lang: 'en-US',
<<<<<<< HEAD
      password: '',
=======
      externalAccounts: [],
>>>>>>> 500a9dda
    };

  }

  /**
   * Workaround for the mangling in production build to break constructor.name
   */
  static getClassName() {
    return 'PersonalContainer';
  }

  /**
   * retrieve personal data
   */
  async retrievePersonalData() {
    try {
      const response = await this.appContainer.apiv3.get('/personal-setting/');
      const { currentUser } = response.data;

      this.setState({
        name: currentUser.name,
        email: currentUser.email,
        isEmailPublished: currentUser.isEmailPublished,
        lang: currentUser.lang,
        password: currentUser.password,
      });
    }
    catch (err) {
      this.setState({ retrieveError: err });
      logger.error(err);
      throw new Error('Failed to fetch personal data');
    }
  }

  /**
   * retrieve external accounts that linked me
   */
  async retrieveExternalAccounts() {
    try {
      const response = await this.appContainer.apiv3.get('/personal-setting/external-accounts');
      const { externalAccounts } = response.data;

      this.setState({ externalAccounts });
    }
    catch (err) {
      this.setState({ retrieveError: err });
      logger.error(err);
      throw new Error('Failed to fetch external accounts');
    }
  }

  /**
   * Change name
   */
  changeName(inputValue) {
    this.setState({ name: inputValue });
  }

  /**
   * Change email
   */
  changeEmail(inputValue) {
    this.setState({ email: inputValue });
  }

  /**
   * Change isEmailPublished
   */
  changeIsEmailPublished(boolean) {
    this.setState({ isEmailPublished: boolean });
  }

  /**
   * Change lang
   */
  changeLang(lang) {
    this.setState({ lang });
  }

  /**
   * Update basic info
   * @memberOf PersonalContainer
   * @return {Array} basic info
   */
  async updateBasicInfo() {
    try {
      const response = await this.appContainer.apiv3.put('/personal-setting/', {
        name: this.state.name,
        email: this.state.email,
        isEmailPublished: this.state.isEmailPublished,
        lang: this.state.lang,
      });
      const { updatedUser } = response.data;

      this.setState({
        name: updatedUser.name,
        email: updatedUser.email,
        isEmailPublished: updatedUser.isEmailPublished,
        lang: updatedUser.lang,
      });
    }
    catch (err) {
      this.setState({ retrieveError: err });
      logger.error(err);
      throw new Error('Failed to update personal data');
    }
  }

}<|MERGE_RESOLUTION|>--- conflicted
+++ resolved
@@ -23,11 +23,8 @@
       registrationWhiteList: this.appContainer.getConfig().registrationWhiteList,
       isEmailPublished: false,
       lang: 'en-US',
-<<<<<<< HEAD
       password: '',
-=======
       externalAccounts: [],
->>>>>>> 500a9dda
     };
 
   }
