--- conflicted
+++ resolved
@@ -24,12 +24,8 @@
       totalUsers: 0,
       activePage: 1,
       pagingLimit: Infinity,
-<<<<<<< HEAD
       selectedStatusList: new Set(['All']),
-=======
-      selectedStatusList: new Set(),
       searchText: '',
->>>>>>> e5ff3c34
     };
 
     this.showPasswordResetModal = this.showPasswordResetModal.bind(this);
