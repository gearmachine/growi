import { Container } from 'unstated';

import loggerFactory from '@alias/logger';

// eslint-disable-next-line no-unused-vars
const logger = loggerFactory('growi:security:AdminGeneralSecurityContainer');

/**
 * Service container for admin security page (SecurityManagement.jsx)
 * @extends {Container} unstated Container
 */
export default class AdminGeneralSecurityContainer extends Container {

  constructor(appContainer) {
    super();

    this.appContainer = appContainer;

    this.state = {
      // TODO GW-583 set value
      isWikiModeForced: false,
      currentRestrictGuestMode: 'deny',
      currentpageCompleteDeletionAuthority: 'anyone',
      isHideRestrictedByOwner: true,
      isHideRestrictedByGroup: true,
      useOnlyEnvVarsForSomeOptions: true,
      appSiteUrl: '',
      isLocalEnabled: true,
      registrationMode: 'open',
      registrationWhiteList: '',
      isLdapEnabled: true,
      isSamlEnabled: true,
      isOidcEnabled: true,
    };

    this.init();

    this.switchIsLocalEnabled = this.switchIsLocalEnabled.bind(this);
    this.changeRegistrationMode = this.changeRegistrationMode.bind(this);
    this.changeRestrictGuestMode = this.changeRestrictGuestMode.bind(this);
    this.switchIsHideRestrictedByGroup = this.switchIsHideRestrictedByGroup.bind(this);
    this.switchIsHideRestrictedByOwner = this.switchIsHideRestrictedByOwner.bind(this);
    this.changePageCompleteDeletionAuthority = this.changePageCompleteDeletionAuthority.bind(this);
  }

  init() {
    // TODO GW-583 fetch config value with api
  }


  /**
   * Workaround for the mangling in production build to break constructor.name
   */
  static getClassName() {
    return 'AdminGeneralSecurityContainer';
  }

  /**
   * Switch local enabled
   */
  switchIsLocalEnabled() {
    this.setState({ isLocalEnabled: !this.state.isLocalEnabled });
  }

  /**
   * Change registration mode
   */
  changeRegistrationMode(value) {
    this.setState({ registrationMode: value });
  }

  /**
   * Switch LDAP enabled
   */
  switchIsLdapEnabled() {
    this.setState({ isLdapEnabled: !this.state.isLdapEnabled });
  }

  /**
   * Switch SAML enabled
   */
  switchIsSamlEnabled() {
    this.setState({ isSamlEnabled: !this.state.isSamlEnabled });
  }

  /**
<<<<<<< HEAD
   * Change restrictGuestMode
   */
  changeRestrictGuestMode(restrictGuestModeLabel) {
    this.setState({ currentRestrictGuestMode: restrictGuestModeLabel });
  }

  /**
   * Change pageCompleteDeletionAuthority
   */
  changePageCompleteDeletionAuthority(pageCompleteDeletionAuthorityLabel) {
    this.setState({ currentpageCompleteDeletionAuthority: pageCompleteDeletionAuthorityLabel });
  }

  /**
   * Switch hideRestrictedByOwner
   */
  switchIsHideRestrictedByOwner() {
    this.setState({ isHideRestrictedByOwner:  !this.state.isHideRestrictedByOwner });
  }

  /**
   * Switch hideRestrictedByGroup
   */
  switchIsHideRestrictedByGroup() {
    this.setState({ isHideRestrictedByGroup:  !this.state.isHideRestrictedByGroup });
  }

  /**
   * Update restrictGuestMode
   * @memberOf AdminSecuritySettingContainer
   * @return {string} Appearance
   */
  async updateRestrictGuestMode() {
    const response = await this.appContainer.apiv3.put('/security-setting/guest-mode', {
      restrictGuestMode: this.state.currentRestrictGuestMode,
    });
    const { securitySettingParams } = response.data;
    return securitySettingParams;
  }

  /**
   * Update pageDeletion
   * @memberOf AdminSecuritySettingContainer
   * @return {string} pageDeletion
   */
  async updatePageCompleteDeletionAuthority() {
    const response = await this.appContainer.apiv3.put('/security-setting/page-deletion', {
      pageCompleteDeletionAuthority: this.state.currentPageCompleteDeletionAuthority,
    });
    const { securitySettingParams } = response.data;
    return securitySettingParams;
  }

  /**
   * Update function
   * @memberOf AdminSecucitySettingContainer
   * @return {string} Functions
   */
  async updateSecurityFunction() {
    const response = await this.appContainer.apiv3.put('/security-setting/function', {
      hideRestrictedByGroup: this.state.hideRestrictedByGroup,
      hideRestrictedByOwner: this.state.hideRestrictedByOwner,
    });
    const { securitySettingParams } = response.data;
    return securitySettingParams;
=======
   * Switch Oidc enabled
   */
  switchIsOidcEnabled() {
    this.setState({ isOidcEnabled: !this.state.isOidcEnabled });
>>>>>>> 084f7390
  }

}<|MERGE_RESOLUTION|>--- conflicted
+++ resolved
@@ -84,7 +84,11 @@
   }
 
   /**
-<<<<<<< HEAD
+   * Switch Oidc enabled
+   */
+  switchIsOidcEnabled() {
+    this.setState({ isOidcEnabled: !this.state.isOidcEnabled });
+  }
    * Change restrictGuestMode
    */
   changeRestrictGuestMode(restrictGuestModeLabel) {
@@ -150,12 +154,7 @@
     });
     const { securitySettingParams } = response.data;
     return securitySettingParams;
-=======
-   * Switch Oidc enabled
-   */
-  switchIsOidcEnabled() {
-    this.setState({ isOidcEnabled: !this.state.isOidcEnabled });
->>>>>>> 084f7390
   }
 
+
 }