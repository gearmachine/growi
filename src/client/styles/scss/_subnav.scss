--- conflicted
+++ resolved
@@ -77,8 +77,6 @@
     line-height: 1.1em;
   }
 
-<<<<<<< HEAD
-=======
   .grw-page-path-nav {
     .separator {
       margin-right: 0.2em;
@@ -86,7 +84,6 @@
     }
   }
 
->>>>>>> 0d617957
   ul.authors {
     padding-left: 1.5em;
     margin: 0;
