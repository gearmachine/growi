--- conflicted
+++ resolved
@@ -59,11 +59,7 @@
 @import 'staff_credit';
 @import 'waves';
 @import 'wiki';
-<<<<<<< HEAD
-@import 'share';
-=======
 @import 'sharelink';
->>>>>>> 5ce6c1ec
 
 /*
  * for Guest User Mode
