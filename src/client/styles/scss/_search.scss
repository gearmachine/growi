--- conflicted
+++ resolved
@@ -70,10 +70,7 @@
   // using react-bootstrap-typeahead
   // see: https://github.com/ericgio/react-bootstrap-typeahead
   .rbt-input.form-control {
-<<<<<<< HEAD
-=======
     height: 30px;
->>>>>>> 61297d3b
     border-top-right-radius: 40px;
     border-bottom-right-radius: 40px;
 
@@ -81,6 +78,7 @@
       margin-left: 8px;
     }
   }
+
   .form-group:not(.has-error) {
     .rbt-input.form-control {
       border: none;
@@ -200,6 +198,7 @@
   caption {
     display: table-header-group;
   }
+
   code {
     padding: 0.25em;
     background: $grw-alice-blue;
