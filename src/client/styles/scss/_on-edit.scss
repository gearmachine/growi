--- conflicted
+++ resolved
@@ -227,25 +227,17 @@
     }
 
     .modal-body {
-<<<<<<< HEAD
-      height: 85vh;
-=======
       height: 84vh;
->>>>>>> aa3e3015
     }
 
     .linkedit-preview {
       .page-editor-preview-body {
-<<<<<<< HEAD
-        height: 45vh;
-=======
         height: 28vh;
       }
       @include media-breakpoint-up(md) {
         .page-editor-preview-body {
           height: 38vh;
         }
->>>>>>> aa3e3015
       }
       @include media-breakpoint-up(lg) {
         .page-editor-preview-body {
