--- conflicted
+++ resolved
@@ -1,35 +1,5 @@
 body.kibela {
-<<<<<<< HEAD
-  .icon-link,
-  .CodeMirror-hint-active,
-  .grw-nav-main-left-tab,
-  .tav-pane,
-  .active {
-    color: #5882fa;
-  }
-
-  .bg-white {
-    background: #fefffe !important;
-  }
-
-  .bg-primary {
-    background-color: $primary !important;
-  }
-
-  /* h element */
-  h1,
-  h2,
-  h3,
-  h4,
-  h5,
-  h6 {
-    color: $color-header;
-    margin: 10px 0;
-  }
-
-=======
   /* Logo */
->>>>>>> 9f8cebc2
   .logo {
     .logo-mark {
       height: 50px;
