--- conflicted
+++ resolved
@@ -39,7 +39,6 @@
   const isParentExists = linkedPagePath.parent != null;
   const isParentRoot = linkedPagePath.parent?.isRoot;
   const isSeparatorRequired = isParentExists && !isParentRoot;
-  const isParentInTrash = isInTrash || linkedPagePath.isInTrash;
 
   const href = encodeURI(urljoin(basePath || '/', linkedPagePath.href));
 
@@ -53,15 +52,7 @@
   return (
     <RootElm>
       { isParentExists && (
-<<<<<<< HEAD
         <PagePathHierarchicalLink linkedPagePath={linkedPagePath.parent} basePath={basePath} isInnerElem />
-=======
-        <PagePathHierarchicalLink
-          linkedPagePath={linkedPagePath.parent}
-          basePath={basePath}
-          isInTrash={isParentInTrash}
-        />
->>>>>>> 0d617957
       ) }
       { isSeparatorRequired && (
         <span className="separator">/</span>
@@ -75,15 +66,11 @@
 PagePathHierarchicalLink.propTypes = {
   linkedPagePath: PropTypes.instanceOf(LinkedPagePath).isRequired,
   basePath: PropTypes.string,
-<<<<<<< HEAD
 
   // !!INTERNAL USE ONLY!!
   isInnerElem: PropTypes.bool,
 
-  isPageInTrash: PropTypes.bool, // TODO: omit
-=======
-  isInTrash: PropTypes.bool,
->>>>>>> 0d617957
+  isInTrash: PropTypes.bool, // TODO: omit
 };
 
 export default PagePathHierarchicalLink;