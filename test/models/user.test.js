--- conflicted
+++ resolved
@@ -33,11 +33,7 @@
 
         User.findUsersByPartOfEmail('ao', {})
         .then(function(userData) {
-<<<<<<< HEAD
-          expect(userData).to.be.a('array');
-=======
           expect(userData).to.instanceof(Array);
->>>>>>> 790edd92
           expect(userData[0]).to.instanceof(User);
           expect(userData[0].email).to.equal('aoi@example.com');
           done();
